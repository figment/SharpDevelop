--- conflicted
+++ resolved
@@ -2077,19 +2077,13 @@
 		          class = "ICSharpCode.SharpDevelop.Editor.Commands.CommentRegion"/>
 		<MenuItem id = "Indent"
 		          label = "${res:XML.TextAreaContextMenu.Indent}"
-<<<<<<< HEAD
 		          shortcut = "Ctrl+I"
-		          class = "ICSharpCode.SharpDevelop.DefaultEditor.Commands.IndentSelection" />
-		
-=======
-		          shortcut = "Control|I"
 		          class = "ICSharpCode.SharpDevelop.Editor.Commands.IndentSelection" />
 	</Path>
 	
 	<!-- DefaultTextEditor=old editor. TODO: remove this -->
 	<Path name = "/SharpDevelop/ViewContent/DefaultTextEditor/ContextMenu">
 		<Include id="DefaultEditor" path="/SharpDevelop/ViewContent/TextEditor/ContextMenu"/>
->>>>>>> cb3417ae
 		<MenuItem id = "FileMode" label = "${res:XML.TextAreaContextMenu.FileMode}"  type="Menu">
 			<MenuItem id = "HighlightBuilder" type="Builder" class = "ICSharpCode.SharpDevelop.DefaultEditor.Commands.HighlightingTypeBuilder" />
 		</MenuItem>
