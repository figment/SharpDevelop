// Copyright (c) AlphaSierraPapa for the SharpDevelop Team (for details please see \doc\copyright.txt)
// This code is distributed under MIT X11 license (for details please see \doc\license.txt)
using System;
using System.Collections.Generic;
using System.Diagnostics;
using System.Globalization;
using System.IO;
using System.Linq;
using System.Text;

using ICSharpCode.NRefactory.PatternMatching;
using ICSharpCode.NRefactory.TypeSystem;

namespace ICSharpCode.NRefactory.CSharp
{
	/// <summary>
	/// Outputs the AST.
	/// </summary>
	public class OutputVisitor : IAstVisitor<object, object>, IPatternAstVisitor<object, object>
	{
		readonly IOutputFormatter formatter;
		readonly CSharpFormattingOptions policy;
		readonly Stack<AstNode> containerStack = new Stack<AstNode> ();
		readonly Stack<AstNode> positionStack = new Stack<AstNode> ();
		
		/// <summary>
		/// Used to insert the minimal amount of spaces so that the lexer recognizes the tokens that were written.
		/// </summary>
		LastWritten lastWritten;
		
		enum LastWritten
		{
			Whitespace,
			Other,
			KeywordOrIdentifier,
			Plus,
			Minus,
			Ampersand,
			QuestionMark,
			Division
		}
		
		public OutputVisitor (TextWriter textWriter, CSharpFormattingOptions formattingPolicy)
		{
			if (textWriter == null)
				throw new ArgumentNullException ("textWriter");
			if (formattingPolicy == null)
				throw new ArgumentNullException ("formattingPolicy");
			this.formatter = new TextWriterOutputFormatter (textWriter);
			this.policy = formattingPolicy;
		}
		
		public OutputVisitor (IOutputFormatter formatter, CSharpFormattingOptions formattingPolicy)
		{
			if (formatter == null)
				throw new ArgumentNullException ("formatter");
			if (formattingPolicy == null)
				throw new ArgumentNullException ("formattingPolicy");
			this.formatter = formatter;
			this.policy = formattingPolicy;
		}
		
		#region StartNode/EndNode
		public event EventHandler<AstNodeEventArgs> OutputStarted;
		
		protected virtual void OnOutputStarted (AstNodeEventArgs e)
		{
			EventHandler<AstNodeEventArgs> handler = this.OutputStarted;
			if (handler != null)
				handler (this, e);
		}
		
		public event EventHandler<AstNodeEventArgs> OutputFinished;
		
		protected virtual void OnOutputFinished (AstNodeEventArgs e)
		{
			EventHandler<AstNodeEventArgs> handler = this.OutputFinished;
			if (handler != null)
				handler (this, e);
		}
		
		[Serializable]
		public sealed class AstNodeEventArgs : EventArgs
		{
			public AstNode AstNode {
				get;
				private set;
			}
			
			public AstNodeEventArgs (AstNode node)
			{
				this.AstNode = node;
			}
		}
		
		void StartNode (AstNode node)
		{
			// Ensure that nodes are visited in the proper nested order.
			// Jumps to different subtrees are allowed only for the child of a placeholder node.
			Debug.Assert (containerStack.Count == 0 || node.Parent == containerStack.Peek () || containerStack.Peek ().NodeType == NodeType.Pattern);
			if (positionStack.Count > 0)
				WriteSpecialsUpToNode (node);
			containerStack.Push (node);
			positionStack.Push (node.FirstChild);
			OnOutputStarted (new AstNodeEventArgs (node));
			formatter.StartNode (node);
		}
		
		object EndNode (AstNode node)
		{
			Debug.Assert (node == containerStack.Peek ());
			AstNode pos = positionStack.Pop ();
			Debug.Assert (pos == null || pos.Parent == node);
			WriteSpecials (pos, null);
			containerStack.Pop ();
			OnOutputFinished (new AstNodeEventArgs (node));
			formatter.EndNode (node);
			return null;
		}
		#endregion
		
		#region WriteSpecials
		/// <summary>
		/// Writes all specials from start to end (exclusive). Does not touch the positionStack.
		/// </summary>
		void WriteSpecials (AstNode start, AstNode end)
		{
			for (AstNode pos = start; pos != end; pos = pos.NextSibling) {
				if (pos.Role == AstNode.Roles.Comment) {
					pos.AcceptVisitor (this, null);
				}
			}
		}
		
		/// <summary>
		/// Writes all specials between the current position (in the positionStack) and the next
		/// node with the specified role. Advances the current position.
		/// </summary>
		void WriteSpecialsUpToRole (Role role)
		{
			for (AstNode pos = positionStack.Peek(); pos != null; pos = pos.NextSibling) {
				if (pos.Role == role) {
					WriteSpecials (positionStack.Pop (), pos);
					positionStack.Push (pos);
					break;
				}
			}
		}
		
		/// <summary>
		/// Writes all specials between the current position (in the positionStack) and the specified node.
		/// Advances the current position.
		/// </summary>
		void WriteSpecialsUpToNode (AstNode node)
		{
			for (AstNode pos = positionStack.Peek(); pos != null; pos = pos.NextSibling) {
				if (pos == node) {
					WriteSpecials (positionStack.Pop (), pos);
					positionStack.Push (pos);
					break;
				}
			}
		}
		
		void WriteSpecialsUpToRole (Role role, AstNode nextNode)
		{
			// Look for the role between the current position and the nextNode.
			for (AstNode pos = positionStack.Peek(); pos != null && pos != nextNode; pos = pos.NextSibling) {
				if (pos.Role == AstNode.Roles.Comma) {
					WriteSpecials (positionStack.Pop (), pos);
					positionStack.Push (pos);
					break;
				}
			}
		}
		#endregion
		
		#region Comma
		/// <summary>
		/// Writes a comma.
		/// </summary>
		/// <param name="nextNode">The next node after the comma.</param>
		/// <param name="noSpacesAfterComma">When set prevents printing a space after comma.</param>
		void Comma (AstNode nextNode, bool noSpaceAfterComma = false)
		{
			WriteSpecialsUpToRole (AstNode.Roles.Comma, nextNode);
			Space (policy.SpaceBeforeBracketComma); // TODO: Comma policy has changed.
			formatter.WriteToken (",");
			lastWritten = LastWritten.Other;
			Space (!noSpaceAfterComma && policy.SpaceAfterBracketComma); // TODO: Comma policy has changed.
		}
		
		void WriteCommaSeparatedList (IEnumerable<AstNode> list)
		{
			bool isFirst = true;
			foreach (AstNode node in list) {
				if (isFirst) {
					isFirst = false;
				} else {
					Comma (node);
				}
				node.AcceptVisitor (this, null);
			}
		}
		
		void WriteCommaSeparatedListInParenthesis (IEnumerable<AstNode> list, bool spaceWithin)
		{
			LPar ();
			if (list.Any ()) {
				Space (spaceWithin);
				WriteCommaSeparatedList (list);
				Space (spaceWithin);
			}
			RPar ();
		}
		
		#if DOTNET35
		void WriteCommaSeparatedList(IEnumerable<VariableInitializer> list)
		{
			WriteCommaSeparatedList(list.SafeCast<VariableInitializer, AstNode>());
		}
		
		void WriteCommaSeparatedList(IEnumerable<AstType> list)
		{
			WriteCommaSeparatedList(list.SafeCast<AstType, AstNode>());
		}
		
		void WriteCommaSeparatedListInParenthesis(IEnumerable<Expression> list, bool spaceWithin)
		{
			WriteCommaSeparatedListInParenthesis(list.SafeCast<Expression, AstNode>(), spaceWithin);
		}
		
		void WriteCommaSeparatedListInParenthesis(IEnumerable<ParameterDeclaration> list, bool spaceWithin)
		{
			WriteCommaSeparatedListInParenthesis(list.SafeCast<ParameterDeclaration, AstNode>(), spaceWithin);
		}

		#endif

		void WriteCommaSeparatedListInBrackets (IEnumerable<ParameterDeclaration> list, bool spaceWithin)
		{
			WriteToken ("[", AstNode.Roles.LBracket);
			if (list.Any ()) {
				Space (spaceWithin);
				WriteCommaSeparatedList (list.SafeCast<ParameterDeclaration, AstNode> ());
				Space (spaceWithin);
			}
			WriteToken ("]", AstNode.Roles.RBracket);
		}

		void WriteCommaSeparatedListInBrackets (IEnumerable<Expression> list)
		{
			WriteToken ("[", AstNode.Roles.LBracket);
			if (list.Any ()) {
				Space (policy.SpacesWithinBrackets);
				WriteCommaSeparatedList (list.SafeCast<Expression, AstNode> ());
				Space (policy.SpacesWithinBrackets);
			}
			WriteToken ("]", AstNode.Roles.RBracket);
		}
		#endregion
		
		#region Write tokens
		/// <summary>
		/// Writes a keyword, and all specials up to
		/// </summary>
		void WriteKeyword (string keyword, Role<CSharpTokenNode> tokenRole = null)
		{
			WriteSpecialsUpToRole (tokenRole ?? AstNode.Roles.Keyword);
			if (lastWritten == LastWritten.KeywordOrIdentifier)
				formatter.Space ();
			formatter.WriteKeyword (keyword);
			lastWritten = LastWritten.KeywordOrIdentifier;
		}
		
		void WriteIdentifier (string identifier, Role<Identifier> identifierRole = null)
		{
			WriteSpecialsUpToRole (identifierRole ?? AstNode.Roles.Identifier);
			if (IsKeyword (identifier, containerStack.Peek ())) {
				if (lastWritten == LastWritten.KeywordOrIdentifier)
					Space (); // this space is not strictly required, so we call Space()
				formatter.WriteToken ("@");
			} else if (lastWritten == LastWritten.KeywordOrIdentifier) {
				formatter.Space (); // this space is strictly required, so we directly call the formatter
			}
			formatter.WriteIdentifier (identifier);
			lastWritten = LastWritten.KeywordOrIdentifier;
		}
		
		void WriteToken (string token, Role<CSharpTokenNode> tokenRole)
		{
			WriteSpecialsUpToRole (tokenRole);
			// Avoid that two +, - or ? tokens are combined into a ++, -- or ?? token.
			// Note that we don't need to handle tokens like = because there's no valid
			// C# program that contains the single token twice in a row.
			// (for +, - and &, this can happen with unary operators;
			// for ?, this can happen in "a is int? ? b : c" or "a as int? ?? 0";
			// and for /, this can happen with "1/ *ptr" or "1/ //comment".)
			if (lastWritten == LastWritten.Plus && token [0] == '+'
			    || lastWritten == LastWritten.Minus && token [0] == '-'
			    || lastWritten == LastWritten.Ampersand && token [0] == '&'
			    || lastWritten == LastWritten.QuestionMark && token [0] == '?'
			    || lastWritten == LastWritten.Division && token [0] == '*') {
				formatter.Space ();
			}
			formatter.WriteToken (token);
			if (token == "+")
				lastWritten = LastWritten.Plus;
			else if (token == "-")
				lastWritten = LastWritten.Minus;
			else if (token == "&")
				lastWritten = LastWritten.Ampersand;
			else if (token == "?")
				lastWritten = LastWritten.QuestionMark;
			else if (token == "/")
				lastWritten = LastWritten.Division;
			else
				lastWritten = LastWritten.Other;
		}
		
		void LPar ()
		{
			WriteToken ("(", AstNode.Roles.LPar);
		}
		
		void RPar ()
		{
			WriteToken (")", AstNode.Roles.LPar);
		}
		
		/// <summary>
		/// Marks the end of a statement
		/// </summary>
		void Semicolon ()
		{
			Role role = containerStack.Peek ().Role; // get the role of the current node
			if (!(role == ForStatement.InitializerRole || role == ForStatement.IteratorRole || role == UsingStatement.ResourceAcquisitionRole)) {
				WriteToken (";", AstNode.Roles.Semicolon);
				NewLine ();
			}
		}
		
		/// <summary>
		/// Writes a space depending on policy.
		/// </summary>
		void Space (bool addSpace = true)
		{
			if (addSpace) {
				formatter.Space ();
				lastWritten = LastWritten.Whitespace;
			}
		}
		
		void NewLine ()
		{
			formatter.NewLine ();
			lastWritten = LastWritten.Whitespace;
		}
		
		void OpenBrace (BraceStyle style)
		{
			WriteSpecialsUpToRole (AstNode.Roles.LBrace);
			formatter.OpenBrace (style);
			lastWritten = LastWritten.Other;
		}
		
		void CloseBrace (BraceStyle style)
		{
			WriteSpecialsUpToRole (AstNode.Roles.RBrace);
			formatter.CloseBrace (style);
			lastWritten = LastWritten.Other;
		}

		#endregion
		
		#region IsKeyword Test
		static readonly HashSet<string> unconditionalKeywords = new HashSet<string> {
			"abstract", "as", "base", "bool", "break", "byte", "case", "catch",
			"char", "checked", "class", "const", "continue", "decimal", "default", "delegate",
			"do", "double", "else", "enum", "event", "explicit", "extern", "false",
			"finally", "fixed", "float", "for", "foreach", "goto", "if", "implicit",
			"in", "int", "interface", "internal", "is", "lock", "long", "namespace",
			"new", "null", "object", "operator", "out", "override", "params", "private",
			"protected", "public", "readonly", "ref", "return", "sbyte", "sealed", "short",
			"sizeof", "stackalloc", "static", "string", "struct", "switch", "this", "throw",
			"true", "try", "typeof", "uint", "ulong", "unchecked", "unsafe", "ushort",
			"using", "virtual", "void", "volatile", "while"
		};
		static readonly HashSet<string> queryKeywords = new HashSet<string> {
			"from", "where", "join", "on", "equals", "into", "let", "orderby",
			"ascending", "descending", "select", "group", "by"
		};
		
		/// <summary>
		/// Determines whether the specified identifier is a keyword in the given context.
		/// </summary>
		public static bool IsKeyword (string identifier, AstNode context)
		{
			if (unconditionalKeywords.Contains (identifier))
				return true;
			if (context.Ancestors.Any (a => a is QueryExpression)) {
				if (queryKeywords.Contains (identifier))
					return true;
			}
			return false;
		}

		#endregion
		
		#region Write constructs
		void WriteTypeArguments (IEnumerable<AstType> typeArguments)
		{
			if (typeArguments.Any ()) {
				WriteToken ("<", AstNode.Roles.LChevron);
				WriteCommaSeparatedList (typeArguments);
				WriteToken (">", AstNode.Roles.RChevron);
			}
		}
		
		void WriteTypeParameters (IEnumerable<TypeParameterDeclaration> typeParameters)
		{
			if (typeParameters.Any ()) {
				WriteToken ("<", AstNode.Roles.LChevron);
				WriteCommaSeparatedList (typeParameters.SafeCast<TypeParameterDeclaration, AstNode> ());
				WriteToken (">", AstNode.Roles.RChevron);
			}
		}
		
		void WriteModifiers (IEnumerable<CSharpModifierToken> modifierTokens)
		{
			foreach (CSharpModifierToken modifier in modifierTokens) {
				modifier.AcceptVisitor (this, null);
			}
		}
		
		void WriteQualifiedIdentifier (IEnumerable<Identifier> identifiers)
		{
			bool first = true;
			foreach (Identifier ident in identifiers) {
				if (first) {
					first = false;
					if (lastWritten == LastWritten.KeywordOrIdentifier)
						formatter.Space ();
				} else {
					WriteSpecialsUpToRole (AstNode.Roles.Dot, ident);
					formatter.WriteToken (".");
					lastWritten = LastWritten.Other;
				}
				WriteSpecialsUpToNode (ident);
				formatter.WriteIdentifier (ident.Name);
				lastWritten = LastWritten.KeywordOrIdentifier;
			}
		}
		
		void WriteEmbeddedStatement (Statement embeddedStatement)
		{
			if (embeddedStatement.IsNull)
				return;
			BlockStatement block = embeddedStatement as BlockStatement;
			if (block != null)
				VisitBlockStatement (block, null);
			else {
				NewLine ();
				formatter.Indent ();
				embeddedStatement.AcceptVisitor (this, null);
				formatter.Unindent ();
			}
		}
		
		void WriteMethodBody (BlockStatement body)
		{
			if (body.IsNull)
				Semicolon ();
			else
				VisitBlockStatement (body, null);
		}
		
		void WriteAttributes (IEnumerable<AttributeSection> attributes)
		{
			foreach (AttributeSection attr in attributes) {
				attr.AcceptVisitor (this, null);
			}
		}
		
		void WritePrivateImplementationType (AstType privateImplementationType)
		{
			if (!privateImplementationType.IsNull) {
				privateImplementationType.AcceptVisitor (this, null);
				WriteToken (".", AstNode.Roles.Dot);
			}
		}

		#endregion
		
		#region Expressions
		public object VisitAnonymousMethodExpression (AnonymousMethodExpression anonymousMethodExpression, object data)
		{
			StartNode (anonymousMethodExpression);
			WriteKeyword ("delegate");
			if (anonymousMethodExpression.HasParameterList) {
				Space (policy.SpaceBeforeMethodDeclarationParentheses);
				WriteCommaSeparatedListInParenthesis (anonymousMethodExpression.Parameters, policy.SpaceWithinMethodDeclarationParentheses);
			}
			anonymousMethodExpression.Body.AcceptVisitor (this, data);
			return EndNode (anonymousMethodExpression);
		}
		
		public object VisitUndocumentedExpression (UndocumentedExpression undocumentedExpression, object data)
		{
			StartNode (undocumentedExpression);
			switch (undocumentedExpression.UndocumentedExpressionType) {
			case UndocumentedExpressionType.ArgList:
			case UndocumentedExpressionType.ArgListAccess:
				WriteKeyword ("__arglist");
				break;
			case UndocumentedExpressionType.MakeRef:
				WriteKeyword ("__makeref");
				break;
			case UndocumentedExpressionType.RefType:
				WriteKeyword ("__reftype");
				break;
			case UndocumentedExpressionType.RefValue:
				WriteKeyword ("__refvalue");
				break;
			}
			if (undocumentedExpression.Arguments.Count > 0) {
				Space (policy.SpaceBeforeMethodCallParentheses);
				WriteCommaSeparatedListInParenthesis (undocumentedExpression.Arguments, policy.SpaceWithinMethodCallParentheses);
			}
			return EndNode (undocumentedExpression);
		}
		
		public object VisitArrayCreateExpression (ArrayCreateExpression arrayCreateExpression, object data)
		{
			StartNode (arrayCreateExpression);
			WriteKeyword ("new");
			arrayCreateExpression.Type.AcceptVisitor (this, data);
			WriteCommaSeparatedListInBrackets (arrayCreateExpression.Arguments);
			foreach (var specifier in arrayCreateExpression.AdditionalArraySpecifiers)
				specifier.AcceptVisitor (this, data);
			arrayCreateExpression.Initializer.AcceptVisitor (this, data);
			return EndNode (arrayCreateExpression);
		}
		
		public object VisitArrayInitializerExpression (ArrayInitializerExpression arrayInitializerExpression, object data)
		{
			StartNode (arrayInitializerExpression);
			BraceStyle style;
			if (policy.PlaceArrayInitializersOnNewLine == ArrayInitializerPlacement.AlwaysNewLine)
				style = BraceStyle.NextLine;
			else
				style = BraceStyle.EndOfLine;
			OpenBrace (style);
			bool isFirst = true;
			foreach (AstNode node in arrayInitializerExpression.Elements) {
				if (isFirst) {
					isFirst = false;
				} else {
					Comma (node);
					NewLine ();
				}
				node.AcceptVisitor (this, null);
			}
			NewLine ();
			CloseBrace (style);
			return EndNode (arrayInitializerExpression);
		}
		
		public object VisitAsExpression (AsExpression asExpression, object data)
		{
			StartNode (asExpression);
			asExpression.Expression.AcceptVisitor (this, data);
			Space ();
			WriteKeyword ("as");
			Space ();
			asExpression.Type.AcceptVisitor (this, data);
			return EndNode (asExpression);
		}
		
		public object VisitAssignmentExpression (AssignmentExpression assignmentExpression, object data)
		{
			StartNode (assignmentExpression);
			assignmentExpression.Left.AcceptVisitor (this, data);
			Space (policy.SpaceAroundAssignment);
			WriteToken (AssignmentExpression.GetOperatorSymbol (assignmentExpression.Operator), AssignmentExpression.OperatorRole);
			Space (policy.SpaceAroundAssignment);
			assignmentExpression.Right.AcceptVisitor (this, data);
			return EndNode (assignmentExpression);
		}
		
		public object VisitBaseReferenceExpression (BaseReferenceExpression baseReferenceExpression, object data)
		{
			StartNode (baseReferenceExpression);
			WriteKeyword ("base");
			return EndNode (baseReferenceExpression);
		}
		
		public object VisitBinaryOperatorExpression (BinaryOperatorExpression binaryOperatorExpression, object data)
		{
			StartNode (binaryOperatorExpression);
			binaryOperatorExpression.Left.AcceptVisitor (this, data);
			bool spacePolicy;
			switch (binaryOperatorExpression.Operator) {
			case BinaryOperatorType.BitwiseAnd:
			case BinaryOperatorType.BitwiseOr:
			case BinaryOperatorType.ExclusiveOr:
				spacePolicy = policy.SpaceAroundBitwiseOperator;
				break;
			case BinaryOperatorType.ConditionalAnd:
			case BinaryOperatorType.ConditionalOr:
				spacePolicy = policy.SpaceAroundLogicalOperator;
				break;
			case BinaryOperatorType.GreaterThan:
			case BinaryOperatorType.GreaterThanOrEqual:
			case BinaryOperatorType.LessThanOrEqual:
			case BinaryOperatorType.LessThan:
				spacePolicy = policy.SpaceAroundRelationalOperator;
				break;
			case BinaryOperatorType.Equality:
			case BinaryOperatorType.InEquality:
				spacePolicy = policy.SpaceAroundEqualityOperator;
				break;
			case BinaryOperatorType.Add:
			case BinaryOperatorType.Subtract:
				spacePolicy = policy.SpaceAroundAdditiveOperator;
				break;
			case BinaryOperatorType.Multiply:
			case BinaryOperatorType.Divide:
			case BinaryOperatorType.Modulus:
				spacePolicy = policy.SpaceAroundMultiplicativeOperator;
				break;
			case BinaryOperatorType.ShiftLeft:
			case BinaryOperatorType.ShiftRight:
				spacePolicy = policy.SpaceAroundShiftOperator;
				break;
			case BinaryOperatorType.NullCoalescing:
				spacePolicy = true;
				break;
			default:
				throw new NotSupportedException ("Invalid value for BinaryOperatorType");
			}
			Space (spacePolicy);
			WriteToken (BinaryOperatorExpression.GetOperatorSymbol (binaryOperatorExpression.Operator), BinaryOperatorExpression.OperatorRole);
			Space (spacePolicy);
			binaryOperatorExpression.Right.AcceptVisitor (this, data);
			return EndNode (binaryOperatorExpression);
		}
		
		public object VisitCastExpression (CastExpression castExpression, object data)
		{
			StartNode (castExpression);
			LPar ();
			Space (policy.SpacesWithinCastParentheses);
			castExpression.Type.AcceptVisitor (this, data);
			Space (policy.SpacesWithinCastParentheses);
			RPar ();
			Space (policy.SpaceAfterTypecast);
			castExpression.Expression.AcceptVisitor (this, data);
			return EndNode (castExpression);
		}
		
		public object VisitCheckedExpression (CheckedExpression checkedExpression, object data)
		{
			StartNode (checkedExpression);
			WriteKeyword ("checked");
			LPar ();
			Space (policy.SpacesWithinCheckedExpressionParantheses);
			checkedExpression.Expression.AcceptVisitor (this, data);
			Space (policy.SpacesWithinCheckedExpressionParantheses);
			RPar ();
			return EndNode (checkedExpression);
		}
		
		public object VisitConditionalExpression (ConditionalExpression conditionalExpression, object data)
		{
			StartNode (conditionalExpression);
			conditionalExpression.Condition.AcceptVisitor (this, data);
			
			Space (policy.SpaceBeforeConditionalOperatorCondition);
			WriteToken ("?", ConditionalExpression.QuestionMarkRole);
			Space (policy.SpaceAfterConditionalOperatorCondition);
			
			conditionalExpression.TrueExpression.AcceptVisitor (this, data);
			
			Space (policy.SpaceBeforeConditionalOperatorSeparator);
			WriteToken (":", ConditionalExpression.ColonRole);
			Space (policy.SpaceAfterConditionalOperatorSeparator);
			
			conditionalExpression.FalseExpression.AcceptVisitor (this, data);
			
			return EndNode (conditionalExpression);
		}
		
		public object VisitDefaultValueExpression (DefaultValueExpression defaultValueExpression, object data)
		{
			StartNode (defaultValueExpression);
			
			WriteKeyword ("default");
			LPar ();
			Space (policy.SpacesWithinTypeOfParentheses);
			defaultValueExpression.Type.AcceptVisitor (this, data);
			Space (policy.SpacesWithinTypeOfParentheses);
			RPar ();
			
			return EndNode (defaultValueExpression);
		}
		
		public object VisitDirectionExpression (DirectionExpression directionExpression, object data)
		{
			StartNode (directionExpression);
			
			switch (directionExpression.FieldDirection) {
			case FieldDirection.Out:
				WriteKeyword ("out");
				break;
			case FieldDirection.Ref:
				WriteKeyword ("ref");
				break;
			default:
				throw new NotSupportedException ("Invalid value for FieldDirection");
			}
			Space ();
			directionExpression.Expression.AcceptVisitor (this, data);
			
			return EndNode (directionExpression);
		}
		
		public object VisitIdentifierExpression (IdentifierExpression identifierExpression, object data)
		{
			StartNode (identifierExpression);
			WriteIdentifier (identifierExpression.Identifier);
			WriteTypeArguments (identifierExpression.TypeArguments);
			return EndNode (identifierExpression);
		}
		
		public object VisitIndexerExpression (IndexerExpression indexerExpression, object data)
		{
			StartNode (indexerExpression);
			indexerExpression.Target.AcceptVisitor (this, data);
			Space (policy.SpaceBeforeMethodCallParentheses);
			WriteCommaSeparatedListInBrackets (indexerExpression.Arguments);
			return EndNode (indexerExpression);
		}
		
		public object VisitInvocationExpression (InvocationExpression invocationExpression, object data)
		{
			StartNode (invocationExpression);
			invocationExpression.Target.AcceptVisitor (this, data);
			Space (policy.SpaceBeforeMethodCallParentheses);
			WriteCommaSeparatedListInParenthesis (invocationExpression.Arguments, policy.SpaceWithinMethodCallParentheses);
			return EndNode (invocationExpression);
		}
		
		public object VisitIsExpression (IsExpression isExpression, object data)
		{
			StartNode (isExpression);
			isExpression.Expression.AcceptVisitor (this, data);
			Space ();
			WriteKeyword ("is");
			isExpression.Type.AcceptVisitor (this, data);
			return EndNode (isExpression);
		}
		
		public object VisitLambdaExpression (LambdaExpression lambdaExpression, object data)
		{
			StartNode (lambdaExpression);
			if (LambdaNeedsParenthesis (lambdaExpression)) {
				WriteCommaSeparatedListInParenthesis (lambdaExpression.Parameters, policy.SpaceWithinMethodDeclarationParentheses);
			} else {
				lambdaExpression.Parameters.Single ().AcceptVisitor (this, data);
			}
			Space ();
			WriteToken ("=>", LambdaExpression.ArrowRole);
			Space ();
			lambdaExpression.Body.AcceptVisitor (this, data);
			return EndNode (lambdaExpression);
		}
		
		bool LambdaNeedsParenthesis (LambdaExpression lambdaExpression)
		{
			if (lambdaExpression.Parameters.Count != 1)
				return true;
			var p = lambdaExpression.Parameters.Single ();
			return !(p.Type.IsNull && p.ParameterModifier == ParameterModifier.None);
		}
		
		public object VisitMemberReferenceExpression (MemberReferenceExpression memberReferenceExpression, object data)
		{
			StartNode (memberReferenceExpression);
			memberReferenceExpression.Target.AcceptVisitor (this, data);
			WriteToken (".", MemberReferenceExpression.Roles.Dot);
			WriteIdentifier (memberReferenceExpression.MemberName);
			WriteTypeArguments (memberReferenceExpression.TypeArguments);
			return EndNode (memberReferenceExpression);
		}
		
		public object VisitNamedArgumentExpression (NamedArgumentExpression namedArgumentExpression, object data)
		{
			StartNode (namedArgumentExpression);
			WriteIdentifier (namedArgumentExpression.Identifier);
			if (namedArgumentExpression.Parent is ArrayInitializerExpression) {
				Space();
				WriteToken("=", NamedArgumentExpression.Roles.Assign);
			} else {
				WriteToken(":", NamedArgumentExpression.Roles.Colon);
			}
			Space ();
			namedArgumentExpression.Expression.AcceptVisitor (this, data);
			return EndNode (namedArgumentExpression);
		}
		
		public object VisitNullReferenceExpression (NullReferenceExpression nullReferenceExpression, object data)
		{
			StartNode (nullReferenceExpression);
			WriteKeyword ("null");
			return EndNode (nullReferenceExpression);
		}
		
		public object VisitObjectCreateExpression (ObjectCreateExpression objectCreateExpression, object data)
		{
			StartNode (objectCreateExpression);
			WriteKeyword ("new");
			objectCreateExpression.Type.AcceptVisitor (this, data);
			bool useParenthesis = objectCreateExpression.Arguments.Any() || objectCreateExpression.Initializer.IsNull;
			// also use parenthesis if there is an '(' token and this isn't an anonymous type
			if (!objectCreateExpression.LParToken.IsNull && !objectCreateExpression.Type.IsNull)
				useParenthesis = true;
			if (useParenthesis) {
				Space (policy.SpaceBeforeMethodCallParentheses);
				WriteCommaSeparatedListInParenthesis (objectCreateExpression.Arguments, policy.SpaceWithinMethodCallParentheses);
			}
			objectCreateExpression.Initializer.AcceptVisitor (this, data);
			return EndNode (objectCreateExpression);
		}
		
		public object VisitAnonymousTypeCreateExpression (AnonymousTypeCreateExpression anonymousTypeCreateExpression, object data)
		{
			StartNode (anonymousTypeCreateExpression);
			WriteKeyword ("new");
			Space ();
			LPar ();
			RPar ();
			Space ();
			OpenBrace (policy.AnonymousMethodBraceStyle);
			foreach (AstNode node in anonymousTypeCreateExpression.Initializer) {
				node.AcceptVisitor (this, null);
				if (node.NextSibling != null)
					Comma (node);
				NewLine ();
			}
			CloseBrace (policy.AnonymousMethodBraceStyle);
			return EndNode (anonymousTypeCreateExpression);
		}

		public object VisitParenthesizedExpression (ParenthesizedExpression parenthesizedExpression, object data)
		{
			StartNode (parenthesizedExpression);
			LPar ();
			Space (policy.SpacesWithinParentheses);
			parenthesizedExpression.Expression.AcceptVisitor (this, data);
			Space (policy.SpacesWithinParentheses);
			RPar ();
			return EndNode (parenthesizedExpression);
		}
		
		public object VisitPointerReferenceExpression (PointerReferenceExpression pointerReferenceExpression, object data)
		{
			StartNode (pointerReferenceExpression);
			pointerReferenceExpression.Target.AcceptVisitor (this, data);
			WriteToken ("->", PointerReferenceExpression.ArrowRole);
			WriteIdentifier (pointerReferenceExpression.MemberName);
			WriteTypeArguments (pointerReferenceExpression.TypeArguments);
			return EndNode (pointerReferenceExpression);
		}
		
		public object VisitEmptyExpression (EmptyExpression emptyExpression, object data)
		{
<<<<<<< HEAD
			StartNode(emptyExpression);
=======
			StartNode (emptyExpression);
>>>>>>> 9675caf1
			return EndNode (emptyExpression);
		}

		#region VisitPrimitiveExpression
		public object VisitPrimitiveExpression (PrimitiveExpression primitiveExpression, object data)
		{
			StartNode (primitiveExpression);
			if (!string.IsNullOrEmpty (primitiveExpression.LiteralValue)) {
				formatter.WriteToken (primitiveExpression.LiteralValue);
			} else {
				WritePrimitiveValue (primitiveExpression.Value);
			}
			return EndNode (primitiveExpression);
		}
		
		void WritePrimitiveValue (object val)
		{
			if (val == null) {
				// usually NullReferenceExpression should be used for this, but we'll handle it anyways
				WriteKeyword ("null");
				return;
			}
			
			if (val is bool) {
				if ((bool)val) {
					WriteKeyword ("true");
				} else {
					WriteKeyword ("false");
				}
				return;
			}
			
			if (val is string) {
				formatter.WriteToken ("\"" + ConvertString (val.ToString ()) + "\"");
				lastWritten = LastWritten.Other;
			} else if (val is char) {
				formatter.WriteToken ("'" + ConvertCharLiteral ((char)val) + "'");
				lastWritten = LastWritten.Other;
			} else if (val is decimal) {
				formatter.WriteToken (((decimal)val).ToString (NumberFormatInfo.InvariantInfo) + "m");
				lastWritten = LastWritten.Other;
			} else if (val is float) {
				float f = (float)val;
				if (float.IsInfinity (f) || float.IsNaN (f)) {
					// Strictly speaking, these aren't PrimitiveExpressions;
					// but we still support writing these to make life easier for code generators.
					WriteKeyword ("float");
					WriteToken (".", AstNode.Roles.Dot);
					if (float.IsPositiveInfinity (f))
						WriteIdentifier ("PositiveInfinity");
					else if (float.IsNegativeInfinity (f))
						WriteIdentifier ("NegativeInfinity");
					else
						WriteIdentifier ("NaN");
					return;
				}
				formatter.WriteToken (f.ToString ("R", NumberFormatInfo.InvariantInfo) + "f");
				lastWritten = LastWritten.Other;
			} else if (val is double) {
				double f = (double)val;
				if (double.IsInfinity (f) || double.IsNaN (f)) {
					// Strictly speaking, these aren't PrimitiveExpressions;
					// but we still support writing these to make life easier for code generators.
					WriteKeyword ("double");
					WriteToken (".", AstNode.Roles.Dot);
					if (double.IsPositiveInfinity (f))
						WriteIdentifier ("PositiveInfinity");
					else if (double.IsNegativeInfinity (f))
						WriteIdentifier ("NegativeInfinity");
					else
						WriteIdentifier ("NaN");
					return;
				}
				string number = f.ToString ("R", NumberFormatInfo.InvariantInfo);
				if (number.IndexOf ('.') < 0 && number.IndexOf ('E') < 0)
					number += ".0";
				formatter.WriteToken (number);
				// needs space if identifier follows number; this avoids mistaking the following identifier as type suffix
				lastWritten = LastWritten.KeywordOrIdentifier;
			} else if (val is IFormattable) {
				StringBuilder b = new StringBuilder ();
//				if (primitiveExpression.LiteralFormat == LiteralFormat.HexadecimalNumber) {
//					b.Append("0x");
//					b.Append(((IFormattable)val).ToString("x", NumberFormatInfo.InvariantInfo));
//				} else {
				b.Append (((IFormattable)val).ToString (null, NumberFormatInfo.InvariantInfo));
//				}
				if (val is uint || val is ulong) {
					b.Append ("u");
				}
				if (val is long || val is ulong) {
					b.Append ("L");
				}
				formatter.WriteToken (b.ToString ());
				// needs space if identifier follows number; this avoids mistaking the following identifier as type suffix
				lastWritten = LastWritten.KeywordOrIdentifier;
			} else {
				formatter.WriteToken (val.ToString ());
				lastWritten = LastWritten.Other;
			}
		}
		
		static string ConvertCharLiteral (char ch)
		{
			if (ch == '\'')
				return "\\'";
			return ConvertChar (ch);
		}
		
		/// <summary>
		/// Gets the escape sequence for the specified character.
		/// </summary>
		/// <remarks>This method does not convert ' or ".</remarks>
		public static string ConvertChar(char ch)
		{
			switch (ch) {
			case '\\':
				return "\\\\";
			case '\0':
				return "\\0";
			case '\a':
				return "\\a";
			case '\b':
				return "\\b";
			case '\f':
				return "\\f";
			case '\n':
				return "\\n";
			case '\r':
				return "\\r";
			case '\t':
				return "\\t";
			case '\v':
				return "\\v";
			default:
					if (char.IsControl(ch) || char.IsSurrogate(ch) ||
					    // print all uncommon white spaces as numbers
					    (char.IsWhiteSpace(ch) && ch != ' ')) {
					return "\\u" + ((int)ch).ToString ("x4");
				} else {
					return ch.ToString ();
				}
			}
		}
		
		/// <summary>
		/// Converts special characters to escape sequences within the given string.
		/// </summary>
		public static string ConvertString(string str)
		{
			StringBuilder sb = new StringBuilder ();
			foreach (char ch in str) {
				if (ch == '"')
					sb.Append ("\\\"");
				else
					sb.Append (ConvertChar (ch));
			}
			return sb.ToString ();
		}

		#endregion
		
		public object VisitSizeOfExpression (SizeOfExpression sizeOfExpression, object data)
		{
			StartNode (sizeOfExpression);
			
			WriteKeyword ("sizeof");
			LPar ();
			Space (policy.SpacesWithinSizeOfParentheses);
			sizeOfExpression.Type.AcceptVisitor (this, data);
			Space (policy.SpacesWithinSizeOfParentheses);
			RPar ();
			
			return EndNode (sizeOfExpression);
		}
		
		public object VisitStackAllocExpression (StackAllocExpression stackAllocExpression, object data)
		{
			StartNode (stackAllocExpression);
			WriteKeyword ("stackalloc");
			stackAllocExpression.Type.AcceptVisitor (this, data);
			WriteCommaSeparatedListInBrackets (new[] { stackAllocExpression.CountExpression });
			return EndNode (stackAllocExpression);
		}
		
		public object VisitThisReferenceExpression (ThisReferenceExpression thisReferenceExpression, object data)
		{
			StartNode (thisReferenceExpression);
			WriteKeyword ("this");
			return EndNode (thisReferenceExpression);
		}
		
		public object VisitTypeOfExpression (TypeOfExpression typeOfExpression, object data)
		{
			StartNode (typeOfExpression);
			
			WriteKeyword ("typeof");
			LPar ();
			Space (policy.SpacesWithinTypeOfParentheses);
			typeOfExpression.Type.AcceptVisitor (this, data);
			Space (policy.SpacesWithinTypeOfParentheses);
			RPar ();
			
			return EndNode (typeOfExpression);
		}
		
		public object VisitTypeReferenceExpression (TypeReferenceExpression typeReferenceExpression, object data)
		{
			StartNode (typeReferenceExpression);
			typeReferenceExpression.Type.AcceptVisitor (this, data);
			return EndNode (typeReferenceExpression);
		}
		
		public object VisitUnaryOperatorExpression (UnaryOperatorExpression unaryOperatorExpression, object data)
		{
			StartNode (unaryOperatorExpression);
			UnaryOperatorType opType = unaryOperatorExpression.Operator;
			string opSymbol = UnaryOperatorExpression.GetOperatorSymbol (opType);
			if (!(opType == UnaryOperatorType.PostIncrement || opType == UnaryOperatorType.PostDecrement))
				WriteToken (opSymbol, UnaryOperatorExpression.OperatorRole);
			unaryOperatorExpression.Expression.AcceptVisitor (this, data);
			if (opType == UnaryOperatorType.PostIncrement || opType == UnaryOperatorType.PostDecrement)
				WriteToken (opSymbol, UnaryOperatorExpression.OperatorRole);
			return EndNode (unaryOperatorExpression);
		}
		
		public object VisitUncheckedExpression (UncheckedExpression uncheckedExpression, object data)
		{
			StartNode (uncheckedExpression);
			WriteKeyword ("unchecked");
			LPar ();
			Space (policy.SpacesWithinCheckedExpressionParantheses);
			uncheckedExpression.Expression.AcceptVisitor (this, data);
			Space (policy.SpacesWithinCheckedExpressionParantheses);
			RPar ();
			return EndNode (uncheckedExpression);
		}

		#endregion
		
		#region Query Expressions
		public object VisitQueryExpression (QueryExpression queryExpression, object data)
		{
			StartNode (queryExpression);
			bool indent = !(queryExpression.Parent is QueryContinuationClause);
			if (indent) {
				formatter.Indent();
				NewLine();
			}
			bool first = true;
			foreach (var clause in queryExpression.Clauses) {
				if (first) {
					first = false;
				} else {
					if (!(clause is QueryContinuationClause))
						NewLine ();
				}
				clause.AcceptVisitor (this, data);
			}
			if (indent)
				formatter.Unindent();
			return EndNode (queryExpression);
		}
		
		public object VisitQueryContinuationClause (QueryContinuationClause queryContinuationClause, object data)
		{
			StartNode (queryContinuationClause);
			queryContinuationClause.PrecedingQuery.AcceptVisitor (this, data);
			Space ();
			WriteKeyword ("into", QueryContinuationClause.IntoKeywordRole);
			Space ();
			WriteIdentifier (queryContinuationClause.Identifier);
			return EndNode (queryContinuationClause);
		}
		
		public object VisitQueryFromClause (QueryFromClause queryFromClause, object data)
		{
			StartNode (queryFromClause);
			WriteKeyword ("from", QueryFromClause.FromKeywordRole);
			queryFromClause.Type.AcceptVisitor (this, data);
			Space ();
			WriteIdentifier (queryFromClause.Identifier);
			Space ();
			WriteKeyword ("in", QueryFromClause.InKeywordRole);
			Space ();
			queryFromClause.Expression.AcceptVisitor (this, data);
			return EndNode (queryFromClause);
		}
		
		public object VisitQueryLetClause (QueryLetClause queryLetClause, object data)
		{
			StartNode (queryLetClause);
			WriteKeyword ("let");
			Space ();
			WriteIdentifier (queryLetClause.Identifier);
			Space (policy.SpaceAroundAssignment);
			WriteToken ("=", QueryLetClause.Roles.Assign);
			Space (policy.SpaceAroundAssignment);
			queryLetClause.Expression.AcceptVisitor (this, data);
			return EndNode (queryLetClause);
		}
		
		public object VisitQueryWhereClause (QueryWhereClause queryWhereClause, object data)
		{
			StartNode (queryWhereClause);
			WriteKeyword ("where");
			Space ();
			queryWhereClause.Condition.AcceptVisitor (this, data);
			return EndNode (queryWhereClause);
		}
		
		public object VisitQueryJoinClause (QueryJoinClause queryJoinClause, object data)
		{
			StartNode (queryJoinClause);
			WriteKeyword ("join", QueryJoinClause.JoinKeywordRole);
			queryJoinClause.Type.AcceptVisitor (this, data);
			Space ();
			WriteIdentifier (queryJoinClause.JoinIdentifier, QueryJoinClause.JoinIdentifierRole);
			Space ();
			WriteKeyword ("in", QueryJoinClause.InKeywordRole);
			Space ();
			queryJoinClause.InExpression.AcceptVisitor (this, data);
			Space ();
			WriteKeyword ("on", QueryJoinClause.OnKeywordRole);
			Space ();
			queryJoinClause.OnExpression.AcceptVisitor (this, data);
			Space ();
			WriteKeyword ("equals", QueryJoinClause.EqualsKeywordRole);
			Space ();
			queryJoinClause.EqualsExpression.AcceptVisitor (this, data);
			if (queryJoinClause.IsGroupJoin) {
				Space ();
				WriteKeyword ("into", QueryJoinClause.IntoKeywordRole);
				WriteIdentifier (queryJoinClause.IntoIdentifier, QueryJoinClause.IntoIdentifierRole);
			}
			return EndNode (queryJoinClause);
		}
		
		public object VisitQueryOrderClause (QueryOrderClause queryOrderClause, object data)
		{
			StartNode (queryOrderClause);
			WriteKeyword ("orderby");
			Space ();
			WriteCommaSeparatedList (queryOrderClause.Orderings.SafeCast<QueryOrdering, AstNode> ());
			return EndNode (queryOrderClause);
		}
		
		public object VisitQueryOrdering (QueryOrdering queryOrdering, object data)
		{
			StartNode (queryOrdering);
			queryOrdering.Expression.AcceptVisitor (this, data);
			switch (queryOrdering.Direction) {
			case QueryOrderingDirection.Ascending:
				Space ();
				WriteKeyword ("ascending");
				break;
			case QueryOrderingDirection.Descending:
				Space ();
				WriteKeyword ("descending");
				break;
			}
			return EndNode (queryOrdering);
		}
		
		public object VisitQuerySelectClause (QuerySelectClause querySelectClause, object data)
		{
			StartNode (querySelectClause);
			WriteKeyword ("select");
			Space ();
			querySelectClause.Expression.AcceptVisitor (this, data);
			return EndNode (querySelectClause);
		}
		
		public object VisitQueryGroupClause (QueryGroupClause queryGroupClause, object data)
		{
			StartNode (queryGroupClause);
			WriteKeyword ("group", QueryGroupClause.GroupKeywordRole);
			Space ();
			queryGroupClause.Projection.AcceptVisitor (this, data);
			Space ();
			WriteKeyword ("by", QueryGroupClause.ByKeywordRole);
			Space ();
			queryGroupClause.Key.AcceptVisitor (this, data);
			return EndNode (queryGroupClause);
		}

		#endregion
		
		#region GeneralScope
		public object VisitAttribute (Attribute attribute, object data)
		{
			StartNode (attribute);
			attribute.Type.AcceptVisitor (this, data);
			Space (policy.SpaceBeforeMethodCallParentheses);
			if (attribute.Arguments.Count != 0 || !attribute.GetChildByRole (AstNode.Roles.LPar).IsNull)
				WriteCommaSeparatedListInParenthesis (attribute.Arguments, policy.SpaceWithinMethodCallParentheses);
			return EndNode (attribute);
		}
		
		public object VisitAttributeSection (AttributeSection attributeSection, object data)
		{
			StartNode (attributeSection);
			WriteToken ("[", AstNode.Roles.LBracket);
			if (!string.IsNullOrEmpty (attributeSection.AttributeTarget)) {
				WriteToken (attributeSection.AttributeTarget, AttributeSection.TargetRole);
				WriteToken (":", AttributeSection.Roles.Colon);
				Space ();
			}
			WriteCommaSeparatedList (attributeSection.Attributes.SafeCast<Attribute, AstNode> ());
			WriteToken ("]", AstNode.Roles.RBracket);
			if (attributeSection.Parent is ParameterDeclaration || attributeSection.Parent is TypeParameterDeclaration)
				Space ();
			else
				NewLine ();
			return EndNode (attributeSection);
		}
		
		public object VisitDelegateDeclaration (DelegateDeclaration delegateDeclaration, object data)
		{
			StartNode (delegateDeclaration);
			WriteAttributes (delegateDeclaration.Attributes);
			WriteModifiers (delegateDeclaration.ModifierTokens);
			WriteKeyword ("delegate");
			delegateDeclaration.ReturnType.AcceptVisitor (this, data);
			Space ();
			WriteIdentifier (delegateDeclaration.Name);
			WriteTypeParameters (delegateDeclaration.TypeParameters);
			Space (policy.SpaceBeforeDelegateDeclarationParentheses);
			WriteCommaSeparatedListInParenthesis (delegateDeclaration.Parameters, policy.SpaceWithinMethodDeclarationParentheses);
			foreach (Constraint constraint in delegateDeclaration.Constraints) {
				constraint.AcceptVisitor (this, data);
			}
			Semicolon ();
			return EndNode (delegateDeclaration);
		}
		
		public object VisitNamespaceDeclaration (NamespaceDeclaration namespaceDeclaration, object data)
		{
			StartNode (namespaceDeclaration);
			WriteKeyword ("namespace");
			WriteQualifiedIdentifier (namespaceDeclaration.Identifiers);
			OpenBrace (policy.NamespaceBraceStyle);
			foreach (var member in namespaceDeclaration.Members)
				member.AcceptVisitor (this, data);
			CloseBrace (policy.NamespaceBraceStyle);
			NewLine ();
			return EndNode (namespaceDeclaration);
		}
		
		public object VisitTypeDeclaration (TypeDeclaration typeDeclaration, object data)
		{
			StartNode (typeDeclaration);
			WriteAttributes (typeDeclaration.Attributes);
			WriteModifiers (typeDeclaration.ModifierTokens);
			BraceStyle braceStyle;
			switch (typeDeclaration.ClassType) {
			case ClassType.Enum:
				WriteKeyword ("enum");
				braceStyle = policy.EnumBraceStyle;
				break;
			case ClassType.Interface:
				WriteKeyword ("interface");
				braceStyle = policy.InterfaceBraceStyle;
				break;
			case ClassType.Struct:
				WriteKeyword ("struct");
				braceStyle = policy.StructBraceStyle;
				break;
			default:
				WriteKeyword ("class");
				braceStyle = policy.ClassBraceStyle;
				break;
			}
			WriteIdentifier (typeDeclaration.Name);
			WriteTypeParameters (typeDeclaration.TypeParameters);
			if (typeDeclaration.BaseTypes.Any ()) {
				Space ();
				WriteToken (":", TypeDeclaration.ColonRole);
				Space ();
				WriteCommaSeparatedList (typeDeclaration.BaseTypes);
			}
			foreach (Constraint constraint in typeDeclaration.Constraints) {
				constraint.AcceptVisitor (this, data);
			}
			OpenBrace (braceStyle);
			if (typeDeclaration.ClassType == ClassType.Enum) {
				bool first = true;
				foreach (var member in typeDeclaration.Members) {
					if (first) {
						first = false;
					} else {
						Comma (member, noSpaceAfterComma: true);
						NewLine ();
					}
					member.AcceptVisitor (this, data);
				}
				NewLine ();
			} else {
				foreach (var member in typeDeclaration.Members) {
					member.AcceptVisitor (this, data);
				}
			}
			CloseBrace (braceStyle);
			NewLine ();
			return EndNode (typeDeclaration);
		}
		
		public object VisitUsingAliasDeclaration (UsingAliasDeclaration usingAliasDeclaration, object data)
		{
			StartNode (usingAliasDeclaration);
			WriteKeyword ("using");
			WriteIdentifier (usingAliasDeclaration.Alias, UsingAliasDeclaration.AliasRole);
			Space (policy.SpaceAroundEqualityOperator);
			WriteToken ("=", AstNode.Roles.Assign);
			Space (policy.SpaceAroundEqualityOperator);
			usingAliasDeclaration.Import.AcceptVisitor (this, data);
			Semicolon ();
			return EndNode (usingAliasDeclaration);
		}
		
		public object VisitUsingDeclaration (UsingDeclaration usingDeclaration, object data)
		{
			StartNode (usingDeclaration);
			WriteKeyword ("using");
			usingDeclaration.Import.AcceptVisitor (this, data);
			Semicolon ();
			return EndNode (usingDeclaration);
		}
		
		public object VisitExternAliasDeclaration (ExternAliasDeclaration externAliasDeclaration, object data)
		{
			StartNode (externAliasDeclaration);
			WriteKeyword ("extern");
			Space ();
			WriteKeyword ("alias");
			Space ();
			externAliasDeclaration.NameToken.AcceptVisitor (this, data);
			Semicolon ();
			return EndNode (externAliasDeclaration);
		}

		#endregion
		
		#region Statements
		public object VisitBlockStatement (BlockStatement blockStatement, object data)
		{
			StartNode (blockStatement);
			BraceStyle style;
			if (blockStatement.Parent is AnonymousMethodExpression || blockStatement.Parent is LambdaExpression) {
				style = policy.AnonymousMethodBraceStyle;
			} else if (blockStatement.Parent is ConstructorDeclaration) {
				style = policy.ConstructorBraceStyle;
			} else if (blockStatement.Parent is DestructorDeclaration) {
				style = policy.DestructorBraceStyle;
			} else if (blockStatement.Parent is MethodDeclaration) {
				style = policy.MethodBraceStyle;
			} else if (blockStatement.Parent is Accessor) {
				if (blockStatement.Parent.Role == PropertyDeclaration.GetterRole)
					style = policy.PropertyGetBraceStyle;
				else if (blockStatement.Parent.Role == PropertyDeclaration.SetterRole)
					style = policy.PropertySetBraceStyle;
				else if (blockStatement.Parent.Role == CustomEventDeclaration.AddAccessorRole)
					style = policy.EventAddBraceStyle;
				else if (blockStatement.Parent.Role == CustomEventDeclaration.RemoveAccessorRole)
					style = policy.EventRemoveBraceStyle;
				else
					throw new NotSupportedException ("Unknown type of accessor");
			} else {
				style = policy.StatementBraceStyle;
			}
			OpenBrace (style);
			foreach (var node in blockStatement.Statements) {
				node.AcceptVisitor (this, data);
			}
			CloseBrace (style);
			NewLine ();
			return EndNode (blockStatement);
		}
		
		public object VisitBreakStatement (BreakStatement breakStatement, object data)
		{
			StartNode (breakStatement);
			WriteKeyword ("break");
			Semicolon ();
			return EndNode (breakStatement);
		}
		
		public object VisitCheckedStatement (CheckedStatement checkedStatement, object data)
		{
			StartNode (checkedStatement);
			WriteKeyword ("checked");
			checkedStatement.Body.AcceptVisitor (this, data);
			return EndNode (checkedStatement);
		}
		
		public object VisitContinueStatement (ContinueStatement continueStatement, object data)
		{
			StartNode (continueStatement);
			WriteKeyword ("continue");
			Semicolon ();
			return EndNode (continueStatement);
		}
		
		public object VisitDoWhileStatement (DoWhileStatement doWhileStatement, object data)
		{
			StartNode (doWhileStatement);
			WriteKeyword ("do", DoWhileStatement.DoKeywordRole);
			WriteEmbeddedStatement (doWhileStatement.EmbeddedStatement);
			WriteKeyword ("while", DoWhileStatement.WhileKeywordRole);
			Space (policy.SpaceBeforeWhileParentheses);
			LPar ();
			Space (policy.SpacesWithinWhileParentheses);
			doWhileStatement.Condition.AcceptVisitor (this, data);
			Space (policy.SpacesWithinWhileParentheses);
			RPar ();
			Semicolon ();
			return EndNode (doWhileStatement);
		}
		
		public object VisitEmptyStatement (EmptyStatement emptyStatement, object data)
		{
			StartNode (emptyStatement);
			Semicolon ();
			return EndNode (emptyStatement);
		}
		
		public object VisitExpressionStatement (ExpressionStatement expressionStatement, object data)
		{
			StartNode (expressionStatement);
			expressionStatement.Expression.AcceptVisitor (this, data);
			Semicolon ();
			return EndNode (expressionStatement);
		}
		
		public object VisitFixedStatement (FixedStatement fixedStatement, object data)
		{
			StartNode (fixedStatement);
			WriteKeyword ("fixed");
			Space (policy.SpaceBeforeUsingParentheses);
			LPar ();
			Space (policy.SpacesWithinUsingParentheses);
			fixedStatement.Type.AcceptVisitor (this, data);
			Space ();
			WriteCommaSeparatedList (fixedStatement.Variables);
			Space (policy.SpacesWithinUsingParentheses);
			RPar ();
			WriteEmbeddedStatement (fixedStatement.EmbeddedStatement);
			return EndNode (fixedStatement);
		}
		
		public object VisitForeachStatement (ForeachStatement foreachStatement, object data)
		{
			StartNode (foreachStatement);
			WriteKeyword ("foreach");
			Space (policy.SpaceBeforeForeachParentheses);
			LPar ();
			Space (policy.SpacesWithinForeachParentheses);
			foreachStatement.VariableType.AcceptVisitor (this, data);
			Space ();
			WriteIdentifier (foreachStatement.VariableName);
			WriteKeyword ("in", ForeachStatement.Roles.InKeyword);
			Space ();
			foreachStatement.InExpression.AcceptVisitor (this, data);
			Space (policy.SpacesWithinForeachParentheses);
			RPar ();
			WriteEmbeddedStatement (foreachStatement.EmbeddedStatement);
			return EndNode (foreachStatement);
		}
		
		public object VisitForStatement (ForStatement forStatement, object data)
		{
			StartNode (forStatement);
			WriteKeyword ("for");
			Space (policy.SpaceBeforeForParentheses);
			LPar ();
			Space (policy.SpacesWithinForParentheses);
			
			WriteCommaSeparatedList (forStatement.Initializers.SafeCast<Statement, AstNode> ());
			Space (policy.SpaceBeforeForSemicolon);
			WriteToken (";", AstNode.Roles.Semicolon);
			Space (policy.SpaceAfterForSemicolon);
			
			forStatement.Condition.AcceptVisitor (this, data);
			Space (policy.SpaceBeforeForSemicolon);
			WriteToken (";", AstNode.Roles.Semicolon);
			Space (policy.SpaceAfterForSemicolon);
			
			WriteCommaSeparatedList (forStatement.Iterators.SafeCast<Statement, AstNode> ());
			
			Space (policy.SpacesWithinForParentheses);
			RPar ();
			WriteEmbeddedStatement (forStatement.EmbeddedStatement);
			return EndNode (forStatement);
		}
		
		public object VisitGotoCaseStatement (GotoCaseStatement gotoCaseStatement, object data)
		{
			StartNode (gotoCaseStatement);
			WriteKeyword ("goto");
			WriteKeyword ("case", GotoCaseStatement.CaseKeywordRole);
			Space ();
			gotoCaseStatement.LabelExpression.AcceptVisitor (this, data);
			Semicolon ();
			return EndNode (gotoCaseStatement);
		}
		
		public object VisitGotoDefaultStatement (GotoDefaultStatement gotoDefaultStatement, object data)
		{
			StartNode (gotoDefaultStatement);
			WriteKeyword ("goto");
			WriteKeyword ("default", GotoDefaultStatement.DefaultKeywordRole);
			Semicolon ();
			return EndNode (gotoDefaultStatement);
		}
		
		public object VisitGotoStatement (GotoStatement gotoStatement, object data)
		{
			StartNode (gotoStatement);
			WriteKeyword ("goto");
			WriteIdentifier (gotoStatement.Label);
			Semicolon ();
			return EndNode (gotoStatement);
		}
		
		public object VisitIfElseStatement (IfElseStatement ifElseStatement, object data)
		{
			StartNode (ifElseStatement);
			WriteKeyword ("if", IfElseStatement.IfKeywordRole);
			Space (policy.SpaceBeforeIfParentheses);
			LPar ();
			Space (policy.SpacesWithinIfParentheses);
			ifElseStatement.Condition.AcceptVisitor (this, data);
			Space (policy.SpacesWithinIfParentheses);
			RPar ();
			WriteEmbeddedStatement (ifElseStatement.TrueStatement);
			if (!ifElseStatement.FalseStatement.IsNull) {
				WriteKeyword ("else", IfElseStatement.ElseKeywordRole);
				WriteEmbeddedStatement (ifElseStatement.FalseStatement);
			}
			return EndNode (ifElseStatement);
		}
		
		public object VisitLabelStatement (LabelStatement labelStatement, object data)
		{
			StartNode (labelStatement);
			WriteIdentifier (labelStatement.Label);
			WriteToken (":", LabelStatement.Roles.Colon);
			bool foundLabelledStatement = false;
			for (AstNode tmp = labelStatement.NextSibling; tmp != null; tmp = tmp.NextSibling) {
				if (tmp.Role == labelStatement.Role) {
					foundLabelledStatement = true;
				}
			}
			if (!foundLabelledStatement) {
				// introduce an EmptyStatement so that the output becomes syntactically valid
				WriteToken(";", LabelStatement.Roles.Semicolon);
			}
			NewLine ();
			return EndNode (labelStatement);
		}
		
		public object VisitLockStatement (LockStatement lockStatement, object data)
		{
			StartNode (lockStatement);
			WriteKeyword ("lock");
			Space (policy.SpaceBeforeLockParentheses);
			LPar ();
			Space (policy.SpacesWithinLockParentheses);
			lockStatement.Expression.AcceptVisitor (this, data);
			Space (policy.SpacesWithinLockParentheses);
			RPar ();
			WriteEmbeddedStatement (lockStatement.EmbeddedStatement);
			return EndNode (lockStatement);
		}
		
		public object VisitReturnStatement (ReturnStatement returnStatement, object data)
		{
			StartNode (returnStatement);
			WriteKeyword ("return");
			if (!returnStatement.Expression.IsNull) {
				Space ();
				returnStatement.Expression.AcceptVisitor (this, data);
			}
			Semicolon ();
			return EndNode (returnStatement);
		}
		
		public object VisitSwitchStatement (SwitchStatement switchStatement, object data)
		{
			StartNode (switchStatement);
			WriteKeyword ("switch");
			Space (policy.SpaceBeforeSwitchParentheses);
			LPar ();
			Space (policy.SpacesWithinSwitchParentheses);
			switchStatement.Expression.AcceptVisitor (this, data);
			Space (policy.SpacesWithinSwitchParentheses);
			RPar ();
			OpenBrace (policy.StatementBraceStyle);
			if (!policy.IndentSwitchBody)
				formatter.Unindent ();
			
			foreach (var section in switchStatement.SwitchSections)
				section.AcceptVisitor (this, data);
			
			if (!policy.IndentSwitchBody)
				formatter.Indent ();
			CloseBrace (policy.StatementBraceStyle);
			NewLine ();
			return EndNode (switchStatement);
		}
		
		public object VisitSwitchSection (SwitchSection switchSection, object data)
		{
			StartNode (switchSection);
			bool first = true;
			foreach (var label in switchSection.CaseLabels) {
				if (!first)
					NewLine ();
				label.AcceptVisitor (this, data);
				first = false;
			}
			if (policy.IndentCaseBody)
				formatter.Indent ();
			
			foreach (var statement in switchSection.Statements) {
				NewLine ();
				statement.AcceptVisitor (this, data);
			}
			
			if (policy.IndentCaseBody)
				formatter.Unindent ();
			
			return EndNode (switchSection);
		}
		
		public object VisitCaseLabel (CaseLabel caseLabel, object data)
		{
			StartNode (caseLabel);
			if (caseLabel.Expression.IsNull) {
				WriteKeyword ("default");
			} else {
				WriteKeyword ("case");
				Space ();
				caseLabel.Expression.AcceptVisitor (this, data);
			}
			WriteToken (":", CaseLabel.Roles.Colon);
			return EndNode (caseLabel);
		}
		
		public object VisitThrowStatement (ThrowStatement throwStatement, object data)
		{
			StartNode (throwStatement);
			WriteKeyword ("throw");
			if (!throwStatement.Expression.IsNull) {
				Space ();
				throwStatement.Expression.AcceptVisitor (this, data);
			}
			Semicolon ();
			return EndNode (throwStatement);
		}
		
		public object VisitTryCatchStatement (TryCatchStatement tryCatchStatement, object data)
		{
			StartNode (tryCatchStatement);
			WriteKeyword ("try", TryCatchStatement.TryKeywordRole);
			tryCatchStatement.TryBlock.AcceptVisitor (this, data);
			foreach (var catchClause in tryCatchStatement.CatchClauses)
				catchClause.AcceptVisitor (this, data);
			if (!tryCatchStatement.FinallyBlock.IsNull) {
				WriteKeyword ("finally", TryCatchStatement.FinallyKeywordRole);
				tryCatchStatement.FinallyBlock.AcceptVisitor (this, data);
			}
			return EndNode (tryCatchStatement);
		}
		
		public object VisitCatchClause (CatchClause catchClause, object data)
		{
			StartNode (catchClause);
			WriteKeyword ("catch");
			if (!catchClause.Type.IsNull) {
				Space (policy.SpaceBeforeCatchParentheses);
				LPar ();
				Space (policy.SpacesWithinCatchParentheses);
				catchClause.Type.AcceptVisitor (this, data);
				if (!string.IsNullOrEmpty(catchClause.VariableName)) {
					Space ();
					WriteIdentifier (catchClause.VariableName);
				}
				Space (policy.SpacesWithinCatchParentheses);
				RPar ();
			}
			catchClause.Body.AcceptVisitor (this, data);
			return EndNode (catchClause);
		}
		
		public object VisitUncheckedStatement (UncheckedStatement uncheckedStatement, object data)
		{
			StartNode (uncheckedStatement);
			WriteKeyword ("unchecked");
			uncheckedStatement.Body.AcceptVisitor (this, data);
			return EndNode (uncheckedStatement);
		}
		
		public object VisitUnsafeStatement (UnsafeStatement unsafeStatement, object data)
		{
			StartNode (unsafeStatement);
			WriteKeyword ("unsafe");
			unsafeStatement.Body.AcceptVisitor (this, data);
			return EndNode (unsafeStatement);
		}
		
		public object VisitUsingStatement (UsingStatement usingStatement, object data)
		{
			StartNode (usingStatement);
			WriteKeyword ("using");
			Space (policy.SpaceBeforeUsingParentheses);
			LPar ();
			Space (policy.SpacesWithinUsingParentheses);
			
			usingStatement.ResourceAcquisition.AcceptVisitor (this, data);
			
			Space (policy.SpacesWithinUsingParentheses);
			RPar ();
			
			WriteEmbeddedStatement (usingStatement.EmbeddedStatement);
			
			return EndNode (usingStatement);
		}
		
		public object VisitVariableDeclarationStatement (VariableDeclarationStatement variableDeclarationStatement, object data)
		{
			StartNode (variableDeclarationStatement);
			variableDeclarationStatement.Type.AcceptVisitor (this, data);
			Space ();
			WriteCommaSeparatedList (variableDeclarationStatement.Variables);
			Semicolon ();
			return EndNode (variableDeclarationStatement);
		}
		
		public object VisitWhileStatement (WhileStatement whileStatement, object data)
		{
			StartNode (whileStatement);
			WriteKeyword ("while", WhileStatement.WhileKeywordRole);
			Space (policy.SpaceBeforeWhileParentheses);
			LPar ();
			Space (policy.SpacesWithinWhileParentheses);
			whileStatement.Condition.AcceptVisitor (this, data);
			Space (policy.SpacesWithinWhileParentheses);
			RPar ();
			WriteEmbeddedStatement (whileStatement.EmbeddedStatement);
			return EndNode (whileStatement);
		}
		
		public object VisitYieldBreakStatement (YieldBreakStatement yieldBreakStatement, object data)
		{
			StartNode (yieldBreakStatement);
			WriteKeyword ("yield", YieldBreakStatement.YieldKeywordRole);
			WriteKeyword ("break", YieldBreakStatement.BreakKeywordRole);
			Semicolon ();
			return EndNode (yieldBreakStatement);
		}
		
		public object VisitYieldStatement (YieldStatement yieldStatement, object data)
		{
			StartNode (yieldStatement);
			WriteKeyword ("yield", YieldStatement.YieldKeywordRole);
			WriteKeyword ("return", YieldStatement.ReturnKeywordRole);
			Space ();
			yieldStatement.Expression.AcceptVisitor (this, data);
			Semicolon ();
			return EndNode (yieldStatement);
		}

		#endregion
		
		#region TypeMembers
		public object VisitAccessor (Accessor accessor, object data)
		{
			StartNode (accessor);
			WriteAttributes (accessor.Attributes);
			WriteModifiers (accessor.ModifierTokens);
			if (accessor.Role == PropertyDeclaration.GetterRole) {
				WriteKeyword ("get");
			} else if (accessor.Role == PropertyDeclaration.SetterRole) {
				WriteKeyword ("set");
			} else if (accessor.Role == CustomEventDeclaration.AddAccessorRole) {
				WriteKeyword ("add");
			} else if (accessor.Role == CustomEventDeclaration.RemoveAccessorRole) {
				WriteKeyword ("remove");
			}
			WriteMethodBody (accessor.Body);
			return EndNode (accessor);
		}
		
		public object VisitConstructorDeclaration (ConstructorDeclaration constructorDeclaration, object data)
		{
			StartNode (constructorDeclaration);
			WriteAttributes (constructorDeclaration.Attributes);
			WriteModifiers (constructorDeclaration.ModifierTokens);
			TypeDeclaration type = constructorDeclaration.Parent as TypeDeclaration;
			WriteIdentifier (type != null ? type.Name : constructorDeclaration.Name);
			Space (policy.SpaceBeforeConstructorDeclarationParentheses);
			WriteCommaSeparatedListInParenthesis (constructorDeclaration.Parameters, policy.SpaceWithinMethodDeclarationParentheses);
			if (!constructorDeclaration.Initializer.IsNull) {
				Space ();
				constructorDeclaration.Initializer.AcceptVisitor (this, data);
			}
			WriteMethodBody (constructorDeclaration.Body);
			return EndNode (constructorDeclaration);
		}
		
		public object VisitConstructorInitializer (ConstructorInitializer constructorInitializer, object data)
		{
			StartNode (constructorInitializer);
			WriteToken (":", ConstructorInitializer.Roles.Colon);
			Space ();
			if (constructorInitializer.ConstructorInitializerType == ConstructorInitializerType.This) {
				WriteKeyword ("this");
			} else {
				WriteKeyword ("base");
			}
			Space (policy.SpaceBeforeMethodCallParentheses);
			WriteCommaSeparatedListInParenthesis (constructorInitializer.Arguments, policy.SpaceWithinMethodCallParentheses);
			return EndNode (constructorInitializer);
		}
		
		public object VisitDestructorDeclaration (DestructorDeclaration destructorDeclaration, object data)
		{
			StartNode (destructorDeclaration);
			WriteAttributes (destructorDeclaration.Attributes);
			WriteModifiers (destructorDeclaration.ModifierTokens);
			WriteToken ("~", DestructorDeclaration.TildeRole);
			TypeDeclaration type = destructorDeclaration.Parent as TypeDeclaration;
			WriteIdentifier (type != null ? type.Name : destructorDeclaration.Name);
			Space (policy.SpaceBeforeConstructorDeclarationParentheses);
			LPar ();
			RPar ();
			WriteMethodBody (destructorDeclaration.Body);
			return EndNode (destructorDeclaration);
		}
		
		public object VisitEnumMemberDeclaration (EnumMemberDeclaration enumMemberDeclaration, object data)
		{
			StartNode (enumMemberDeclaration);
			WriteAttributes (enumMemberDeclaration.Attributes);
			WriteModifiers (enumMemberDeclaration.ModifierTokens);
			WriteIdentifier (enumMemberDeclaration.Name);
			if (!enumMemberDeclaration.Initializer.IsNull) {
				Space (policy.SpaceAroundAssignment);
				WriteToken ("=", EnumMemberDeclaration.Roles.Assign);
				Space (policy.SpaceAroundAssignment);
				enumMemberDeclaration.Initializer.AcceptVisitor (this, data);
			}
			return EndNode (enumMemberDeclaration);
		}
		
		public object VisitEventDeclaration (EventDeclaration eventDeclaration, object data)
		{
			StartNode (eventDeclaration);
			WriteAttributes (eventDeclaration.Attributes);
			WriteModifiers (eventDeclaration.ModifierTokens);
			WriteKeyword ("event");
			eventDeclaration.ReturnType.AcceptVisitor (this, data);
			Space ();
			WriteCommaSeparatedList (eventDeclaration.Variables);
			Semicolon ();
			return EndNode (eventDeclaration);
		}
		
		public object VisitCustomEventDeclaration (CustomEventDeclaration customEventDeclaration, object data)
		{
			StartNode (customEventDeclaration);
			WriteAttributes (customEventDeclaration.Attributes);
			WriteModifiers (customEventDeclaration.ModifierTokens);
			WriteKeyword ("event");
			customEventDeclaration.ReturnType.AcceptVisitor (this, data);
			Space ();
			WritePrivateImplementationType (customEventDeclaration.PrivateImplementationType);
			WriteIdentifier (customEventDeclaration.Name);
			OpenBrace (policy.EventBraceStyle);
			// output add/remove in their original order
			foreach (AstNode node in customEventDeclaration.Children) {
				if (node.Role == CustomEventDeclaration.AddAccessorRole || node.Role == CustomEventDeclaration.RemoveAccessorRole) {
					node.AcceptVisitor (this, data);
				}
			}
			CloseBrace (policy.EventBraceStyle);
			NewLine ();
			return EndNode (customEventDeclaration);
		}
		
		public object VisitFieldDeclaration (FieldDeclaration fieldDeclaration, object data)
		{
			StartNode (fieldDeclaration);
			WriteAttributes (fieldDeclaration.Attributes);
			WriteModifiers (fieldDeclaration.ModifierTokens);
			fieldDeclaration.ReturnType.AcceptVisitor (this, data);
			Space ();
			WriteCommaSeparatedList (fieldDeclaration.Variables);
			Semicolon ();
			return EndNode (fieldDeclaration);
		}
		
		public object VisitFixedFieldDeclaration (FixedFieldDeclaration fixedFieldDeclaration, object data)
		{
			StartNode (fixedFieldDeclaration);
			WriteAttributes (fixedFieldDeclaration.Attributes);
			WriteModifiers (fixedFieldDeclaration.ModifierTokens);
			WriteKeyword ("fixed");
			Space ();
			fixedFieldDeclaration.ReturnType.AcceptVisitor (this, data);
			Space ();
			WriteCommaSeparatedList (fixedFieldDeclaration.Variables);
			Semicolon ();
			return EndNode (fixedFieldDeclaration);
		}
		
		public object VisitFixedVariableInitializer (FixedVariableInitializer fixedVariableInitializer, object data)
		{
			StartNode (fixedVariableInitializer);
			WriteIdentifier (fixedVariableInitializer.Name);
			if (!fixedVariableInitializer.CountExpression.IsNull) {
				WriteToken ("[", AstNode.Roles.LBracket);
				Space (policy.SpacesWithinBrackets);
				fixedVariableInitializer.CountExpression.AcceptVisitor (this, data);
				Space (policy.SpacesWithinBrackets);
				WriteToken ("]", AstNode.Roles.RBracket);
			}
			return EndNode (fixedVariableInitializer);
		}
		
		public object VisitIndexerDeclaration (IndexerDeclaration indexerDeclaration, object data)
		{
			StartNode (indexerDeclaration);
			WriteAttributes (indexerDeclaration.Attributes);
			WriteModifiers (indexerDeclaration.ModifierTokens);
			indexerDeclaration.ReturnType.AcceptVisitor (this, data);
			WritePrivateImplementationType (indexerDeclaration.PrivateImplementationType);
			WriteKeyword ("this");
			Space (policy.SpaceBeforeMethodDeclarationParentheses);
			WriteCommaSeparatedListInBrackets (indexerDeclaration.Parameters, policy.SpaceWithinMethodDeclarationParentheses);
			OpenBrace (policy.PropertyBraceStyle);
			// output get/set in their original order
			foreach (AstNode node in indexerDeclaration.Children) {
				if (node.Role == IndexerDeclaration.GetterRole || node.Role == IndexerDeclaration.SetterRole) {
					node.AcceptVisitor (this, data);
				}
			}
			CloseBrace (policy.PropertyBraceStyle);
			NewLine ();
			return EndNode (indexerDeclaration);
		}
		
		public object VisitMethodDeclaration (MethodDeclaration methodDeclaration, object data)
		{
			StartNode (methodDeclaration);
			WriteAttributes (methodDeclaration.Attributes);
			WriteModifiers (methodDeclaration.ModifierTokens);
			methodDeclaration.ReturnType.AcceptVisitor (this, data);
			Space ();
			WritePrivateImplementationType (methodDeclaration.PrivateImplementationType);
			WriteIdentifier (methodDeclaration.Name);
			WriteTypeParameters (methodDeclaration.TypeParameters);
			Space (policy.SpaceBeforeMethodDeclarationParentheses);
			WriteCommaSeparatedListInParenthesis (methodDeclaration.Parameters, policy.SpaceWithinMethodDeclarationParentheses);
			foreach (Constraint constraint in methodDeclaration.Constraints) {
				constraint.AcceptVisitor (this, data);
			}
			WriteMethodBody (methodDeclaration.Body);
			return EndNode (methodDeclaration);
		}
		
		public object VisitOperatorDeclaration (OperatorDeclaration operatorDeclaration, object data)
		{
			StartNode (operatorDeclaration);
			WriteAttributes (operatorDeclaration.Attributes);
			WriteModifiers (operatorDeclaration.ModifierTokens);
			if (operatorDeclaration.OperatorType == OperatorType.Explicit) {
				WriteKeyword ("explicit", OperatorDeclaration.OperatorTypeRole);
			} else if (operatorDeclaration.OperatorType == OperatorType.Implicit) {
				WriteKeyword ("implicit", OperatorDeclaration.OperatorTypeRole);
			} else {
				operatorDeclaration.ReturnType.AcceptVisitor (this, data);
			}
			WriteKeyword ("operator", OperatorDeclaration.OperatorKeywordRole);
			Space ();
			if (operatorDeclaration.OperatorType == OperatorType.Explicit
			    || operatorDeclaration.OperatorType == OperatorType.Implicit) {
				operatorDeclaration.ReturnType.AcceptVisitor (this, data);
			} else {
				WriteToken (OperatorDeclaration.GetToken (operatorDeclaration.OperatorType), OperatorDeclaration.OperatorTypeRole);
			}
			Space (policy.SpaceBeforeMethodDeclarationParentheses);
			WriteCommaSeparatedListInParenthesis (operatorDeclaration.Parameters, policy.SpaceWithinMethodDeclarationParentheses);
			WriteMethodBody (operatorDeclaration.Body);
			return EndNode (operatorDeclaration);
		}
		
		public object VisitParameterDeclaration (ParameterDeclaration parameterDeclaration, object data)
		{
			StartNode (parameterDeclaration);
			WriteAttributes (parameterDeclaration.Attributes);
			switch (parameterDeclaration.ParameterModifier) {
			case ParameterModifier.Ref:
				WriteKeyword ("ref", ParameterDeclaration.ModifierRole);
				break;
			case ParameterModifier.Out:
				WriteKeyword ("out", ParameterDeclaration.ModifierRole);
				break;
			case ParameterModifier.Params:
				WriteKeyword ("params", ParameterDeclaration.ModifierRole);
				break;
			case ParameterModifier.This:
				WriteKeyword ("this", ParameterDeclaration.ModifierRole);
				break;
			}
			parameterDeclaration.Type.AcceptVisitor (this, data);
			if (!parameterDeclaration.Type.IsNull && !string.IsNullOrEmpty (parameterDeclaration.Name))
				Space ();
			if (!string.IsNullOrEmpty (parameterDeclaration.Name))
				WriteIdentifier (parameterDeclaration.Name);
			if (!parameterDeclaration.DefaultExpression.IsNull) {
				Space (policy.SpaceAroundAssignment);
				WriteToken ("=", ParameterDeclaration.Roles.Assign);
				Space (policy.SpaceAroundAssignment);
				parameterDeclaration.DefaultExpression.AcceptVisitor (this, data);
			}
			return EndNode (parameterDeclaration);
		}
		
		public object VisitPropertyDeclaration (PropertyDeclaration propertyDeclaration, object data)
		{
			StartNode (propertyDeclaration);
			WriteAttributes (propertyDeclaration.Attributes);
			WriteModifiers (propertyDeclaration.ModifierTokens);
			propertyDeclaration.ReturnType.AcceptVisitor (this, data);
			Space ();
			WritePrivateImplementationType (propertyDeclaration.PrivateImplementationType);
			WriteIdentifier (propertyDeclaration.Name);
			OpenBrace (policy.PropertyBraceStyle);
			// output get/set in their original order
			foreach (AstNode node in propertyDeclaration.Children) {
				if (node.Role == IndexerDeclaration.GetterRole || node.Role == IndexerDeclaration.SetterRole) {
					node.AcceptVisitor (this, data);
				}
			}
			CloseBrace (policy.PropertyBraceStyle);
			NewLine ();
			return EndNode (propertyDeclaration);
		}

		#endregion
		
		#region Other nodes
		public object VisitVariableInitializer (VariableInitializer variableInitializer, object data)
		{
			StartNode (variableInitializer);
			WriteIdentifier (variableInitializer.Name);
			if (!variableInitializer.Initializer.IsNull) {
				Space (policy.SpaceAroundAssignment);
				WriteToken ("=", VariableInitializer.Roles.Assign);
				Space (policy.SpaceAroundAssignment);
				variableInitializer.Initializer.AcceptVisitor (this, data);
			}
			return EndNode (variableInitializer);
		}
		
		public object VisitCompilationUnit (CompilationUnit compilationUnit, object data)
		{
			// don't do node tracking as we visit all children directly
			foreach (AstNode node in compilationUnit.Children)
				node.AcceptVisitor (this, data);
			return null;
		}
		
		public object VisitSimpleType (SimpleType simpleType, object data)
		{
			StartNode (simpleType);
			WriteIdentifier (simpleType.Identifier);
			WriteTypeArguments (simpleType.TypeArguments);
			return EndNode (simpleType);
		}
		
		public object VisitMemberType (MemberType memberType, object data)
		{
			StartNode (memberType);
			memberType.Target.AcceptVisitor (this, data);
			if (memberType.IsDoubleColon)
				WriteToken ("::", MemberType.Roles.Dot);
			else
				WriteToken (".", MemberType.Roles.Dot);
			WriteIdentifier (memberType.MemberName);
			WriteTypeArguments (memberType.TypeArguments);
			return EndNode (memberType);
		}
		
		public object VisitComposedType (ComposedType composedType, object data)
		{
			StartNode (composedType);
			composedType.BaseType.AcceptVisitor (this, data);
			if (composedType.HasNullableSpecifier)
				WriteToken ("?", ComposedType.NullableRole);
			for (int i = 0; i < composedType.PointerRank; i++)
				WriteToken ("*", ComposedType.PointerRole);
			foreach (var node in composedType.ArraySpecifiers)
				node.AcceptVisitor (this, data);
			return EndNode (composedType);
		}
		
		public object VisitArraySpecifier (ArraySpecifier arraySpecifier, object data)
		{
			StartNode (arraySpecifier);
			WriteToken ("[", ArraySpecifier.Roles.LBracket);
			foreach (var comma in arraySpecifier.GetChildrenByRole(ArraySpecifier.Roles.Comma)) {
				WriteSpecialsUpToNode (comma);
				formatter.WriteToken (",");
				lastWritten = LastWritten.Other;
			}
			WriteToken ("]", ArraySpecifier.Roles.RBracket);
			return EndNode (arraySpecifier);
		}
		
		public object VisitPrimitiveType (PrimitiveType primitiveType, object data)
		{
			StartNode (primitiveType);
			WriteKeyword (primitiveType.Keyword);
			if (primitiveType.Keyword == "new") {
				// new() constraint
				LPar ();
				RPar ();
			}
			return EndNode (primitiveType);
		}
		
		public object VisitComment (Comment comment, object data)
		{
			if (lastWritten == LastWritten.Division) {
				// When there's a comment starting after a division operator
				// "1.0 / /*comment*/a", then we need to insert a space in front of the comment.
				formatter.Space ();
			}
			formatter.StartNode(comment);
			formatter.WriteComment (comment.CommentType, comment.Content);
			formatter.EndNode(comment);
			lastWritten = LastWritten.Whitespace;
			return null;
		}
		
		public object VisitTypeParameterDeclaration (TypeParameterDeclaration typeParameterDeclaration, object data)
		{
			StartNode (typeParameterDeclaration);
			WriteAttributes (typeParameterDeclaration.Attributes);
			switch (typeParameterDeclaration.Variance) {
			case VarianceModifier.Invariant:
				break;
			case VarianceModifier.Covariant:
				WriteKeyword ("out");
				break;
			case VarianceModifier.Contravariant:
				WriteKeyword ("in");
				break;
			default:
				throw new NotSupportedException ("Invalid value for VarianceModifier");
			}
			WriteIdentifier (typeParameterDeclaration.Name);
			return EndNode (typeParameterDeclaration);
		}
		
		public object VisitConstraint (Constraint constraint, object data)
		{
			StartNode (constraint);
			Space ();
			WriteKeyword ("where");
			WriteIdentifier (constraint.TypeParameter);
			Space ();
			WriteToken (":", Constraint.ColonRole);
			Space ();
			WriteCommaSeparatedList (constraint.BaseTypes);
			return EndNode (constraint);
		}
		
		public object VisitCSharpTokenNode (CSharpTokenNode cSharpTokenNode, object data)
		{
			CSharpModifierToken mod = cSharpTokenNode as CSharpModifierToken;
			if (mod != null) {
				StartNode (mod);
				WriteKeyword (CSharpModifierToken.GetModifierName (mod.Modifier));
				return EndNode (mod);
			} else {
				throw new NotSupportedException ("Should never visit individual tokens");
			}
		}
		
		public object VisitIdentifier (Identifier identifier, object data)
		{
			StartNode (identifier);
			WriteIdentifier (identifier.Name);
			return EndNode (identifier);
		}

		#endregion
		
		#region Pattern Nodes
		public object VisitPatternPlaceholder (AstNode placeholder, PatternMatching.Pattern pattern, object data)
		{
			StartNode (placeholder);
			pattern.AcceptVisitor (this, data);
			return EndNode (placeholder);
		}
		
		object IPatternAstVisitor<object, object>.VisitAnyNode (AnyNode anyNode, object data)
		{
			if (!string.IsNullOrEmpty (anyNode.GroupName)) {
				WriteIdentifier (anyNode.GroupName);
				WriteToken (":", AstNode.Roles.Colon);
			}
			WriteKeyword ("anyNode");
			return null;
		}
		
		object IPatternAstVisitor<object, object>.VisitBackreference (Backreference backreference, object data)
		{
			WriteKeyword ("backreference");
			LPar ();
			WriteIdentifier (backreference.ReferencedGroupName);
			RPar ();
			return null;
		}
		
		object IPatternAstVisitor<object, object>.VisitIdentifierExpressionBackreference (IdentifierExpressionBackreference identifierExpressionBackreference, object data)
		{
			WriteKeyword ("identifierBackreference");
			LPar ();
			WriteIdentifier (identifierExpressionBackreference.ReferencedGroupName);
			RPar ();
			return null;
		}
		
		object IPatternAstVisitor<object, object>.VisitChoice (Choice choice, object data)
		{
			WriteKeyword ("choice");
			Space ();
			LPar ();
			NewLine ();
			formatter.Indent ();
			foreach (INode alternative in choice) {
				VisitNodeInPattern (alternative, data);
				if (alternative != choice.Last ())
					WriteToken (",", AstNode.Roles.Comma);
				NewLine ();
			}
			formatter.Unindent ();
			RPar ();
			return null;
		}
		
		object IPatternAstVisitor<object, object>.VisitNamedNode (NamedNode namedNode, object data)
		{
			if (!string.IsNullOrEmpty (namedNode.GroupName)) {
				WriteIdentifier (namedNode.GroupName);
				WriteToken (":", AstNode.Roles.Colon);
			}
			VisitNodeInPattern (namedNode.ChildNode, data);
			return null;
		}
		
		object IPatternAstVisitor<object, object>.VisitRepeat (Repeat repeat, object data)
		{
			WriteKeyword ("repeat");
			LPar ();
			if (repeat.MinCount != 0 || repeat.MaxCount != int.MaxValue) {
				WriteIdentifier (repeat.MinCount.ToString ());
				WriteToken (",", AstNode.Roles.Comma);
				WriteIdentifier (repeat.MaxCount.ToString ());
				WriteToken (",", AstNode.Roles.Comma);
			}
			VisitNodeInPattern (repeat.ChildNode, data);
			RPar ();
			return null;
		}
		
		object IPatternAstVisitor<object, object>.VisitOptionalNode (OptionalNode optionalNode, object data)
		{
			WriteKeyword ("optional");
			LPar ();
			VisitNodeInPattern (optionalNode.ChildNode, data);
			RPar ();
			return null;
		}
		
		void VisitNodeInPattern (INode childNode, object data)
		{
			AstNode astNode = childNode as AstNode;
			if (astNode != null) {
				astNode.AcceptVisitor (this, data);
			} else {
				Pattern pattern = childNode as Pattern;
				if (pattern != null) {
					pattern.AcceptVisitor (this, data);
				} else {
					throw new InvalidOperationException ("Unknown node type in pattern");
				}
			}
		}
		#endregion
	}
}<|MERGE_RESOLUTION|>--- conflicted
+++ resolved
@@ -875,11 +875,7 @@
 		
 		public object VisitEmptyExpression (EmptyExpression emptyExpression, object data)
 		{
-<<<<<<< HEAD
-			StartNode(emptyExpression);
-=======
 			StartNode (emptyExpression);
->>>>>>> 9675caf1
 			return EndNode (emptyExpression);
 		}
 
