﻿﻿// 
// CSharpParser.cs
//
// Author:
//       Mike Krüger <mkrueger@novell.com>
// 
// Copyright (c) 2009 Novell, Inc (http://www.novell.com)
// 
// Permission is hereby granted, free of charge, to any person obtaining a copy
// of this software and associated documentation files (the "Software"), to deal
// in the Software without restriction, including without limitation the rights
// to use, copy, modify, merge, publish, distribute, sublicense, and/or sell
// copies of the Software, and to permit persons to whom the Software is
// furnished to do so, subject to the following conditions:
// 
// The above copyright notice and this permission notice shall be included in
// all copies or substantial portions of the Software.
// 
// THE SOFTWARE IS PROVIDED "AS IS", WITHOUT WARRANTY OF ANY KIND, EXPRESS OR
// IMPLIED, INCLUDING BUT NOT LIMITED TO THE WARRANTIES OF MERCHANTABILITY,
// FITNESS FOR A PARTICULAR PURPOSE AND NONINFRINGEMENT. IN NO EVENT SHALL THE
// AUTHORS OR COPYRIGHT HOLDERS BE LIABLE FOR ANY CLAIM, DAMAGES OR OTHER
// LIABILITY, WHETHER IN AN ACTION OF CONTRACT, TORT OR OTHERWISE, ARISING FROM,
// OUT OF OR IN CONNECTION WITH THE SOFTWARE OR THE USE OR OTHER DEALINGS IN
// THE SOFTWARE.

using System;
using System.Linq;
using System.Collections.Generic;
using System.IO;
using System.Text;
using Mono.CSharp;
using ICSharpCode.NRefactory.TypeSystem;

namespace ICSharpCode.NRefactory.CSharp
{
	public class CSharpParser
	{
		class ConversionVisitor : StructuralVisitor
		{
			CompilationUnit unit = new CompilationUnit ();
			
			public CompilationUnit Unit {
				get {
					return unit;
				}
				set {
					unit = value;
				}
			}
			
			public LocationsBag LocationsBag  {
				get;
				private set;
			}
			
			public ConversionVisitor (LocationsBag locationsBag)
			{
				this.LocationsBag = locationsBag;
			}
			
			public static AstLocation Convert (Mono.CSharp.Location loc)
			{
				return new AstLocation (loc.Row, loc.Column);
			}
			
			#region Global
			Stack<NamespaceDeclaration> namespaceStack = new Stack<NamespaceDeclaration> ();
			
			void AddTypeArguments (ATypeNameExpression texpr, AstType result)
			{
				if (!texpr.HasTypeArguments)
					return;
				foreach (var arg in texpr.TypeArguments.Args) {
					result.AddChild (ConvertToType (arg), AstType.Roles.TypeArgument);
				}
			}
			
			AstType ConvertToType (Mono.CSharp.Expression typeName)
			{
				if (typeName is TypeExpression) {
					var typeExpr = (Mono.CSharp.TypeExpression)typeName;
					return new PrimitiveType (typeExpr.GetSignatureForError (), Convert (typeExpr.Location));
				}
				
				if (typeName is Mono.CSharp.QualifiedAliasMember) {
					var qam = (Mono.CSharp.QualifiedAliasMember)typeName;
					// TODO: Overwork the return type model - atm we don't have a good representation
					// for qualified alias members.
					return new SimpleType (qam.Name, Convert (qam.Location));
				}
				
				if (typeName is MemberAccess) {
					MemberAccess ma = (MemberAccess)typeName;
					
					var memberType = new MemberType ();
					memberType.AddChild (ConvertToType (ma.LeftExpression), MemberType.TargetRole);
					memberType.MemberName = ma.Name;
					
					AddTypeArguments (ma, memberType);
					return memberType;
				}
				
				if (typeName is SimpleName) {
					var sn = (SimpleName)typeName;
					var result = new SimpleType (sn.Name, Convert (sn.Location));
					AddTypeArguments (sn, result);
					return result;
				}
				
				if (typeName is ComposedCast) {
					var cc = (ComposedCast)typeName;
					var baseType = ConvertToType (cc.Left);
					var result = new ComposedType () { BaseType = baseType };
					
					if (cc.Spec.IsNullable) {
						result.HasNullableSpecifier = true;
					} else if (cc.Spec.IsPointer) {
						result.PointerRank++;
					} else {
						var location = LocationsBag.GetLocations (cc.Spec);
						var spec = new ArraySpecifier () { Dimensions = cc.Spec.Dimension - 1 };
						spec.AddChild (new CSharpTokenNode (Convert (cc.Spec.Location), 1), FieldDeclaration.Roles.LBracket);
						if (location != null)
							spec.AddChild (new CSharpTokenNode (Convert (location [0]), 1), FieldDeclaration.Roles.RBracket);
						
						result.ArraySpecifiers.Add (spec);
					}
					return result;
				}
				
				System.Console.WriteLine ("Error while converting :" + typeName + " - unknown type name");
				System.Console.WriteLine (Environment.StackTrace);
				return new SimpleType ("unknown");
			}
			
			public override void Visit (UsingsBag.Namespace nspace)
			{
				NamespaceDeclaration nDecl = null;
				if (nspace.Name != null) {
					nDecl = new NamespaceDeclaration ();
					nDecl.AddChild (new CSharpTokenNode (Convert (nspace.NamespaceLocation), "namespace".Length), NamespaceDeclaration.Roles.Keyword);
					ConvertNamespaceName (nspace.Name, nDecl);
					nDecl.AddChild (new CSharpTokenNode (Convert (nspace.OpenBrace), 1), NamespaceDeclaration.Roles.LBrace);
					AddToNamespace (nDecl);
					namespaceStack.Push (nDecl);
					
				}
				VisitNamespaceUsings (nspace);
				VisitNamespaceBody (nspace);
				
				if (nDecl != null) {
					nDecl.AddChild (new CSharpTokenNode (Convert (nspace.CloseBrace), 1), NamespaceDeclaration.Roles.RBrace);
					if (!nspace.OptSemicolon.IsNull)
						nDecl.AddChild (new CSharpTokenNode (Convert (nspace.OptSemicolon), 1), NamespaceDeclaration.Roles.Semicolon);
					
					namespaceStack.Pop ();
				}
			}
			
			void ConvertNamespaceName (MemberName memberName, NamespaceDeclaration namespaceDecl)
			{
				AstNode insertPos = null;
				while (memberName != null) {
					Identifier newIdent = new Identifier (memberName.Name, Convert (memberName.Location));
					namespaceDecl.InsertChildBefore (insertPos, newIdent, NamespaceDeclaration.Roles.Identifier);
					insertPos = newIdent;
					memberName = memberName.Left;
				}
			}
			
			public override void Visit (UsingsBag.Using u)
			{
				UsingDeclaration ud = new UsingDeclaration ();
				ud.AddChild (new CSharpTokenNode (Convert (u.UsingLocation), "using".Length), UsingDeclaration.Roles.Keyword);
				ud.AddChild (ConvertImport (u.NSpace), UsingDeclaration.ImportRole);
				ud.AddChild (new CSharpTokenNode (Convert (u.SemicolonLocation), 1), UsingDeclaration.Roles.Semicolon);
				AddToNamespace (ud);
			}
			
			public override void Visit (UsingsBag.AliasUsing u)
			{
				UsingAliasDeclaration ud = new UsingAliasDeclaration ();
				ud.AddChild (new CSharpTokenNode (Convert (u.UsingLocation), "using".Length), UsingAliasDeclaration.Roles.Keyword);
				ud.AddChild (new Identifier (u.Identifier.Value, Convert (u.Identifier.Location)), UsingAliasDeclaration.AliasRole);
				ud.AddChild (new CSharpTokenNode (Convert (u.AssignLocation), 1), UsingAliasDeclaration.Roles.Assign);
				ud.AddChild (ConvertImport (u.Nspace), UsingAliasDeclaration.ImportRole);
				ud.AddChild (new CSharpTokenNode (Convert (u.SemicolonLocation), 1), UsingAliasDeclaration.Roles.Semicolon);
				AddToNamespace (ud);
			}

			public override void Visit (UsingsBag.ExternAlias u)
			{
				var ud = new ExternAliasDeclaration ();
				ud.AddChild (new CSharpTokenNode (Convert (u.ExternLocation), "extern".Length), ExternAliasDeclaration.Roles.Keyword);
				ud.AddChild (new CSharpTokenNode (Convert (u.AliasLocation), "alias".Length), ExternAliasDeclaration.AliasRole);
				ud.AddChild (new Identifier (u.Identifier.Value, Convert (u.Identifier.Location)), ExternAliasDeclaration.Roles.Identifier);
				ud.AddChild (new CSharpTokenNode (Convert (u.SemicolonLocation), 1), UsingAliasDeclaration.Roles.Semicolon);
				AddToNamespace (ud);
			}

			AstType ConvertImport (MemberName memberName)
			{
				if (memberName.Left != null) {
					// left.name
					var t = new MemberType();
					t.IsDoubleColon = memberName.IsDoubleColon;
					t.AddChild (ConvertImport (memberName.Left), MemberType.TargetRole);
					t.AddChild (new Identifier (memberName.Name, Convert(memberName.Location)), MemberType.Roles.Identifier);
					return t;
				} else {
					SimpleType t = new SimpleType();
					t.AddChild (new Identifier (memberName.Name, Convert(memberName.Location)), SimpleType.Roles.Identifier);
					// TODO type arguments
					return t;
				}
			}
			
			public override void Visit (MemberCore member)
			{
				Console.WriteLine ("Unknown member:");
				Console.WriteLine (member.GetType () + "-> Member {0}", member.GetSignatureForError ());
			}
			
			Stack<TypeDeclaration> typeStack = new Stack<TypeDeclaration> ();
			
			public override void Visit (Class c)
			{
				TypeDeclaration newType = new TypeDeclaration ();
				newType.ClassType = ClassType.Class;
				
				var location = LocationsBag.GetMemberLocation (c);
				AddModifiers (newType, location);
				if (location != null)
					newType.AddChild (new CSharpTokenNode (Convert (location[0]), "class".Length), TypeDeclaration.Roles.Keyword);
				newType.AddChild (new Identifier (c.Basename, Convert (c.MemberName.Location)), AstNode.Roles.Identifier);
				if (c.MemberName.TypeArguments != null)  {
					var typeArgLocation = LocationsBag.GetLocations (c.MemberName);
					if (typeArgLocation != null)
						newType.AddChild (new CSharpTokenNode (Convert (typeArgLocation[0]), 1), TypeDeclaration.Roles.LChevron);
					AddTypeParameters (newType, typeArgLocation, c.MemberName.TypeArguments);
					if (typeArgLocation != null)
						newType.AddChild (new CSharpTokenNode (Convert (typeArgLocation[1]), 1), TypeDeclaration.Roles.RChevron);
					AddConstraints (newType, c);
				}
				if (location != null && location.Count > 1)
					newType.AddChild (new CSharpTokenNode (Convert (location[1]), 1), AstNode.Roles.LBrace);
				typeStack.Push (newType);
				base.Visit (c);
				if (location != null && location.Count > 2)
					newType.AddChild (new CSharpTokenNode (Convert (location[2]), 1), AstNode.Roles.RBrace);
				typeStack.Pop ();
				AddType (newType);
			}
			
			public override void Visit (Struct s)
			{
				TypeDeclaration newType = new TypeDeclaration ();
				newType.ClassType = ClassType.Struct;
				
				var location = LocationsBag.GetMemberLocation (s);
				AddModifiers (newType, location);
				if (location != null)
					newType.AddChild (new CSharpTokenNode (Convert (location[0]), "struct".Length), TypeDeclaration.Roles.Keyword);
				newType.AddChild (new Identifier (s.Basename, Convert (s.MemberName.Location)), AstNode.Roles.Identifier);
				if (s.MemberName.TypeArguments != null)  {
					var typeArgLocation = LocationsBag.GetLocations (s.MemberName);
					if (typeArgLocation != null)
						newType.AddChild (new CSharpTokenNode (Convert (typeArgLocation[0]), 1), TypeDeclaration.Roles.LChevron);
					AddTypeParameters (newType, typeArgLocation, s.MemberName.TypeArguments);
					if (typeArgLocation != null)
						newType.AddChild (new CSharpTokenNode (Convert (typeArgLocation[1]), 1), TypeDeclaration.Roles.RChevron);
					AddConstraints (newType, s);
				}
				if (location != null && location.Count > 1)
					newType.AddChild (new CSharpTokenNode (Convert (location[1]), 1), AstNode.Roles.LBrace);
				typeStack.Push (newType);
				base.Visit (s);
				if (location != null && location.Count > 2)
					newType.AddChild (new CSharpTokenNode  (Convert (location[2]), 1), AstNode.Roles.RBrace);
				typeStack.Pop ();
				AddType (newType);
			}
			
			public override void Visit (Interface i)
			{
				TypeDeclaration newType = new TypeDeclaration ();
				newType.ClassType = ClassType.Interface;
				
				var location = LocationsBag.GetMemberLocation (i);
				AddModifiers (newType, location);
				if (location != null)
					newType.AddChild (new CSharpTokenNode (Convert (location[0]), "interface".Length), TypeDeclaration.Roles.Keyword);
				newType.AddChild (new Identifier (i.Basename, Convert (i.MemberName.Location)), AstNode.Roles.Identifier);
				if (i.MemberName.TypeArguments != null)  {
					var typeArgLocation = LocationsBag.GetLocations (i.MemberName);
					if (typeArgLocation != null)
						newType.AddChild (new CSharpTokenNode (Convert (typeArgLocation[0]), 1), MemberReferenceExpression.Roles.LChevron);
					AddTypeParameters (newType, typeArgLocation, i.MemberName.TypeArguments);
					if (typeArgLocation != null)
						newType.AddChild (new CSharpTokenNode (Convert (typeArgLocation[1]), 1), MemberReferenceExpression.Roles.RChevron);
					AddConstraints (newType, i);
				}
				if (location != null && location.Count > 1)
					newType.AddChild (new CSharpTokenNode (Convert (location[1]), 1), AstNode.Roles.LBrace);
				typeStack.Push (newType);
				base.Visit (i);
				if (location != null && location.Count > 2)
					newType.AddChild (new CSharpTokenNode  (Convert (location[2]), 1), AstNode.Roles.RBrace);
				typeStack.Pop ();
				AddType (newType);
			}
			
			public override void Visit (Mono.CSharp.Delegate d)
			{
				DelegateDeclaration newDelegate = new DelegateDeclaration ();
				var location = LocationsBag.GetMemberLocation (d);
				
				AddModifiers (newDelegate, location);
				if (location != null)
					newDelegate.AddChild (new CSharpTokenNode (Convert (location[0]), "delegate".Length), TypeDeclaration.Roles.Keyword);
				newDelegate.AddChild (ConvertToType (d.ReturnType), AstNode.Roles.Type);
				newDelegate.AddChild (new Identifier (d.Basename, Convert (d.MemberName.Location)), AstNode.Roles.Identifier);
				if (d.MemberName.TypeArguments != null)  {
					var typeArgLocation = LocationsBag.GetLocations (d.MemberName);
					if (typeArgLocation != null)
						newDelegate.AddChild (new CSharpTokenNode (Convert (typeArgLocation[0]), 1), TypeDeclaration.Roles.LChevron);
					AddTypeParameters (newDelegate, typeArgLocation, d.MemberName.TypeArguments);
					if (typeArgLocation != null)
						newDelegate.AddChild (new CSharpTokenNode (Convert (typeArgLocation[1]), 1), TypeDeclaration.Roles.RChevron);
					AddConstraints (newDelegate, d);
				}
				if (location != null)
					newDelegate.AddChild (new CSharpTokenNode (Convert (location[1]), 1), DelegateDeclaration.Roles.LPar);
				AddParameter (newDelegate, d.Parameters);
				
				if (location != null) {
					newDelegate.AddChild (new CSharpTokenNode (Convert (location[2]), 1), DelegateDeclaration.Roles.RPar);
					newDelegate.AddChild (new CSharpTokenNode (Convert (location[3]), 1), DelegateDeclaration.Roles.Semicolon);
				}
				AddType (newDelegate);
			}
			
			void AddType (AttributedNode child)
			{
				if (typeStack.Count > 0) {
					typeStack.Peek ().AddChild (child, TypeDeclaration.MemberRole);
				} else {
					AddToNamespace (child);
				}
			}
			
			void AddToNamespace (AstNode child)
			{
				if (namespaceStack.Count > 0) {
					namespaceStack.Peek ().AddChild (child, NamespaceDeclaration.MemberRole);
				} else {
					unit.AddChild (child, CompilationUnit.MemberRole);
				}
			}
			
			public override void Visit (Mono.CSharp.Enum e)
			{
				TypeDeclaration newType = new TypeDeclaration ();
				newType.ClassType = ClassType.Enum;
				var location = LocationsBag.GetMemberLocation (e);
				
				AddModifiers (newType, location);
				if (location != null)
					newType.AddChild (new CSharpTokenNode (Convert (location[0]), "enum".Length), TypeDeclaration.Roles.Keyword);
				newType.AddChild (new Identifier (e.Basename, Convert (e.MemberName.Location)), AstNode.Roles.Identifier);
				if (location != null && location.Count > 1)
					newType.AddChild (new CSharpTokenNode (Convert (location[1]), 1), AstNode.Roles.LBrace);
				typeStack.Push (newType);
				base.Visit (e);
				if (location != null && location.Count > 2)
					newType.AddChild (new CSharpTokenNode  (Convert (location[2]), 1), AstNode.Roles.RBrace);
				typeStack.Pop ();
				AddType (newType);
			}
			
			public override void Visit (EnumMember em)
			{
				EnumMemberDeclaration newField = new EnumMemberDeclaration ();
				// TODO: attributes, 'new' modifier
				newField.AddChild (new Identifier (em.Name, Convert (em.Location)), AstNode.Roles.Identifier);
				
				if (em.Initializer != null) {
<<<<<<< HEAD
					variable.AddChild ((Expression)em.Initializer.Accept (this), VariableInitializer.Roles.Expression);
=======
					var initializer = (Expression)em.Initializer.Accept (this);
					if (initializer != null)
						newField.AddChild (initializer, EnumMemberDeclaration.InitializerRole);
>>>>>>> d0228080
				}
				
				typeStack.Peek ().AddChild (newField, TypeDeclaration.MemberRole);
			}
			#endregion
			
			#region Type members
			
			
			public override void Visit (FixedField f)
			{
				var location = LocationsBag.GetMemberLocation (f);
				
				var newField = new FixedFieldDeclaration ();
				
				AddModifiers (newField, location);
				if (location != null)
					newField.AddChild (new CSharpTokenNode (Convert (location [0]), "fixed".Length), FixedFieldDeclaration.Roles.Keyword);
				newField.AddChild (ConvertToType (f.TypeName), FixedFieldDeclaration.Roles.Type);
				
				var variable = new FixedVariableInitializer ();
				variable.AddChild (new Identifier (f.MemberName.Name, Convert (f.MemberName.Location)), FixedFieldDeclaration.Roles.Identifier);
				if (!f.Initializer.IsNull) {
					var bracketLocations = LocationsBag.GetLocations (f.Initializer);
					if (bracketLocations != null && bracketLocations.Count > 1)
						variable.AddChild (new CSharpTokenNode (Convert (bracketLocations [0]), 1), FixedFieldDeclaration.Roles.LBracket);
						
					variable.AddChild ((Expression)f.Initializer.Accept (this), FieldDeclaration.Roles.Expression);
					if (bracketLocations != null && bracketLocations.Count > 1)
						variable.AddChild (new CSharpTokenNode (Convert (bracketLocations [0]), 1), FixedFieldDeclaration.Roles.RBracket);
				}
				newField.AddChild (variable, FixedFieldDeclaration.Initializer);
				
				if (f.Declarators != null) {
					foreach (var decl in f.Declarators) {
						var declLoc = LocationsBag.GetLocations (decl);
						if (declLoc != null)
							newField.AddChild (new CSharpTokenNode (Convert (declLoc [0]), 1), FieldDeclaration.Roles.Comma);
						
						variable = new FixedVariableInitializer ();
						variable.AddChild (new Identifier (decl.Name.Value, Convert (decl.Name.Location)), FieldDeclaration.Roles.Identifier);
						if (!decl.Initializer.IsNull) {
							var bracketLocations = LocationsBag.GetLocations (f.Initializer);
							if (bracketLocations != null && bracketLocations.Count > 1)
								variable.AddChild (new CSharpTokenNode (Convert (bracketLocations [0]), 1), FixedFieldDeclaration.Roles.LBracket);
							variable.AddChild ((Expression)decl.Initializer.Accept (this), FieldDeclaration.Roles.Expression);
							if (bracketLocations != null && bracketLocations.Count > 1)
								variable.AddChild (new CSharpTokenNode (Convert (bracketLocations [0]), 1), FixedFieldDeclaration.Roles.RBracket);
						}
						newField.AddChild (variable, FixedFieldDeclaration.Initializer);
					}
				}
				if (location != null)
					newField.AddChild (new CSharpTokenNode (Convert (location[1]), 1), FieldDeclaration.Roles.Semicolon);
				typeStack.Peek ().AddChild (newField, TypeDeclaration.MemberRole);
				
			}

			public override void Visit (Field f)
			{
				var location = LocationsBag.GetMemberLocation (f);
				
				FieldDeclaration newField = new FieldDeclaration ();
				
				AddModifiers (newField, location);
				newField.AddChild (ConvertToType (f.TypeName), FieldDeclaration.Roles.Type);
				
				VariableInitializer variable = new VariableInitializer ();
				variable.AddChild (new Identifier (f.MemberName.Name, Convert (f.MemberName.Location)), FieldDeclaration.Roles.Identifier);
				
				if (f.Initializer != null) {
					if (location != null)
						variable.AddChild (new CSharpTokenNode (Convert (location[0]), 1), FieldDeclaration.Roles.Assign);
					variable.AddChild ((Expression)f.Initializer.Accept (this), VariableInitializer.Roles.Expression);
				}
				newField.AddChild (variable, FieldDeclaration.Roles.Variable);
				if (f.Declarators != null) {
					foreach (var decl in f.Declarators) {
						var declLoc = LocationsBag.GetLocations (decl);
						if (declLoc != null)
							newField.AddChild (new CSharpTokenNode (Convert (declLoc[0]), 1), FieldDeclaration.Roles.Comma);
						
						variable = new VariableInitializer ();
						variable.AddChild (new Identifier (decl.Name.Value, Convert (decl.Name.Location)), VariableInitializer.Roles.Identifier);
						if (decl.Initializer != null) {
							variable.AddChild (new CSharpTokenNode (Convert (decl.Initializer.Location), 1), FieldDeclaration.Roles.Assign);
							variable.AddChild ((Expression)decl.Initializer.Accept (this), VariableInitializer.Roles.Expression);
						}
						newField.AddChild (variable, FieldDeclaration.Roles.Variable);
					}
				}
				if (location != null)
					newField.AddChild (new CSharpTokenNode (Convert (location[location.Count - 1]), 1), FieldDeclaration.Roles.Semicolon);

				typeStack.Peek ().AddChild (newField, TypeDeclaration.MemberRole);
			}
			
			public override void Visit (Const f)
			{
				var location = LocationsBag.GetMemberLocation (f);
				
				FieldDeclaration newField = new FieldDeclaration ();
				
				AddModifiers (newField, location);
				if (location != null)
					newField.AddChild (new CSharpTokenNode (Convert (location[0]), "const".Length), FieldDeclaration.Roles.Keyword);
				newField.AddChild (ConvertToType (f.TypeName), FieldDeclaration.Roles.Type);
				
				VariableInitializer variable = new VariableInitializer ();
				variable.AddChild (new Identifier (f.MemberName.Name, Convert (f.MemberName.Location)), VariableInitializer.Roles.Identifier);
				
				if (f.Initializer != null) {
					variable.AddChild (new CSharpTokenNode (Convert (f.Initializer.Location), 1), VariableInitializer.Roles.Assign);
					variable.AddChild ((Expression)f.Initializer.Accept (this), VariableInitializer.Roles.Expression);
				}
				newField.AddChild (variable, FieldDeclaration.Roles.Variable);
				if (f.Declarators != null) {
					foreach (var decl in f.Declarators) {
						var declLoc = LocationsBag.GetLocations (decl);
						if (declLoc != null)
							newField.AddChild (new CSharpTokenNode (Convert (declLoc[0]), 1), FieldDeclaration.Roles.Comma);
						
						variable = new VariableInitializer ();
						variable.AddChild (new Identifier (decl.Name.Value, Convert (decl.Name.Location)), FieldDeclaration.Roles.Identifier);
						if (decl.Initializer != null) {
							variable.AddChild (new CSharpTokenNode (Convert (decl.Initializer.Location), 1), FieldDeclaration.Roles.Assign);
							variable.AddChild ((Expression)decl.Initializer.Accept (this), VariableInitializer.Roles.Expression);
						}
						newField.AddChild (variable, FieldDeclaration.Roles.Variable);
					}
				}
				if (location != null)
					newField.AddChild (new CSharpTokenNode (Convert (location[1]), 1), FieldDeclaration.Roles.Semicolon);
				
				typeStack.Peek ().AddChild (newField, TypeDeclaration.MemberRole);

				
			}
			
			public override void Visit (Operator o)
			{
				OperatorDeclaration newOperator = new OperatorDeclaration ();
				newOperator.OperatorType = (OperatorType)o.OperatorType;
				
				var location = LocationsBag.GetMemberLocation (o);
				
				AddModifiers (newOperator, location);
				
				newOperator.AddChild (ConvertToType (o.TypeName), AstNode.Roles.Type);
				
				if (o.OperatorType == Operator.OpType.Implicit) {
					if (location != null) {
						newOperator.AddChild (new CSharpTokenNode (Convert (location[0]), "implicit".Length), OperatorDeclaration.OperatorTypeRole);
						newOperator.AddChild (new CSharpTokenNode (Convert (location[1]), "operator".Length), OperatorDeclaration.OperatorKeywordRole);
					}
				} else if (o.OperatorType == Operator.OpType.Explicit) {
					if (location != null) {
						newOperator.AddChild (new CSharpTokenNode (Convert (location[0]), "explicit".Length), OperatorDeclaration.OperatorTypeRole);
						newOperator.AddChild (new CSharpTokenNode (Convert (location[1]), "operator".Length), OperatorDeclaration.OperatorKeywordRole);
					}
				} else {
					if (location != null)
						newOperator.AddChild (new CSharpTokenNode (Convert (location[0]), "operator".Length), OperatorDeclaration.OperatorKeywordRole);
					
					int opLength = 1;
					switch (newOperator.OperatorType) {
						case OperatorType.LeftShift:
						case OperatorType.RightShift:
						case OperatorType.LessThanOrEqual:
						case OperatorType.GreaterThanOrEqual:
						case OperatorType.Equality:
						case OperatorType.Inequality:
//					case OperatorType.LogicalAnd:
//					case OperatorType.LogicalOr:
							opLength = 2;
							break;
						case OperatorType.True:
							opLength = "true".Length;
							break;
						case OperatorType.False:
							opLength = "false".Length;
							break;
					}
					if (location != null)
						newOperator.AddChild (new CSharpTokenNode (Convert (location[1]), opLength), OperatorDeclaration.OperatorTypeRole);
				}
				if (location != null)
					newOperator.AddChild (new CSharpTokenNode (Convert (location[2]), 1), OperatorDeclaration.Roles.LPar);
				AddParameter (newOperator, o.ParameterInfo);
				if (location != null)
					newOperator.AddChild (new CSharpTokenNode (Convert (location[3]), 1), OperatorDeclaration.Roles.RPar);
				
				if (o.Block != null)
					newOperator.AddChild ((BlockStatement)o.Block.Accept (this), OperatorDeclaration.Roles.Body);
				
				typeStack.Peek ().AddChild (newOperator, TypeDeclaration.MemberRole);
			}
			
			public override void Visit (Indexer indexer)
			{
				IndexerDeclaration newIndexer = new IndexerDeclaration ();
				
				var location = LocationsBag.GetMemberLocation (indexer);
				AddModifiers (newIndexer, location);
				
				newIndexer.AddChild (ConvertToType (indexer.TypeName), AstNode.Roles.Type);
				
				if (location != null)
					newIndexer.AddChild (new CSharpTokenNode (Convert (location[0]), 1), IndexerDeclaration.Roles.LBracket);
				AddParameter (newIndexer, indexer.Parameters);
				if (location != null)
					newIndexer.AddChild (new CSharpTokenNode (Convert (location[1]), 1), IndexerDeclaration.Roles.RBracket);
				
				if (location != null)
					newIndexer.AddChild (new CSharpTokenNode (Convert (location[2]), 1), IndexerDeclaration.Roles.LBrace);
				if (indexer.Get != null) {
					Accessor getAccessor = new Accessor ();
					var getLocation = LocationsBag.GetMemberLocation (indexer.Get);
					AddModifiers (getAccessor, getLocation);
					if (getLocation != null)
						getAccessor.AddChild (new CSharpTokenNode (Convert (indexer.Get.Location), "get".Length), PropertyDeclaration.Roles.Keyword);
					if (indexer.Get.Block != null) {
						getAccessor.AddChild ((BlockStatement)indexer.Get.Block.Accept (this), MethodDeclaration.Roles.Body);
					} else {
						if (getLocation != null && getLocation.Count > 0)
							newIndexer.AddChild (new CSharpTokenNode (Convert (getLocation[0]), 1), MethodDeclaration.Roles.Semicolon);
					}
					newIndexer.AddChild (getAccessor, PropertyDeclaration.GetterRole);
				}
				
				if (indexer.Set != null) {
					Accessor setAccessor = new Accessor ();
					var setLocation = LocationsBag.GetMemberLocation (indexer.Set);
					AddModifiers (setAccessor, setLocation);
					if (setLocation != null)
						setAccessor.AddChild (new CSharpTokenNode (Convert (indexer.Set.Location), "set".Length), PropertyDeclaration.Roles.Keyword);
					
					if (indexer.Set.Block != null) {
						setAccessor.AddChild ((BlockStatement)indexer.Set.Block.Accept (this), MethodDeclaration.Roles.Body);
					} else {
						if (setLocation != null && setLocation.Count > 0)
							newIndexer.AddChild (new CSharpTokenNode (Convert (setLocation[0]), 1), MethodDeclaration.Roles.Semicolon);
					}
					newIndexer.AddChild (setAccessor, PropertyDeclaration.SetterRole);
				}
				
				if (location != null)
					newIndexer.AddChild (new CSharpTokenNode (Convert (location[3]), 1), IndexerDeclaration.Roles.RBrace);
				
				typeStack.Peek ().AddChild (newIndexer, TypeDeclaration.MemberRole);
			}
			
			public override void Visit (Method m)
			{
				MethodDeclaration newMethod = new MethodDeclaration ();
				
				var location = LocationsBag.GetMemberLocation (m);
				AddModifiers (newMethod, location);
				
				newMethod.AddChild (ConvertToType (m.TypeName), AstNode.Roles.Type);
				newMethod.AddChild (new Identifier (m.Name, Convert (m.Location)), AstNode.Roles.Identifier);
				
				if (m.MemberName.TypeArguments != null)  {
					var typeArgLocation = LocationsBag.GetLocations (m.MemberName);
					if (typeArgLocation != null)
						newMethod.AddChild (new CSharpTokenNode (Convert (typeArgLocation[0]), 1), MemberReferenceExpression.Roles.LChevron);
					AddTypeParameters (newMethod, typeArgLocation, m.MemberName.TypeArguments);
					if (typeArgLocation != null)
						newMethod.AddChild (new CSharpTokenNode (Convert (typeArgLocation[1]), 1), MemberReferenceExpression.Roles.RChevron);
					
					AddConstraints (newMethod, m.GenericMethod);
				}
				
				if (location != null)
					newMethod.AddChild (new CSharpTokenNode (Convert (location[0]), 1), MethodDeclaration.Roles.LPar);
				AddParameter (newMethod, m.ParameterInfo);
				
				if (location != null)
					newMethod.AddChild (new CSharpTokenNode (Convert (location[1]), 1), MethodDeclaration.Roles.RPar);
				if (m.Block != null) {
					var bodyBlock = (BlockStatement)m.Block.Accept (this);
//					if (m.Block is ToplevelBlock) {
//						newMethod.AddChild (bodyBlock.FirstChild.NextSibling, MethodDeclaration.Roles.Body);
//					} else {
					newMethod.AddChild (bodyBlock, MethodDeclaration.Roles.Body);
//					}
				}
				typeStack.Peek ().AddChild (newMethod, TypeDeclaration.MemberRole);
			}
			
			static Dictionary<Mono.CSharp.Modifiers, ICSharpCode.NRefactory.CSharp.Modifiers> modifierTable = new Dictionary<Mono.CSharp.Modifiers, ICSharpCode.NRefactory.CSharp.Modifiers> ();
			static string[] keywordTable;
			
			static ConversionVisitor ()
			{
				modifierTable [Mono.CSharp.Modifiers.NEW] = ICSharpCode.NRefactory.CSharp.Modifiers.New;
				modifierTable [Mono.CSharp.Modifiers.PUBLIC] = ICSharpCode.NRefactory.CSharp.Modifiers.Public;
				modifierTable [Mono.CSharp.Modifiers.PROTECTED] = ICSharpCode.NRefactory.CSharp.Modifiers.Protected;
				modifierTable [Mono.CSharp.Modifiers.PRIVATE] = ICSharpCode.NRefactory.CSharp.Modifiers.Private;
				modifierTable [Mono.CSharp.Modifiers.INTERNAL] = ICSharpCode.NRefactory.CSharp.Modifiers.Internal;
				modifierTable [Mono.CSharp.Modifiers.ABSTRACT] = ICSharpCode.NRefactory.CSharp.Modifiers.Abstract;
				modifierTable [Mono.CSharp.Modifiers.VIRTUAL] = ICSharpCode.NRefactory.CSharp.Modifiers.Virtual;
				modifierTable [Mono.CSharp.Modifiers.SEALED] = ICSharpCode.NRefactory.CSharp.Modifiers.Sealed;
				modifierTable [Mono.CSharp.Modifiers.STATIC] = ICSharpCode.NRefactory.CSharp.Modifiers.Static;
				modifierTable [Mono.CSharp.Modifiers.OVERRIDE] = ICSharpCode.NRefactory.CSharp.Modifiers.Override;
				modifierTable [Mono.CSharp.Modifiers.READONLY] = ICSharpCode.NRefactory.CSharp.Modifiers.Readonly;
				modifierTable [Mono.CSharp.Modifiers.PARTIAL] = ICSharpCode.NRefactory.CSharp.Modifiers.Partial;
				modifierTable [Mono.CSharp.Modifiers.EXTERN] = ICSharpCode.NRefactory.CSharp.Modifiers.Extern;
				modifierTable [Mono.CSharp.Modifiers.VOLATILE] = ICSharpCode.NRefactory.CSharp.Modifiers.Volatile;
				modifierTable [Mono.CSharp.Modifiers.UNSAFE] = ICSharpCode.NRefactory.CSharp.Modifiers.Unsafe;
				
				keywordTable = new string[255];
				for (int i = 0; i< keywordTable.Length; i++) 
					keywordTable [i] = "unknown";
				
				keywordTable [(int)BuiltinTypeSpec.Type.Other] = "void";
				keywordTable [(int)BuiltinTypeSpec.Type.String] = "string";
				keywordTable [(int)BuiltinTypeSpec.Type.Int] = "int";
				keywordTable [(int)BuiltinTypeSpec.Type.Object] = "object";
				keywordTable [(int)BuiltinTypeSpec.Type.Float] = "float";
				keywordTable [(int)BuiltinTypeSpec.Type.Double] = "double";
				keywordTable [(int)BuiltinTypeSpec.Type.Long] = "long";
				keywordTable [(int)BuiltinTypeSpec.Type.Byte] = "byte";
				keywordTable [(int)BuiltinTypeSpec.Type.UInt] = "uint";
				keywordTable [(int)BuiltinTypeSpec.Type.ULong] = "ulong";
				keywordTable [(int)BuiltinTypeSpec.Type.Short] = "short";
				keywordTable [(int)BuiltinTypeSpec.Type.UShort] = "ushort";
				keywordTable [(int)BuiltinTypeSpec.Type.SByte] = "sbyte";
				keywordTable [(int)BuiltinTypeSpec.Type.Decimal] = "decimal";
				keywordTable [(int)BuiltinTypeSpec.Type.Char] = "char";
			}
			
			void AddModifiers (AttributedNode parent, LocationsBag.MemberLocations location)
			{
				if (location == null || location.Modifiers == null)
					return;
				foreach (var modifier in location.Modifiers) {
					parent.AddChild (new CSharpModifierToken (Convert (modifier.Item2), modifierTable[modifier.Item1]), AttributedNode.ModifierRole);
				}
			}
			
			public override void Visit (Property p)
			{
				PropertyDeclaration newProperty = new PropertyDeclaration ();
				
				var location = LocationsBag.GetMemberLocation (p);
				AddModifiers (newProperty, location);
				newProperty.AddChild (ConvertToType (p.TypeName), AstNode.Roles.Type);
				newProperty.AddChild (new Identifier (p.MemberName.Name, Convert (p.MemberName.Location)), AstNode.Roles.Identifier);
				if (location != null)
					newProperty.AddChild (new CSharpTokenNode (Convert (location[0]), 1), MethodDeclaration.Roles.LBrace);
				
				if (p.Get != null) {
					Accessor getAccessor = new Accessor ();
					var getLocation = LocationsBag.GetMemberLocation (p.Get);
					AddModifiers (getAccessor, getLocation);
					getAccessor.AddChild (new CSharpTokenNode (Convert (p.Get.Location), "get".Length), PropertyDeclaration.Roles.Keyword);
					
					if (p.Get.Block != null) {
						getAccessor.AddChild ((BlockStatement)p.Get.Block.Accept (this), MethodDeclaration.Roles.Body);
					} else {
						if (getLocation != null && getLocation.Count > 0)
							newProperty.AddChild (new CSharpTokenNode (Convert (getLocation[0]), 1), MethodDeclaration.Roles.Semicolon);
					}
					newProperty.AddChild (getAccessor, PropertyDeclaration.GetterRole);
				}
				
				if (p.Set != null) {
					Accessor setAccessor = new Accessor ();
					var setLocation = LocationsBag.GetMemberLocation (p.Set);
					AddModifiers (setAccessor, setLocation);
					setAccessor.AddChild (new CSharpTokenNode (Convert (p.Set.Location), "set".Length), PropertyDeclaration.Roles.Keyword);
					
					if (p.Set.Block != null) {
						setAccessor.AddChild ((BlockStatement)p.Set.Block.Accept (this), MethodDeclaration.Roles.Body);
					} else {
						if (setLocation != null && setLocation.Count > 0)
							newProperty.AddChild (new CSharpTokenNode (Convert (setLocation[0]), 1), MethodDeclaration.Roles.Semicolon);
					}
					newProperty.AddChild (setAccessor, PropertyDeclaration.SetterRole);
				}
				if (location != null)
					newProperty.AddChild (new CSharpTokenNode (Convert (location[1]), 1), MethodDeclaration.Roles.RBrace);
				
				typeStack.Peek ().AddChild (newProperty, TypeDeclaration.MemberRole);
			}
			
			public override void Visit (Constructor c)
			{
				ConstructorDeclaration newConstructor = new ConstructorDeclaration ();
				var location = LocationsBag.GetMemberLocation (c);
				AddModifiers (newConstructor, location);
				newConstructor.AddChild (new Identifier (c.MemberName.Name, Convert (c.MemberName.Location)), AstNode.Roles.Identifier);
				if (location != null)
					newConstructor.AddChild (new CSharpTokenNode (Convert (location[0]), 1), MethodDeclaration.Roles.LPar);
				
				AddParameter (newConstructor, c.ParameterInfo);
				if (location != null)
					newConstructor.AddChild (new CSharpTokenNode (Convert (location[1]), 1), MethodDeclaration.Roles.RPar);
				
				if (c.Block != null)
					newConstructor.AddChild ((BlockStatement)c.Block.Accept (this), ConstructorDeclaration.Roles.Body);
				
				typeStack.Peek ().AddChild (newConstructor, TypeDeclaration.MemberRole);
			}
			
			public override void Visit (Destructor d)
			{
				DestructorDeclaration newDestructor = new DestructorDeclaration ();
				var location = LocationsBag.GetMemberLocation (d);
				AddModifiers (newDestructor, location);
				if (location != null)
					newDestructor.AddChild (new CSharpTokenNode (Convert (location[0]), 1), DestructorDeclaration.TildeRole);
				newDestructor.AddChild (new Identifier (d.MemberName.Name, Convert (d.MemberName.Location)), AstNode.Roles.Identifier);
				
				if (location != null) {
					newDestructor.AddChild (new CSharpTokenNode (Convert (location[1]), 1), DestructorDeclaration.Roles.LPar);
					newDestructor.AddChild (new CSharpTokenNode (Convert (location[2]), 1), DestructorDeclaration.Roles.RPar);
				}
				
				if (d.Block != null)
					newDestructor.AddChild ((BlockStatement)d.Block.Accept (this), DestructorDeclaration.Roles.Body);
				
				typeStack.Peek ().AddChild (newDestructor, TypeDeclaration.MemberRole);
			}
			
			public override void Visit (EventField e)
			{
				EventDeclaration newEvent = new EventDeclaration ();
				
				var location = LocationsBag.GetMemberLocation (e);
				AddModifiers (newEvent, location);
				
				if (location != null)
					newEvent.AddChild (new CSharpTokenNode (Convert (location[0]), "event".Length), EventDeclaration.Roles.Keyword);
				newEvent.AddChild (ConvertToType (e.TypeName), AstNode.Roles.Type);
				newEvent.AddChild (new Identifier (e.MemberName.Name, Convert (e.MemberName.Location)), EventDeclaration.Roles.Identifier);
				if (location != null)
					newEvent.AddChild (new CSharpTokenNode (Convert (location[1]), ";".Length), EventDeclaration.Roles.Semicolon);
				
				typeStack.Peek ().AddChild (newEvent, TypeDeclaration.MemberRole);
			}
			
			public override void Visit (EventProperty ep)
			{
				CustomEventDeclaration newEvent = new CustomEventDeclaration ();
				
				var location = LocationsBag.GetMemberLocation (ep);
				AddModifiers (newEvent, location);
				
				if (location != null)
					newEvent.AddChild (new CSharpTokenNode (Convert (location[0]), "event".Length), CustomEventDeclaration.Roles.Keyword);
				newEvent.AddChild (ConvertToType (ep.TypeName), CustomEventDeclaration.Roles.Type);
				newEvent.AddChild (new Identifier (ep.MemberName.Name, Convert (ep.MemberName.Location)), CustomEventDeclaration.Roles.Identifier);
				if (location != null && location.Count >= 2)
					newEvent.AddChild (new CSharpTokenNode (Convert (location[1]), 1), CustomEventDeclaration.Roles.LBrace);
				
				if (ep.Add != null) {
					Accessor addAccessor = new Accessor ();
					var addLocation = LocationsBag.GetMemberLocation (ep.Add);
					AddModifiers (addAccessor, addLocation);
					addAccessor.AddChild (new CSharpTokenNode (Convert (ep.Add.Location), "add".Length), CustomEventDeclaration.Roles.Keyword);
					if (ep.Add.Block != null)
						addAccessor.AddChild ((BlockStatement)ep.Add.Block.Accept (this), CustomEventDeclaration.Roles.Body);
					newEvent.AddChild (addAccessor, CustomEventDeclaration.AddAccessorRole);
				}
				
				if (ep.Remove != null) {
					Accessor removeAccessor = new Accessor ();
					var removeLocation = LocationsBag.GetMemberLocation (ep.Remove);
					AddModifiers (removeAccessor, removeLocation);
					removeAccessor.AddChild (new CSharpTokenNode (Convert (ep.Remove.Location), "remove".Length), CustomEventDeclaration.Roles.Keyword);
					
					if (ep.Remove.Block != null)
						removeAccessor.AddChild ((BlockStatement)ep.Remove.Block.Accept (this), CustomEventDeclaration.Roles.Body);
					newEvent.AddChild (removeAccessor, CustomEventDeclaration.RemoveAccessorRole);
				}
				if (location != null && location.Count >= 3)
					newEvent.AddChild (new CSharpTokenNode (Convert (location[2]), 1), CustomEventDeclaration.Roles.RBrace);
				
				typeStack.Peek ().AddChild (newEvent, TypeDeclaration.MemberRole);
			}
			
			#endregion
			
			#region Statements
			public override object Visit (Mono.CSharp.Statement stmt)
			{
				Console.WriteLine ("unknown statement:" + stmt);
				return null;
			}
			
			public override object Visit (BlockVariableDeclaration blockVariableDeclaration)
			{
				var result = new VariableDeclarationStatement ();
				result.AddChild (ConvertToType (blockVariableDeclaration.TypeExpression), VariableDeclarationStatement.Roles.Type);
				
				var varInit = new VariableInitializer ();
				var location = LocationsBag.GetLocations (blockVariableDeclaration);
				varInit.AddChild (new Identifier (blockVariableDeclaration.Variable.Name, Convert (blockVariableDeclaration.Variable.Location)), VariableInitializer.Roles.Identifier);
				if (blockVariableDeclaration.Initializer != null) {
					if (location != null)
						varInit.AddChild (new CSharpTokenNode (Convert (location[0]), 1), VariableInitializer.Roles.Assign);
					varInit.AddChild ((Expression)blockVariableDeclaration.Initializer.Accept (this), VariableInitializer.Roles.Expression);
				}
				
				result.AddChild (varInit, VariableDeclarationStatement.Roles.Variable);
				
				if (blockVariableDeclaration.Declarators != null) {
					foreach (var decl in blockVariableDeclaration.Declarators) {
						var loc = LocationsBag.GetLocations (decl);
						var init = new VariableInitializer ();
						if (loc != null && loc.Count > 0)
							result.AddChild (new CSharpTokenNode (Convert (loc [0]), 1), VariableInitializer.Roles.Comma);
						init.AddChild (new Identifier (decl.Variable.Name, Convert (decl.Variable.Location)), VariableInitializer.Roles.Identifier);
						if (decl.Initializer != null) {
							if (loc != null && loc.Count > 1)
								result.AddChild (new CSharpTokenNode (Convert (loc [1]), 1), VariableInitializer.Roles.Assign);
							init.AddChild ((Expression)decl.Initializer.Accept (this), VariableInitializer.Roles.Expression);
						} else {
						}
						result.AddChild (init, VariableDeclarationStatement.Roles.Variable);
					}
				}
				if (location != null)
					result.AddChild (new CSharpTokenNode (Convert (location[location.Count - 1]), 1), VariableDeclarationStatement.Roles.Semicolon);
				return result;
			}
			
			public override object Visit (BlockConstantDeclaration blockVariableDeclaration)
			{
				var result = new VariableDeclarationStatement ();
				
				var location = LocationsBag.GetLocations (blockVariableDeclaration);
				if (location != null)
					result.AddChild (new CSharpModifierToken (Convert (location [0]), ICSharpCode.NRefactory.CSharp.Modifiers.Const), VariableDeclarationStatement.ModifierRole);
				
				result.AddChild (ConvertToType (blockVariableDeclaration.TypeExpression), VariableDeclarationStatement.Roles.Type);
				
				var varInit = new VariableInitializer ();
				varInit.AddChild (new Identifier (blockVariableDeclaration.Variable.Name, Convert (blockVariableDeclaration.Variable.Location)), VariableInitializer.Roles.Identifier);
				if (blockVariableDeclaration.Initializer != null) {
					if (location != null)
						varInit.AddChild (new CSharpTokenNode (Convert (location[1]), 1), VariableInitializer.Roles.Assign);
					varInit.AddChild ((Expression)blockVariableDeclaration.Initializer.Accept (this), VariableInitializer.Roles.Expression);
				}
				
				result.AddChild (varInit, VariableDeclarationStatement.Roles.Variable);
				
				if (blockVariableDeclaration.Declarators != null) {
					foreach (var decl in blockVariableDeclaration.Declarators) {
						var loc = LocationsBag.GetLocations (decl);
						var init = new VariableInitializer ();
						init.AddChild (new Identifier (decl.Variable.Name, Convert (decl.Variable.Location)), VariableInitializer.Roles.Identifier);
						if (decl.Initializer != null) {
							if (loc != null)
								init.AddChild (new CSharpTokenNode (Convert (loc[0]), 1), VariableInitializer.Roles.Assign);
							init.AddChild ((Expression)decl.Initializer.Accept (this), VariableInitializer.Roles.Expression);
							if (loc != null && loc.Count > 1)
								result.AddChild (new CSharpTokenNode (Convert (loc[1]), 1), VariableInitializer.Roles.Comma);
						} else {
							if (loc != null && loc.Count > 0)
								result.AddChild (new CSharpTokenNode (Convert (loc[0]), 1), VariableInitializer.Roles.Comma);
						}
						result.AddChild (init, VariableDeclarationStatement.Roles.Variable);
					}
				}
				if (location != null)
					result.AddChild (new CSharpTokenNode (Convert (location[location.Count - 1]), 1), VariableDeclarationStatement.Roles.Semicolon);
				return result;
			}
			
			public override object Visit (Mono.CSharp.EmptyStatement emptyStatement)
			{
				var result = new EmptyStatement ();
				result.Location = Convert (emptyStatement.loc);
				return result;
			}
			
			public override object Visit (EmptyExpressionStatement emptyExpressionStatement)
			{
				return new EmptyExpression (Convert (emptyExpressionStatement.Location));
			}
			
			public override object Visit (If ifStatement)
			{
				var result = new IfElseStatement ();
				
				var location = LocationsBag.GetLocations (ifStatement);
				
				result.AddChild (new CSharpTokenNode (Convert (ifStatement.loc), "if".Length), IfElseStatement.IfKeywordRole);
				if (location != null)
					result.AddChild (new CSharpTokenNode (Convert (location[0]), 1), IfElseStatement.Roles.LPar);
				result.AddChild ((Expression)ifStatement.Expr.Accept (this), IfElseStatement.Roles.Condition);
				if (location != null)
					result.AddChild (new CSharpTokenNode (Convert (location[1]), 1), IfElseStatement.Roles.RPar);
				
				if (ifStatement.TrueStatement != null)
					result.AddChild ((Statement)ifStatement.TrueStatement.Accept (this), IfElseStatement.TrueRole);
				
				if (ifStatement.FalseStatement != null) {
					if (location != null)
						result.AddChild (new CSharpTokenNode (Convert (location[2]), "else".Length), IfElseStatement.ElseKeywordRole);
					result.AddChild ((Statement)ifStatement.FalseStatement.Accept (this), IfElseStatement.FalseRole);
				}
				
				return result;
			}
			
			public override object Visit (Do doStatement)
			{
				var result = new DoWhileStatement ();
				var location = LocationsBag.GetLocations (doStatement);
				result.AddChild (new CSharpTokenNode (Convert (doStatement.loc), "do".Length), DoWhileStatement.DoKeywordRole);
				result.AddChild ((Statement)doStatement.EmbeddedStatement.Accept (this), WhileStatement.Roles.EmbeddedStatement);
				if (location != null)
					result.AddChild (new CSharpTokenNode (Convert (location[0]), "while".Length), DoWhileStatement.WhileKeywordRole);
				if (location != null)
					result.AddChild (new CSharpTokenNode (Convert (location[1]), 1), DoWhileStatement.Roles.LPar);
				result.AddChild ((Expression)doStatement.expr.Accept (this), DoWhileStatement.Roles.Condition);
				if (location != null) {
					result.AddChild (new CSharpTokenNode (Convert (location[2]), 1), DoWhileStatement.Roles.RPar);
					result.AddChild (new CSharpTokenNode (Convert (location[3]), 1), DoWhileStatement.Roles.Semicolon);
				}
				
				return result;
			}
			
			public override object Visit (While whileStatement)
			{
				var result = new WhileStatement ();
				var location = LocationsBag.GetLocations (whileStatement);
				result.AddChild (new CSharpTokenNode (Convert (whileStatement.loc), "while".Length), WhileStatement.WhileKeywordRole);
				
				if (location != null)
					result.AddChild (new CSharpTokenNode (Convert (location[0]), 1), WhileStatement.Roles.LPar);
				result.AddChild ((Expression)whileStatement.expr.Accept (this), WhileStatement.Roles.Condition);
				if (location != null)
					result.AddChild (new CSharpTokenNode (Convert (location[1]), 1), WhileStatement.Roles.RPar);
				result.AddChild ((Statement)whileStatement.Statement.Accept (this), WhileStatement.Roles.EmbeddedStatement);
				
				return result;
			}
			
			void AddStatementOrList (ForStatement forStatement, Mono.CSharp.Statement init, Role<Statement> role)
			{
				if (init == null)
					return;
				if (init is StatementList) {
					foreach (var stmt in ((StatementList)init).Statements) {
						forStatement.AddChild ((Statement)stmt.Accept (this), role);
					}
				} else {
					forStatement.AddChild ((Statement)init.Accept (this), role);
				}
			}

			public override object Visit (For forStatement)
			{
				var result = new ForStatement ();
				
				var location = LocationsBag.GetLocations (forStatement);
				
				result.AddChild (new CSharpTokenNode (Convert (forStatement.loc), "for".Length), ForStatement.Roles.Keyword);
				if (location != null)
					result.AddChild (new CSharpTokenNode (Convert (location[0]), 1), ForStatement.Roles.LPar);
				
				AddStatementOrList (result, forStatement.InitStatement, ForStatement.InitializerRole);
				
				if (location != null)
					result.AddChild (new CSharpTokenNode (Convert (location[1]), 1), ForStatement.Roles.Semicolon);
				if (forStatement.Test != null)
					result.AddChild ((Expression)forStatement.Test.Accept (this), ForStatement.Roles.Condition);
				if (location != null)
					result.AddChild (new CSharpTokenNode (Convert (location[2]), 1), ForStatement.Roles.Semicolon);
				
				AddStatementOrList (result, forStatement.Increment, ForStatement.IteratorRole);
				
				if (location != null)
					result.AddChild (new CSharpTokenNode (Convert (location[3]), 1), ForStatement.Roles.RPar);
				
				result.AddChild ((Statement)forStatement.Statement.Accept (this), ForStatement.Roles.EmbeddedStatement);
				
				return result;
			}
			
			public override object Visit (StatementExpression statementExpression)
			{
				var result = new ExpressionStatement ();
				object expr = statementExpression.Expr.Accept (this);
				result.AddChild ((Expression)expr, ExpressionStatement.Roles.Expression);
				var location = LocationsBag.GetLocations (statementExpression);
				if (location != null)
					result.AddChild (new CSharpTokenNode (Convert (location[0]), 1), ExpressionStatement.Roles.Semicolon);
				return result;
			}
			
			public override object Visit (Return returnStatement)
			{
				var result = new ReturnStatement ();
				
				result.AddChild (new CSharpTokenNode (Convert (returnStatement.loc), "return".Length), ReturnStatement.Roles.Keyword);
				if (returnStatement.Expr != null)
					result.AddChild ((Expression)returnStatement.Expr.Accept (this), ReturnStatement.Roles.Expression);
				
				var location = LocationsBag.GetLocations (returnStatement);
				if (location != null)
					result.AddChild (new CSharpTokenNode (Convert (location[0]), 1), ReturnStatement.Roles.Semicolon);
				
				return result;
			}
			
			public override object Visit (Goto gotoStatement)
			{
				var result = new GotoStatement ();
				var location = LocationsBag.GetLocations (gotoStatement);
				result.AddChild (new CSharpTokenNode (Convert (gotoStatement.loc), "goto".Length), GotoStatement.Roles.Keyword);
				result.AddChild (new Identifier (gotoStatement.Target, Convert (gotoStatement.loc)), GotoStatement.Roles.Identifier);
				if (location != null)
					result.AddChild (new CSharpTokenNode (Convert (location[0]), 1), GotoStatement.Roles.Semicolon);
				
				return result;
			}
			
			public override object Visit (LabeledStatement labeledStatement)
			{
				var result = new LabelStatement ();
				result.AddChild (new Identifier (labeledStatement.Name, Convert (labeledStatement.loc)), LabelStatement.Roles.Identifier);
				return result;
			}
			
			public override object Visit (GotoDefault gotoDefault)
			{
				var result = new GotoDefaultStatement ();
				result.AddChild (new CSharpTokenNode (Convert (gotoDefault.loc), "goto".Length), GotoDefaultStatement.Roles.Keyword);
				var location = LocationsBag.GetLocations (gotoDefault);
				if (location != null) {
					result.AddChild (new CSharpTokenNode (Convert (location[0]), "default".Length), GotoDefaultStatement.DefaultKeywordRole);
					result.AddChild (new CSharpTokenNode (Convert (location[1]), 1), GotoDefaultStatement.Roles.Semicolon);
				}
				
				return result;
			}
			
			public override object Visit (GotoCase gotoCase)
			{
				var result = new GotoCaseStatement ();
				result.AddChild (new CSharpTokenNode (Convert (gotoCase.loc), "goto".Length), GotoCaseStatement.Roles.Keyword);
				
				var location = LocationsBag.GetLocations (gotoCase);
				if (location != null)
					result.AddChild (new CSharpTokenNode (Convert (location[0]), "case".Length), GotoCaseStatement.CaseKeywordRole);
				result.AddChild ((Expression)gotoCase.Expr.Accept (this), GotoCaseStatement.Roles.Expression);
				if (location != null)
					result.AddChild (new CSharpTokenNode (Convert (location[1]), 1), GotoCaseStatement.Roles.Semicolon);
				return result;
			}
			
			public override object Visit (Throw throwStatement)
			{
				var result = new ThrowStatement ();
				var location = LocationsBag.GetLocations (throwStatement);
				
				result.AddChild (new CSharpTokenNode (Convert (throwStatement.loc), "throw".Length), ThrowStatement.Roles.Keyword);
				if (throwStatement.Expr != null)
					result.AddChild ((Expression)throwStatement.Expr.Accept (this), ThrowStatement.Roles.Expression);
				if (location != null)
					result.AddChild (new CSharpTokenNode (Convert (location[0]), 1), ThrowStatement.Roles.Semicolon);
				return result;
			}
			
			public override object Visit (Break breakStatement)
			{
				var result = new BreakStatement ();
				var location = LocationsBag.GetLocations (breakStatement);
				
				result.AddChild (new CSharpTokenNode (Convert (breakStatement.loc), "break".Length), BreakStatement.Roles.Keyword);
				if (location != null)
					result.AddChild (new CSharpTokenNode (Convert (location[0]), 1), BreakStatement.Roles.Semicolon);
				return result;
			}
			
			public override object Visit (Continue continueStatement)
			{
				var result = new ContinueStatement ();
				var location = LocationsBag.GetLocations (continueStatement);
				result.AddChild (new CSharpTokenNode (Convert (continueStatement.loc), "continue".Length), ContinueStatement.Roles.Keyword);
				if (location != null)
					result.AddChild (new CSharpTokenNode (Convert (location[0]), 1), ContinueStatement.Roles.Semicolon);
				return result;
			}
			
			public static bool IsLower (Location left, Location right)
			{
				return left.Row < right.Row || left.Row == right.Row && left.Column < right.Column;
			}
			
			public UsingStatement CreateUsingStatement (Block blockStatement)
			{
				var usingResult = new UsingStatement ();
				Mono.CSharp.Statement cur = blockStatement.Statements[0];
				if (cur is Using) {
					Using u = (Using)cur;
					usingResult.AddChild (new CSharpTokenNode (Convert (u.loc), "using".Length), UsingStatement.Roles.Keyword);
					usingResult.AddChild (new CSharpTokenNode (Convert (blockStatement.StartLocation), 1), UsingStatement.Roles.LPar);
					if (u.Variables != null) {
						usingResult.AddChild (ConvertToType (u.Variables.TypeExpression), UsingStatement.Roles.Type);
						usingResult.AddChild (new Identifier (u.Variables.Variable.Name, Convert (u.Variables.Variable.Location)), UsingStatement.Roles.Identifier);
						var loc = LocationsBag.GetLocations (u.Variables);
						if (loc != null)
							usingResult.AddChild (new CSharpTokenNode (Convert (loc[1]), 1), ContinueStatement.Roles.Assign);
						if (u.Variables.Initializer != null)
							usingResult.AddChild ((AstNode)u.Variables.Initializer.Accept (this), UsingStatement.ResourceAcquisitionRole);
						
					}
					cur = u.Statement;
					usingResult.AddChild (new CSharpTokenNode (Convert (blockStatement.EndLocation), 1), UsingStatement.Roles.RPar);
					usingResult.AddChild ((Statement)cur.Accept (this), UsingStatement.Roles.EmbeddedStatement);
				}
				return usingResult;
			}
			
			void AddBlockChildren (BlockStatement result, Block blockStatement, ref int curLocal)
			{
				foreach (Mono.CSharp.Statement stmt in blockStatement.Statements) {
					if (stmt == null)
						continue;
					/*					if (curLocal < localVariables.Count && IsLower (localVariables[curLocal].Location, stmt.loc)) {
						result.AddChild (CreateVariableDeclaration (localVariables[curLocal]), AstNode.Roles.Statement);
						curLocal++;
					}*/
					if (stmt is Block && !(stmt is ToplevelBlock || stmt is ExplicitBlock)) {
						AddBlockChildren (result, (Block)stmt, ref curLocal);
					} else {
						result.AddChild ((Statement)stmt.Accept (this), BlockStatement.StatementRole);
					}
				}
			}
			
			public override object Visit (Block blockStatement)
			{
				if (blockStatement.IsCompilerGenerated && blockStatement.Statements.Any ()) {
					if (blockStatement.Statements.First () is Using)
						return CreateUsingStatement (blockStatement);
					return blockStatement.Statements.Last ().Accept (this);
				}
				var result = new BlockStatement ();
				result.AddChild (new CSharpTokenNode (Convert (blockStatement.StartLocation), 1), AstNode.Roles.LBrace);
				int curLocal = 0;
				AddBlockChildren (result, blockStatement, ref curLocal);
				
				result.AddChild (new CSharpTokenNode (Convert (blockStatement.EndLocation), 1), AstNode.Roles.RBrace);
				return result;
			}

			public override object Visit (Switch switchStatement)
			{
				var result = new SwitchStatement ();
				
				var location = LocationsBag.GetLocations (switchStatement);
				result.AddChild (new CSharpTokenNode (Convert (switchStatement.loc), "switch".Length), SwitchStatement.Roles.Keyword);
				if (location != null)
					result.AddChild (new CSharpTokenNode (Convert (location[0]), 1), SwitchStatement.Roles.LPar);
				result.AddChild ((Expression)switchStatement.Expr.Accept (this), SwitchStatement.Roles.Expression);
				if (location != null)
					result.AddChild (new CSharpTokenNode (Convert (location[1]), 1), SwitchStatement.Roles.RPar);
				if (location != null)
					result.AddChild (new CSharpTokenNode (Convert (location[2]), 1), SwitchStatement.Roles.LBrace);
				foreach (var section in switchStatement.Sections) {
					var newSection = new SwitchSection ();
					foreach (var caseLabel in section.Labels) {
						var newLabel = new CaseLabel ();
						newLabel.AddChild (new CSharpTokenNode (Convert (caseLabel.Location), "case".Length), SwitchStatement.Roles.Keyword);
						if (caseLabel.Label != null)
							newLabel.AddChild ((Expression)caseLabel.Label.Accept (this), SwitchStatement.Roles.Expression);
						
						newSection.AddChild (newLabel, SwitchSection.CaseLabelRole);
					}
					
					var blockStatement = section.Block;
					var bodyBlock = new BlockStatement ();
					int curLocal = 0;
					AddBlockChildren (bodyBlock, blockStatement, ref curLocal);
					foreach (var statement in bodyBlock.Statements) {
						statement.Remove ();
						newSection.AddChild (statement, SwitchSection.Roles.EmbeddedStatement);
						
					}
					result.AddChild (newSection, SwitchStatement.SwitchSectionRole);
				}
				
				if (location != null)
					result.AddChild (new CSharpTokenNode (Convert (location[3]), 1), SwitchStatement.Roles.RBrace);
				return result;
			}
			
			public override object Visit (Lock lockStatement)
			{
				var result = new LockStatement ();
				var location = LocationsBag.GetLocations (lockStatement);
				result.AddChild (new CSharpTokenNode (Convert (lockStatement.loc), "lock".Length), LockStatement.Roles.Keyword);
				
				if (location != null)
					result.AddChild (new CSharpTokenNode (Convert (location[0]), 1), LockStatement.Roles.LPar);
				result.AddChild ((Expression)lockStatement.Expr.Accept (this), LockStatement.Roles.Expression);
				
				if (location != null)
					result.AddChild (new CSharpTokenNode (Convert (location[1]), 1), LockStatement.Roles.RPar);
				result.AddChild ((Statement)lockStatement.Statement.Accept (this), LockStatement.Roles.EmbeddedStatement);
				
				return result;
			}
			
			public override object Visit (Unchecked uncheckedStatement)
			{
				var result = new UncheckedStatement ();
				result.AddChild (new CSharpTokenNode (Convert (uncheckedStatement.loc), "unchecked".Length), UncheckedStatement.Roles.Keyword);
				result.AddChild ((BlockStatement)uncheckedStatement.Block.Accept (this), UncheckedStatement.Roles.Body);
				return result;
			}
			
			
			public override object Visit (Checked checkedStatement)
			{
				var result = new CheckedStatement ();
				result.AddChild (new CSharpTokenNode (Convert (checkedStatement.loc), "checked".Length), CheckedStatement.Roles.Keyword);
				result.AddChild ((BlockStatement)checkedStatement.Block.Accept (this), CheckedStatement.Roles.Body);
				return result;
			}
			
			public override object Visit (Unsafe unsafeStatement)
			{
				var result = new UnsafeStatement ();
				result.AddChild (new CSharpTokenNode (Convert (unsafeStatement.loc), "unsafe".Length), UnsafeStatement.Roles.Keyword);
				result.AddChild ((BlockStatement)unsafeStatement.Block.Accept (this), UnsafeStatement.Roles.Body);
				return result;
			}
			
			public override object Visit (Fixed fixedStatement)
			{
				var result = new FixedStatement ();
				var location = LocationsBag.GetLocations (fixedStatement);
				
				result.AddChild (new CSharpTokenNode (Convert (fixedStatement.loc), "fixed".Length), FixedStatement.Roles.Keyword);
				if (location != null)
					result.AddChild (new CSharpTokenNode (Convert (location[0]), 1), FixedStatement.Roles.LPar);
				
				if (fixedStatement.Variables != null) {
//					result.AddChild (ConvertToType (fixedStatement.Variables), UsingStatement.Roles.Type);
					result.AddChild (new Identifier (fixedStatement.Variables.Variable.Name, Convert (fixedStatement.Variables.Variable.Location)), UsingStatement.Roles.Identifier);
					var loc = LocationsBag.GetLocations (fixedStatement.Variables);
					if (loc != null)
						result.AddChild (new CSharpTokenNode (Convert (loc[1]), 1), ContinueStatement.Roles.Assign);
//					if (fixedStatement.Variables.Initializer != null)
//						result.AddChild (fixedStatement.Variables.Initializer.Accept (this), UsingStatement.Roles.Variable);
				}
				
				if (location != null)
					result.AddChild (new CSharpTokenNode (Convert (location[1]), 1), FixedStatement.Roles.RPar);
				result.AddChild ((Statement)fixedStatement.Statement.Accept (this), FixedStatement.Roles.EmbeddedStatement);
				return result;
			}
			
			public override object Visit (TryFinally tryFinallyStatement)
			{
				TryCatchStatement result;
				var location = LocationsBag.GetLocations (tryFinallyStatement);
				
				if (tryFinallyStatement.Stmt is TryCatch) {
					result = (TryCatchStatement)tryFinallyStatement.Stmt.Accept (this);
				} else {
					result = new TryCatchStatement ();
					result.AddChild (new CSharpTokenNode (Convert (tryFinallyStatement.loc), "try".Length), TryCatchStatement.TryKeywordRole);
					result.AddChild ((BlockStatement)tryFinallyStatement.Stmt.Accept (this), TryCatchStatement.TryBlockRole);
				}
				if (location != null)
					result.AddChild (new CSharpTokenNode (Convert (location[0]), "finally".Length), TryCatchStatement.FinallyKeywordRole);
				result.AddChild ((BlockStatement)tryFinallyStatement.Fini.Accept (this), TryCatchStatement.FinallyBlockRole);
				
				return result;
			}
			
			CatchClause ConvertCatch (Catch ctch)
			{
				CatchClause result = new CatchClause ();
				var location = LocationsBag.GetLocations (ctch);
				result.AddChild (new CSharpTokenNode (Convert (ctch.loc), "catch".Length), CatchClause.Roles.Keyword);
				if (ctch.TypeExpression != null) {
					if (location != null)
						result.AddChild (new CSharpTokenNode (Convert (location[0]), 1), CatchClause.Roles.LPar);
					
					result.AddChild (ConvertToType (ctch.TypeExpression), CatchClause.Roles.Type);
					if (ctch.Variable != null && !string.IsNullOrEmpty (ctch.Variable.Name))
						result.AddChild (new Identifier (ctch.Variable.Name, Convert (ctch.Variable.Location)), CatchClause.Roles.Identifier);
					
					if (location != null)
						result.AddChild (new CSharpTokenNode (Convert (location[1]), 1), CatchClause.Roles.RPar);
				}
				
				result.AddChild ((BlockStatement)ctch.Block.Accept (this), CatchClause.Roles.Body);
				
				return result;
			}
			
			public override object Visit (TryCatch tryCatchStatement)
			{
				var result = new TryCatchStatement ();
				result.AddChild (new CSharpTokenNode (Convert (tryCatchStatement.loc), "try".Length), TryCatchStatement.TryKeywordRole);
				result.AddChild ((BlockStatement)tryCatchStatement.Block.Accept (this), TryCatchStatement.TryBlockRole);
				foreach (Catch ctch in tryCatchStatement.Specific) {
					result.AddChild (ConvertCatch (ctch), TryCatchStatement.CatchClauseRole);
				}
				if (tryCatchStatement.General != null)
					result.AddChild (ConvertCatch (tryCatchStatement.General), TryCatchStatement.CatchClauseRole);
				
				return result;
			}
			
			public override object Visit (Using usingStatement)
			{
				var result = new UsingStatement ();
				var location = LocationsBag.GetLocations (usingStatement);
				
				result.AddChild (new CSharpTokenNode (Convert (usingStatement.loc), "using".Length), UsingStatement.Roles.Keyword);
				if (location != null)
					result.AddChild (new CSharpTokenNode (Convert (location[0]), 1), UsingStatement.Roles.LPar);
				
				result.AddChild ((AstNode)usingStatement.Expression.Accept (this), UsingStatement.ResourceAcquisitionRole);
				
				if (location != null)
					result.AddChild (new CSharpTokenNode (Convert (location[1]), 1), UsingStatement.Roles.RPar);
				
				result.AddChild ((Statement)usingStatement.Statement.Accept (this), UsingStatement.Roles.EmbeddedStatement);
				return result;
			}
			
			public override object Visit (Foreach foreachStatement)
			{
				var result = new ForeachStatement ();
				
				var location = LocationsBag.GetLocations (foreachStatement);
				
				result.AddChild (new CSharpTokenNode (Convert (foreachStatement.loc), "foreach".Length), ForeachStatement.Roles.Keyword);
				if (location != null)
					result.AddChild (new CSharpTokenNode (Convert (location[0]), 1), ForeachStatement.Roles.LPar);
				
				if (foreachStatement.TypeExpr == null)
					result.AddChild (ConvertToType (foreachStatement.TypeExpr), ForeachStatement.Roles.Type);
				if (foreachStatement.Variable != null)
					result.AddChild (new Identifier (foreachStatement.Variable.Name, Convert (foreachStatement.Variable.Location)), ForeachStatement.Roles.Identifier);
				
				if (location != null)
					result.AddChild (new CSharpTokenNode (Convert (location[1]), "in".Length), ForeachStatement.Roles.InKeyword);
				
				if (foreachStatement.Expr != null)
					result.AddChild ((Expression)foreachStatement.Expr.Accept (this), ForeachStatement.Roles.Expression);
				
				if (location != null)
					result.AddChild (new CSharpTokenNode (Convert (location[2]), 1), ForeachStatement.Roles.RPar);
				result.AddChild ((Statement)foreachStatement.Statement.Accept (this), ForeachStatement.Roles.EmbeddedStatement);
				
				return result;
			}
			
			public override object Visit (Yield yieldStatement)
			{
				var result = new YieldStatement ();
				var location = LocationsBag.GetLocations (yieldStatement);
				
				result.AddChild (new CSharpTokenNode (Convert (yieldStatement.loc), "yield".Length), YieldStatement.YieldKeywordRole);
				if (location != null)
					result.AddChild (new CSharpTokenNode (Convert (location[0]), "return".Length), YieldStatement.ReturnKeywordRole);
				if (yieldStatement.Expr != null)
					result.AddChild ((Expression)yieldStatement.Expr.Accept (this), YieldStatement.Roles.Expression);
				if (location != null)
					result.AddChild (new CSharpTokenNode (Convert (location[1]), ";".Length), YieldStatement.Roles.Semicolon);
				
				return result;
			}
			
			public override object Visit (YieldBreak yieldBreakStatement)
			{
				var result = new YieldBreakStatement ();
				var location = LocationsBag.GetLocations (yieldBreakStatement);
				result.AddChild (new CSharpTokenNode (Convert (yieldBreakStatement.loc), "yield".Length), YieldBreakStatement.YieldKeywordRole);
				if (location != null) {
					result.AddChild (new CSharpTokenNode (Convert (location[0]), "break".Length), YieldBreakStatement.BreakKeywordRole);
					result.AddChild (new CSharpTokenNode (Convert (location[1]), ";".Length), YieldBreakStatement.Roles.Semicolon);
				}
				return result;
			}
			#endregion
			
			#region Expression
			public override object Visit (Mono.CSharp.Expression expression)
			{
				Console.WriteLine ("Visit unknown expression:" + expression);
				System.Console.WriteLine (Environment.StackTrace);
				return null;
			}
			
			public override object Visit (Mono.CSharp.DefaultParameterValueExpression defaultParameterValueExpression)
			{
				return defaultParameterValueExpression.Child.Accept (this);
			}

			public override object Visit (TypeExpression typeExpression)
			{
				return new IdentifierExpression (keywordTable [(int)typeExpression.Type.BuiltinType], Convert (typeExpression.Location));
			}

			public override object Visit (LocalVariableReference localVariableReference)
			{
				return new Identifier (localVariableReference.Name, Convert (localVariableReference.Location));;
			}

			public override object Visit (MemberAccess memberAccess)
			{
				var result = new MemberReferenceExpression ();
				if (memberAccess.LeftExpression != null) {
					var leftExpr = memberAccess.LeftExpression.Accept (this);
					result.AddChild ((Expression)leftExpr, MemberReferenceExpression.Roles.TargetExpression);
				}
				result.AddChild (new Identifier (memberAccess.Name, Convert (memberAccess.Location)), MemberReferenceExpression.Roles.Identifier);
				if (memberAccess.TypeArguments != null)  {
					var location = LocationsBag.GetLocations (memberAccess);
					if (location != null)
						result.AddChild (new CSharpTokenNode (Convert (location[0]), 1), MemberReferenceExpression.Roles.LChevron);
					AddTypeArguments (result, location, memberAccess.TypeArguments);
					if (location != null && location.Count > 1)
						result.AddChild (new CSharpTokenNode (Convert (location[1]), 1), MemberReferenceExpression.Roles.RChevron);
				}
				return result;
			}
			
			public override object Visit (Constant constant)
			{
				var result = new PrimitiveExpression (constant.GetValue (), Convert (constant.Location), constant.GetValueAsLiteral ().Length);
				return result;
			}

			public override object Visit (SimpleName simpleName)
			{
				var result = new IdentifierExpression ();
				result.AddChild (new Identifier (simpleName.Name, Convert (simpleName.Location)), IdentifierExpression.Roles.Identifier);
				if (simpleName.TypeArguments != null)  {
					var location = LocationsBag.GetLocations (simpleName);
					if (location != null)
						result.AddChild (new CSharpTokenNode (Convert (location[0]), 1), IdentifierExpression.Roles.LChevron);
					AddTypeArguments (result, location, simpleName.TypeArguments);
					if (location != null && location.Count > 1)
						result.AddChild (new CSharpTokenNode (Convert (location[1]), 1), IdentifierExpression.Roles.RChevron);
				}
				return result;
			}
			
			public override object Visit (BooleanExpression booleanExpression)
			{
				return booleanExpression.Expr.Accept (this);
			}

			
			public override object Visit (Mono.CSharp.ParenthesizedExpression parenthesizedExpression)
			{
				var result = new ParenthesizedExpression ();
				var location = LocationsBag.GetLocations (parenthesizedExpression);
				if (location != null)
					result.AddChild (new CSharpTokenNode (Convert (location[0]), 1), ParenthesizedExpression.Roles.LPar);
				result.AddChild ((Expression)parenthesizedExpression.Expr.Accept (this), ParenthesizedExpression.Roles.Expression);
				if (location != null)
					result.AddChild (new CSharpTokenNode (Convert (location[1]), 1), ParenthesizedExpression.Roles.RPar);
				return result;
			}
			
			public override object Visit (Unary unaryExpression)
			{
				var result = new UnaryOperatorExpression ();
				switch (unaryExpression.Oper) {
					case Unary.Operator.UnaryPlus:
						result.Operator = UnaryOperatorType.Plus;
						break;
					case Unary.Operator.UnaryNegation:
						result.Operator = UnaryOperatorType.Minus;
						break;
					case Unary.Operator.LogicalNot:
						result.Operator = UnaryOperatorType.Not;
						break;
					case Unary.Operator.OnesComplement:
						result.Operator = UnaryOperatorType.BitNot;
						break;
					case Unary.Operator.AddressOf:
						result.Operator = UnaryOperatorType.AddressOf;
						break;
				}
				result.AddChild (new CSharpTokenNode (Convert (unaryExpression.Location), 1), UnaryOperatorExpression.OperatorRole);
				result.AddChild ((Expression)unaryExpression.Expr.Accept (this), UnaryOperatorExpression.Roles.Expression);
				return result;
			}
			
			public override object Visit (UnaryMutator unaryMutatorExpression)
			{
				var result = new UnaryOperatorExpression ();
				
				var expression = (Expression)unaryMutatorExpression.Expr.Accept (this);
				switch (unaryMutatorExpression.UnaryMutatorMode) {
					case UnaryMutator.Mode.PostDecrement:
						result.Operator = UnaryOperatorType.PostDecrement;
						result.AddChild (expression, UnaryOperatorExpression.Roles.Expression);
						result.AddChild (new CSharpTokenNode (Convert (unaryMutatorExpression.Location), 2), UnaryOperatorExpression.OperatorRole);
						break;
					case UnaryMutator.Mode.PostIncrement:
						result.Operator = UnaryOperatorType.PostIncrement;
						result.AddChild (expression, UnaryOperatorExpression.Roles.Expression);
						result.AddChild (new CSharpTokenNode (Convert (unaryMutatorExpression.Location), 2), UnaryOperatorExpression.OperatorRole);
						break;
						
					case UnaryMutator.Mode.PreIncrement:
						result.Operator = UnaryOperatorType.Increment;
						result.AddChild (new CSharpTokenNode (Convert (unaryMutatorExpression.Location), 2), UnaryOperatorExpression.OperatorRole);
						result.AddChild (expression, UnaryOperatorExpression.Roles.Expression);
						break;
					case UnaryMutator.Mode.PreDecrement:
						result.Operator = UnaryOperatorType.Decrement;
						result.AddChild (new CSharpTokenNode (Convert (unaryMutatorExpression.Location), 2), UnaryOperatorExpression.OperatorRole);
						result.AddChild (expression, UnaryOperatorExpression.Roles.Expression);
						break;
				}
				
				return result;
			}
			
			public override object Visit (Indirection indirectionExpression)
			{
				var result = new UnaryOperatorExpression ();
				result.Operator = UnaryOperatorType.Dereference;
				var location = LocationsBag.GetLocations (indirectionExpression);
				if (location != null)
					result.AddChild (new CSharpTokenNode (Convert (location[0]), 2), UnaryOperatorExpression.OperatorRole);
				result.AddChild ((Expression)indirectionExpression.Expr.Accept (this), UnaryOperatorExpression.Roles.Expression);
				return result;
			}
			
			public override object Visit (Is isExpression)
			{
				var result = new IsExpression ();
				result.AddChild ((Expression)isExpression.Expr.Accept (this), IsExpression.Roles.Expression);
				result.AddChild (new CSharpTokenNode (Convert (isExpression.Location), "is".Length), IsExpression.Roles.Keyword);
				result.AddChild (ConvertToType (isExpression.ProbeType), IsExpression.Roles.Type);
				return result;
			}
			
			public override object Visit (As asExpression)
			{
				var result = new AsExpression ();
				result.AddChild ((Expression)asExpression.Expr.Accept (this), AsExpression.Roles.Expression);
				result.AddChild (new CSharpTokenNode (Convert (asExpression.Location), "as".Length), AsExpression.Roles.Keyword);
				result.AddChild (ConvertToType (asExpression.ProbeType), AsExpression.Roles.Type);
				return result;
			}
			
			public override object Visit (Cast castExpression)
			{
				var result = new CastExpression ();
				var location = LocationsBag.GetLocations (castExpression);
				
				result.AddChild (new CSharpTokenNode (Convert (castExpression.Location), 1), CastExpression.Roles.LPar);
				if (castExpression.TargetType != null)
					result.AddChild (ConvertToType (castExpression.TargetType), CastExpression.Roles.Type);
				if (location != null)
					result.AddChild (new CSharpTokenNode (Convert (location[0]), 1), CastExpression.Roles.RPar);
				if (castExpression.Expr != null)
					result.AddChild ((Expression)castExpression.Expr.Accept (this), CastExpression.Roles.Expression);
				return result;
			}
			
			public override object Visit (ComposedCast composedCast)
			{
				var result = new ComposedType ();
				result.AddChild (ConvertToType (composedCast.Left), ComposedType.Roles.Type);
				
				var spec = composedCast.Spec;
				while (spec != null) {
					if (spec.IsNullable) {
						result.AddChild (new CSharpTokenNode (Convert (spec.Location), 1), ComposedType.NullableRole);
					} else if (spec.IsPointer) {
						result.AddChild (new CSharpTokenNode (Convert (spec.Location), 1), ComposedType.PointerRole);
					} else {
						var aSpec = new ArraySpecifier ();
						aSpec.AddChild (new CSharpTokenNode (Convert (spec.Location), 1), ComposedType.Roles.LBracket);
						var location = LocationsBag.GetLocations (spec);
						if (location != null)
							aSpec.AddChild (new CSharpTokenNode (Convert (spec.Location), 1), ComposedType.Roles.RBracket);
						result.AddChild (aSpec, ComposedType.ArraySpecifierRole);
					}
					spec = spec.Next;
				}
				
				return result;
			}
			
			public override object Visit (Mono.CSharp.DefaultValueExpression defaultValueExpression)
			{
				var result = new DefaultValueExpression ();
				result.AddChild (new CSharpTokenNode (Convert (defaultValueExpression.Location), "default".Length), CastExpression.Roles.Keyword);
				var location = LocationsBag.GetLocations (defaultValueExpression);
				if (location != null)
					result.AddChild (new CSharpTokenNode (Convert (location[0]), 1), CastExpression.Roles.LPar);
				result.AddChild (ConvertToType (defaultValueExpression.Expr), CastExpression.Roles.Type);
				if (location != null)
					result.AddChild (new CSharpTokenNode (Convert (location[1]), 1), CastExpression.Roles.RPar);
				return result;
			}
			
			public override object Visit (Binary binaryExpression)
			{
				var result = new BinaryOperatorExpression ();
				int opLength = 1;
				switch (binaryExpression.Oper) {
					case Binary.Operator.Multiply:
						result.Operator = BinaryOperatorType.Multiply;
						break;
					case Binary.Operator.Division:
						result.Operator = BinaryOperatorType.Divide;
						break;
					case Binary.Operator.Modulus:
						result.Operator = BinaryOperatorType.Modulus;
						break;
					case Binary.Operator.Addition:
						result.Operator = BinaryOperatorType.Add;
						break;
					case Binary.Operator.Subtraction:
						result.Operator = BinaryOperatorType.Subtract;
						break;
					case Binary.Operator.LeftShift:
						result.Operator = BinaryOperatorType.ShiftLeft;
						opLength = 2;
						break;
					case Binary.Operator.RightShift:
						result.Operator = BinaryOperatorType.ShiftRight;
						opLength = 2;
						break;
					case Binary.Operator.LessThan:
						result.Operator = BinaryOperatorType.LessThan;
						break;
					case Binary.Operator.GreaterThan:
						result.Operator = BinaryOperatorType.GreaterThan;
						break;
					case Binary.Operator.LessThanOrEqual:
						result.Operator = BinaryOperatorType.LessThanOrEqual;
						opLength = 2;
						break;
					case Binary.Operator.GreaterThanOrEqual:
						result.Operator = BinaryOperatorType.GreaterThanOrEqual;
						opLength = 2;
						break;
					case Binary.Operator.Equality:
						result.Operator = BinaryOperatorType.Equality;
						opLength = 2;
						break;
					case Binary.Operator.Inequality:
						result.Operator = BinaryOperatorType.InEquality;
						opLength = 2;
						break;
					case Binary.Operator.BitwiseAnd:
						result.Operator = BinaryOperatorType.BitwiseAnd;
						break;
					case Binary.Operator.ExclusiveOr:
						result.Operator = BinaryOperatorType.ExclusiveOr;
						break;
					case Binary.Operator.BitwiseOr:
						result.Operator = BinaryOperatorType.BitwiseOr;
						break;
					case Binary.Operator.LogicalAnd:
						result.Operator = BinaryOperatorType.ConditionalAnd;
						opLength = 2;
						break;
					case Binary.Operator.LogicalOr:
						result.Operator = BinaryOperatorType.ConditionalOr;
						opLength = 2;
						break;
				}
				
				result.AddChild ((Expression)binaryExpression.Left.Accept (this), BinaryOperatorExpression.LeftRole);
				result.AddChild (new CSharpTokenNode (Convert (binaryExpression.Location), opLength), BinaryOperatorExpression.OperatorRole);
				result.AddChild ((Expression)binaryExpression.Right.Accept (this), BinaryOperatorExpression.RightRole);
				return result;
			}
			
			public override object Visit (Mono.CSharp.Nullable.NullCoalescingOperator nullCoalescingOperator)
			{
				var result = new BinaryOperatorExpression ();
				result.Operator = BinaryOperatorType.NullCoalescing;
				result.AddChild ((Expression)nullCoalescingOperator.Left.Accept (this), BinaryOperatorExpression.LeftRole);
				result.AddChild (new CSharpTokenNode (Convert (nullCoalescingOperator.Location), 2), BinaryOperatorExpression.OperatorRole);
				result.AddChild ((Expression)nullCoalescingOperator.Right.Accept (this), BinaryOperatorExpression.RightRole);
				return result;
			}
			
			public override object Visit (Conditional conditionalExpression)
			{
				var result = new ConditionalExpression ();
				
				result.AddChild ((Expression)conditionalExpression.Expr.Accept (this), ConditionalExpression.Roles.Condition);
				var location = LocationsBag.GetLocations (conditionalExpression);
				
				result.AddChild (new CSharpTokenNode (Convert (conditionalExpression.Location), 1), ConditionalExpression.QuestionMarkRole);
				result.AddChild ((Expression)conditionalExpression.TrueExpr.Accept (this), ConditionalExpression.TrueRole);
				if (location != null)
					result.AddChild (new CSharpTokenNode (Convert (location[0]), 1), ConditionalExpression.ColonRole);
				result.AddChild ((Expression)conditionalExpression.FalseExpr.Accept (this), ConditionalExpression.FalseRole);
				return result;
			}
			
			void AddParameter (AstNode parent, Mono.CSharp.AParametersCollection parameters)
			{
				if (parameters == null)
					return;
				var paramLocation = LocationsBag.GetLocations (parameters);
				
				for (int i = 0; i < parameters.Count; i++) {
					if (paramLocation != null && i > 0 && i - 1 < paramLocation.Count)
						parent.AddChild (new CSharpTokenNode (Convert (paramLocation [i - 1]), 1), ParameterDeclaration.Roles.Comma);
					var p = (Parameter)parameters.FixedParameters [i];
					var location = LocationsBag.GetLocations (p);
					
					ParameterDeclaration parameterDeclarationExpression = new ParameterDeclaration ();
					switch (p.ModFlags) {
					case Parameter.Modifier.OUT:
						parameterDeclarationExpression.ParameterModifier = ParameterModifier.Out;
						if (location != null)
							parameterDeclarationExpression.AddChild (new CSharpTokenNode (Convert (location [0]), "out".Length), ParameterDeclaration.Roles.Keyword);
						break;
					case Parameter.Modifier.REF:
						parameterDeclarationExpression.ParameterModifier = ParameterModifier.Ref;
						if (location != null)
							parameterDeclarationExpression.AddChild (new CSharpTokenNode (Convert (location [0]), "ref".Length), ParameterDeclaration.Roles.Keyword);
						break;
					case Parameter.Modifier.PARAMS:
						parameterDeclarationExpression.ParameterModifier = ParameterModifier.Params;
						if (location != null)
							parameterDeclarationExpression.AddChild (new CSharpTokenNode (Convert (location [0]), "params".Length), ParameterDeclaration.Roles.Keyword);
						break;
					default:
						if (p.HasExtensionMethodModifier) {
							parameterDeclarationExpression.ParameterModifier = ParameterModifier.This;
							if (location != null)
								parameterDeclarationExpression.AddChild (new CSharpTokenNode (Convert (location [0]), "this".Length), ParameterDeclaration.Roles.Keyword);
						}
						break;
					}
					if (p.TypeExpression != null) // lambdas may have no types (a, b) => ...
						parameterDeclarationExpression.AddChild (ConvertToType (p.TypeExpression), ParameterDeclaration.Roles.Type);
					parameterDeclarationExpression.AddChild (new Identifier (p.Name, Convert (p.Location)), ParameterDeclaration.Roles.Identifier);
					if (p.HasDefaultValue) {
						if (location != null)
							parameterDeclarationExpression.AddChild (new CSharpTokenNode (Convert (location [1]), 1), ParameterDeclaration.Roles.Assign);
						parameterDeclarationExpression.AddChild ((Expression)p.DefaultValue.Accept (this), ParameterDeclaration.Roles.Expression);
					}
					parent.AddChild (parameterDeclarationExpression, InvocationExpression.Roles.Parameter);
				}
			}
			
			void AddTypeParameters (AstNode parent, List<Location> location, Mono.CSharp.TypeArguments typeArguments)
			{
				if (typeArguments == null || typeArguments.IsEmpty)
					return;
				for (int i = 0; i < typeArguments.Count; i++) {
					if (location != null && i > 0 && i - 1 < location.Count)
						parent.AddChild (new CSharpTokenNode (Convert (location[i - 1]), 1), InvocationExpression.Roles.Comma);
					var arg = (TypeParameterName)typeArguments.Args[i];
					if (arg == null)
						continue;
					TypeParameterDeclaration tp = new TypeParameterDeclaration();
					// TODO: attributes
					if (arg.Variance != Variance.None)
						throw new NotImplementedException(); // TODO: variance
					tp.AddChild (new Identifier (arg.Name, Convert (arg.Location)), InvocationExpression.Roles.Identifier);
					parent.AddChild (tp, InvocationExpression.Roles.TypeParameter);
				}
			}
			
			void AddTypeArguments (AstNode parent, LocationsBag.MemberLocations location, Mono.CSharp.TypeArguments typeArguments)
			{
				if (typeArguments == null || typeArguments.IsEmpty)
					return;
				for (int i = 0; i < typeArguments.Count; i++) {
					if (location != null && i > 0 && i - 1 < location.Count)
						parent.AddChild (new CSharpTokenNode (Convert (location[i - 1]), 1), InvocationExpression.Roles.Comma);
					var arg = typeArguments.Args[i];
					if (arg == null)
						continue;
					parent.AddChild (ConvertToType (arg), InvocationExpression.Roles.TypeArgument);
				}
			}
			
			void AddTypeArguments (AstNode parent, List<Location> location, Mono.CSharp.TypeArguments typeArguments)
			{
				if (typeArguments == null || typeArguments.IsEmpty)
					return;
				for (int i = 0; i < typeArguments.Count; i++) {
					if (location != null && i > 0 && i - 1 < location.Count)
						parent.AddChild (new CSharpTokenNode (Convert (location[i - 1]), 1), InvocationExpression.Roles.Comma);
					var arg = typeArguments.Args[i];
					if (arg == null)
						continue;
					parent.AddChild (ConvertToType (arg), InvocationExpression.Roles.TypeArgument);
				}
			}
			
			void AddConstraints (AstNode parent, DeclSpace d)
			{
				if (d == null || d.Constraints == null)
					return;
				for (int i = 0; i < d.Constraints.Count; i++) {
					Constraints c = d.Constraints [i];
					var location = LocationsBag.GetLocations (c);
					var constraint = new Constraint ();
					constraint.AddChild (new CSharpTokenNode (Convert (location [0]), "where".Length), InvocationExpression.Roles.Keyword);
					constraint.AddChild (new Identifier (c.TypeParameter.Value, Convert (c.TypeParameter.Location)), InvocationExpression.Roles.Identifier);
					constraint.AddChild (new CSharpTokenNode (Convert (location [1]), 1), Constraint.ColonRole);
					foreach (var expr in c.ConstraintExpressions)
						constraint.AddChild (ConvertToType (expr), Constraint.BaseTypeRole);
					parent.AddChild (constraint, AstNode.Roles.Constraint);
				}
			}
			
			void AddArguments (AstNode parent, object location, Mono.CSharp.Arguments args)
			{
				if (args == null)
					return;
				
				var commaLocations = LocationsBag.GetLocations (args);
				
				for (int i = 0; i < args.Count; i++) {
					Argument arg = args[i];
					if (arg.ArgType == Argument.AType.Out || arg.ArgType == Argument.AType.Ref) {
						DirectionExpression direction = new DirectionExpression ();
						direction.FieldDirection = arg.ArgType == Argument.AType.Out ? FieldDirection.Out : FieldDirection.Ref;
						var argLocation = LocationsBag.GetLocations (arg);
						if (argLocation != null)
							direction.AddChild (new CSharpTokenNode (Convert (argLocation[0]), "123".Length), InvocationExpression.Roles.Keyword);
						direction.AddChild ((Expression)arg.Expr.Accept (this), InvocationExpression.Roles.Expression);
						
						parent.AddChild (direction, InvocationExpression.Roles.Argument);
					} else {
						parent.AddChild ((Expression)arg.Expr.Accept (this), InvocationExpression.Roles.Argument);
					}
					if (commaLocations != null && i > 0) {
						int idx = commaLocations.Count - i;
						if (idx >= 0)
							parent.AddChild (new CSharpTokenNode (Convert (commaLocations[idx]), 1), InvocationExpression.Roles.Comma);
					}
				}
				if (commaLocations != null && commaLocations.Count > args.Count)
					parent.AddChild (new CSharpTokenNode (Convert (commaLocations[0]), 1), InvocationExpression.Roles.Comma);
			}
			
			public override object Visit (Invocation invocationExpression)
			{
				var result = new InvocationExpression ();
				var location = LocationsBag.GetLocations (invocationExpression);
				result.AddChild ((Expression)invocationExpression.Expression.Accept (this), InvocationExpression.Roles.TargetExpression);
				if (location != null)
					result.AddChild (new CSharpTokenNode (Convert (location[0]), 1), InvocationExpression.Roles.LPar);
				AddArguments (result, location, invocationExpression.Arguments);
				
				if (location != null)
					result.AddChild (new CSharpTokenNode (Convert (location[1]), 1), InvocationExpression.Roles.RPar);
				return result;
			}
			
			public override object Visit (New newExpression)
			{
				var result = new ObjectCreateExpression ();
				
				var location = LocationsBag.GetLocations (newExpression);
				result.AddChild (new CSharpTokenNode (Convert (newExpression.Location), "new".Length), ObjectCreateExpression.Roles.Keyword);
				
				if (newExpression.TypeRequested != null)
					result.AddChild (ConvertToType (newExpression.TypeRequested), ObjectCreateExpression.Roles.Type);
				if (location != null)
					result.AddChild (new CSharpTokenNode (Convert (location[0]), 1), ObjectCreateExpression.Roles.LPar);
				AddArguments (result, location, newExpression.Arguments);
				
				if (location != null)
					result.AddChild (new CSharpTokenNode (Convert (location[1]), 1), ObjectCreateExpression.Roles.RPar);
				
				// TODO: Collection initializer ?
				
				return result;
			}
			
			
			public override object Visit (NewInitialize newInitializeExpression)
			{
				var result = new ObjectCreateExpression ();
				result.AddChild (new CSharpTokenNode (Convert (newInitializeExpression.Location), "new".Length), ObjectCreateExpression.Roles.Keyword);
				
				if (newInitializeExpression.TypeRequested != null)
					result.AddChild (ConvertToType (newInitializeExpression.TypeRequested), ObjectCreateExpression.Roles.Type);
				
				var location = LocationsBag.GetLocations (newInitializeExpression);
				if (location != null)
					result.AddChild (new CSharpTokenNode (Convert (location[0]), 1), ObjectCreateExpression.Roles.LPar);
				AddArguments (result, location, newInitializeExpression.Arguments);
				if (location != null)
					result.AddChild (new CSharpTokenNode (Convert (location[1]), 1), ObjectCreateExpression.Roles.RPar);
				
				return result;
			}
			
			
			public override object Visit (ArrayCreation arrayCreationExpression)
			{
				var result = new ArrayCreateExpression ();
				
				var location = LocationsBag.GetLocations (arrayCreationExpression);
				result.AddChild (new CSharpTokenNode (Convert (arrayCreationExpression.Location), "new".Length), ArrayCreateExpression.Roles.Keyword);
				
				if (arrayCreationExpression.NewType != null)
					result.AddChild (ConvertToType (arrayCreationExpression.NewType), ArrayCreateExpression.Roles.Type);
				if (location != null)
					result.AddChild (new CSharpTokenNode (Convert (location[0]), 1), ArrayCreateExpression.Roles.LBracket);
				if (arrayCreationExpression.Arguments != null) {
					var commaLocations = LocationsBag.GetLocations (arrayCreationExpression.Arguments);
					for (int i = 0 ;i < arrayCreationExpression.Arguments.Count; i++) {
						result.AddChild ((Expression)arrayCreationExpression.Arguments[i].Accept (this), ArrayCreateExpression.Roles.Argument);
						if (commaLocations != null && i > 0)
							result.AddChild (new CSharpTokenNode (Convert (commaLocations [commaLocations.Count - i]), 1), ArrayCreateExpression.Roles.Comma);
					}
				}
				if (location != null)
					result.AddChild (new CSharpTokenNode (Convert (location[1]), 1), ArrayCreateExpression.Roles.RBracket);
				
				if (arrayCreationExpression.Initializers != null && arrayCreationExpression.Initializers.Count != 0) {
					//throw new NotImplementedException();
					/* TODO: use ArrayInitializerExpression
					var initLocation = LocationsBag.GetLocations (arrayCreationExpression.Initializers);
					result.AddChild (new CSharpTokenNode (Convert (arrayCreationExpression.Initializers.Location), 1), ArrayCreateExpression.Roles.LBrace);
					var commaLocations = LocationsBag.GetLocations (arrayCreationExpression.Initializers.Elements);
					for (int i = 0; i < arrayCreationExpression.Initializers.Count; i++) {
						result.AddChild ((AstNode)arrayCreationExpression.Initializers[i].Accept (this), ObjectCreateExpression.Roles.Variable);
						if (commaLocations != null && i > 0) {
							result.AddChild (new CSharpTokenNode (Convert (commaLocations [commaLocations.Count - i]), 1), IndexerExpression.Roles.Comma);
						}
					}
					
					if (initLocation != null)
						result.AddChild (new CSharpTokenNode (Convert (initLocation[initLocation.Count - 1]), 1), ArrayCreateExpression.Roles.RBrace); */
				}
				
				return result;
			}
			
			public override object Visit (This thisExpression)
			{
				var result = new ThisReferenceExpression ();
				result.Location = Convert (thisExpression.Location);
				return result;
			}
			
			public override object Visit (ArglistAccess argListAccessExpression)
			{
				var result = new ArgListExpression ();
				result.IsAccess = true;
				result.AddChild (new CSharpTokenNode (Convert (argListAccessExpression.Location), "__arglist".Length), ArgListExpression.Roles.Keyword);
				return result;
			}
			
			public override object Visit (Arglist argListExpression)
			{
				var result = new ArgListExpression ();
				result.AddChild (new CSharpTokenNode (Convert (argListExpression.Location), "__arglist".Length), ArgListExpression.Roles.Keyword);
				var location = LocationsBag.GetLocations (argListExpression);
				if (location != null)
					result.AddChild (new CSharpTokenNode (Convert (location[0]), 1), ArgListExpression.Roles.LPar);
				
				AddArguments (result, location, argListExpression.Arguments);
				
				if (location != null)
					result.AddChild (new CSharpTokenNode (Convert (location[1]), 1), ArgListExpression.Roles.RPar);
				return result;
			}
			
			public override object Visit (TypeOf typeOfExpression)
			{
				var result = new TypeOfExpression ();
				var location = LocationsBag.GetLocations (typeOfExpression);
				result.AddChild (new CSharpTokenNode (Convert (typeOfExpression.Location), "typeof".Length), TypeOfExpression.Roles.Keyword);
				result.AddChild (new CSharpTokenNode (Convert (location[0]), 1), TypeOfExpression.Roles.LPar);
				result.AddChild (ConvertToType (typeOfExpression.TypeExpression), TypeOfExpression.Roles.Type);
				result.AddChild (new CSharpTokenNode (Convert (location[1]), 1), TypeOfExpression.Roles.RPar);
				return result;
			}
			
			public override object Visit (SizeOf sizeOfExpression)
			{
				var result = new SizeOfExpression ();
				var location = LocationsBag.GetLocations (sizeOfExpression);
				result.AddChild (new CSharpTokenNode (Convert (sizeOfExpression.Location), "sizeof".Length), TypeOfExpression.Roles.Keyword);
				if (location != null)
					result.AddChild (new CSharpTokenNode (Convert (location[0]), 1), TypeOfExpression.Roles.LPar);
				result.AddChild (ConvertToType (sizeOfExpression.QueriedType), TypeOfExpression.Roles.Type);
				if (location != null)
					result.AddChild (new CSharpTokenNode (Convert (location[1]), 1), TypeOfExpression.Roles.RPar);
				return result;
			}
			
			public override object Visit (CheckedExpr checkedExpression)
			{
				var result = new CheckedExpression ();
				var location = LocationsBag.GetLocations (checkedExpression);
				result.AddChild (new CSharpTokenNode (Convert (checkedExpression.Location), "checked".Length), TypeOfExpression.Roles.Keyword);
				if (location != null)
					result.AddChild (new CSharpTokenNode (Convert (location[0]), 1), TypeOfExpression.Roles.LPar);
				result.AddChild ((Expression)checkedExpression.Expr.Accept (this), TypeOfExpression.Roles.Expression);
				if (location != null)
					result.AddChild (new CSharpTokenNode (Convert (location[1]), 1), TypeOfExpression.Roles.RPar);
				return result;
			}
			
			public override object Visit (UnCheckedExpr uncheckedExpression)
			{
				var result = new UncheckedExpression ();
				var location = LocationsBag.GetLocations (uncheckedExpression);
				result.AddChild (new CSharpTokenNode (Convert (uncheckedExpression.Location), "unchecked".Length), TypeOfExpression.Roles.Keyword);
				if (location != null)
					result.AddChild (new CSharpTokenNode (Convert (location[0]), 1), TypeOfExpression.Roles.LPar);
				result.AddChild ((Expression)uncheckedExpression.Expr.Accept (this), TypeOfExpression.Roles.Expression);
				if (location != null)
					result.AddChild (new CSharpTokenNode (Convert (location[1]), 1), TypeOfExpression.Roles.RPar);
				return result;
			}
			
			public override object Visit (ElementAccess elementAccessExpression)
			{
				IndexerExpression result = new IndexerExpression ();
				var location = LocationsBag.GetLocations (elementAccessExpression);
				
				result.AddChild ((Expression)elementAccessExpression.Expr.Accept (this), IndexerExpression.Roles.TargetExpression);
				result.AddChild (new CSharpTokenNode (Convert (elementAccessExpression.Location), 1), TypeOfExpression.Roles.LBracket);
				AddArguments (result, location, elementAccessExpression.Arguments);
				if (location != null)
					result.AddChild (new CSharpTokenNode (Convert (location[0]), 1), TypeOfExpression.Roles.RBracket);
				return result;
			}
			
			public override object Visit (BaseThis baseAccessExpression)
			{
				var result = new BaseReferenceExpression ();
				result.Location = Convert (baseAccessExpression.Location);
				return result;
			}
			
			public override object Visit (StackAlloc stackAllocExpression)
			{
				var result = new StackAllocExpression ();
				
				var location = LocationsBag.GetLocations (stackAllocExpression);
				if (location != null)
					result.AddChild (new CSharpTokenNode (Convert (location[0]), "stackalloc".Length), StackAllocExpression.Roles.Keyword);
				result.AddChild (ConvertToType (stackAllocExpression.TypeExpression), StackAllocExpression.Roles.Type);
				if (location != null && location.Count > 1)
					result.AddChild (new CSharpTokenNode (Convert (location[1]), 1), StackAllocExpression.Roles.LBracket);
				result.AddChild ((Expression)stackAllocExpression.CountExpression.Accept (this), StackAllocExpression.Roles.Expression);
				if (location != null && location.Count > 2)
					result.AddChild (new CSharpTokenNode (Convert (location[2]), 1), StackAllocExpression.Roles.RBracket);
				return result;
			}
			
			public override object Visit (SimpleAssign simpleAssign)
			{
				var result = new AssignmentExpression ();
				
				result.Operator = AssignmentOperatorType.Assign;
				if (simpleAssign.Target != null)
					result.AddChild ((Expression)simpleAssign.Target.Accept (this), AssignmentExpression.LeftRole);
				result.AddChild (new CSharpTokenNode (Convert (simpleAssign.Location), 1), AssignmentExpression.OperatorRole);
				
				if (simpleAssign.Source != null) {
					result.AddChild ((Expression)simpleAssign.Source.Accept (this), AssignmentExpression.RightRole);
				}
				return result;
			}
			
			public override object Visit (CompoundAssign compoundAssign)
			{
				var result = new AssignmentExpression ();
				int opLength = 2;
				switch (compoundAssign.Op) {
					case Binary.Operator.Multiply:
						result.Operator = AssignmentOperatorType.Multiply;
						break;
					case Binary.Operator.Division:
						result.Operator = AssignmentOperatorType.Divide;
						break;
					case Binary.Operator.Modulus:
						result.Operator = AssignmentOperatorType.Modulus;
						break;
					case Binary.Operator.Addition:
						result.Operator = AssignmentOperatorType.Add;
						break;
					case Binary.Operator.Subtraction:
						result.Operator = AssignmentOperatorType.Subtract;
						break;
					case Binary.Operator.LeftShift:
						result.Operator = AssignmentOperatorType.ShiftLeft;
						opLength = 3;
						break;
					case Binary.Operator.RightShift:
						result.Operator = AssignmentOperatorType.ShiftRight;
						opLength = 3;
						break;
					case Binary.Operator.BitwiseAnd:
						result.Operator = AssignmentOperatorType.BitwiseAnd;
						break;
					case Binary.Operator.BitwiseOr:
						result.Operator = AssignmentOperatorType.BitwiseOr;
						break;
					case Binary.Operator.ExclusiveOr:
						result.Operator = AssignmentOperatorType.ExclusiveOr;
						break;
				}
				
				result.AddChild ((Expression)compoundAssign.Target.Accept (this), AssignmentExpression.LeftRole);
				result.AddChild (new CSharpTokenNode (Convert (compoundAssign.Location), opLength), AssignmentExpression.OperatorRole);
				result.AddChild ((Expression)compoundAssign.Source.Accept (this), AssignmentExpression.RightRole);
				return result;
			}
			
			public override object Visit (Mono.CSharp.AnonymousMethodExpression anonymousMethodExpression)
			{
				var result = new AnonymousMethodExpression ();
				var location = LocationsBag.GetLocations (anonymousMethodExpression);
				if (location != null) {
					result.AddChild (new CSharpTokenNode (Convert (location[0]), "delegate".Length), AssignmentExpression.Roles.Keyword);
					
					if (location.Count > 1) {
						result.HasParameterList = true;
						result.AddChild (new CSharpTokenNode (Convert (location[1]), 1), AssignmentExpression.Roles.LPar);
						AddParameter (result, anonymousMethodExpression.Parameters);
						result.AddChild (new CSharpTokenNode (Convert (location[2]), 1), AssignmentExpression.Roles.RPar);
					}
				}
				
				result.AddChild ((BlockStatement)anonymousMethodExpression.Block.Accept (this), AssignmentExpression.Roles.Body);
				return result;
			}

			public override object Visit (Mono.CSharp.LambdaExpression lambdaExpression)
			{
				var result = new LambdaExpression ();
				var location = LocationsBag.GetLocations (lambdaExpression);
				
				if (location == null || location.Count == 1) {
					AddParameter (result, lambdaExpression.Parameters);
					if (location != null)
						result.AddChild (new CSharpTokenNode (Convert (location [0]), "=>".Length), LambdaExpression.ArrowRole);
				} else {
					result.AddChild (new CSharpTokenNode (Convert (lambdaExpression.Location), 1), LambdaExpression.Roles.LPar);
					AddParameter (result, lambdaExpression.Parameters);
					if (location != null) {
						result.AddChild (new CSharpTokenNode (Convert (location [0]), 1), LambdaExpression.Roles.RPar);
						result.AddChild (new CSharpTokenNode (Convert (location [1]), "=>".Length), LambdaExpression.ArrowRole);
					}
				}
				if (lambdaExpression.Block.IsCompilerGenerated) {
					ContextualReturn generatedReturn = (ContextualReturn)lambdaExpression.Block.Statements [0];
					result.AddChild ((AstNode)generatedReturn.Expr.Accept (this), LambdaExpression.BodyRole);
				} else {
					result.AddChild ((AstNode)lambdaExpression.Block.Accept (this), LambdaExpression.BodyRole);
				}
				
				return result;
			}
			
			public override object Visit (ConstInitializer constInitializer)
			{
				return constInitializer.Expr.Accept (this);
			}
			
			public override object Visit (ArrayInitializer arrayInitializer)
			{
				var result = new ArrayInitializerExpression ();
				var location = LocationsBag.GetLocations (arrayInitializer);
				result.AddChild (new CSharpTokenNode (Convert (arrayInitializer.Location), "{".Length), ArrayInitializerExpression.Roles.LBrace);
				var commaLocations = LocationsBag.GetLocations (arrayInitializer.Elements);
				for (int i = 0; i < arrayInitializer.Count; i++) {
					result.AddChild ((Expression)arrayInitializer[i].Accept (this), ArrayInitializerExpression.Roles.Expression);
					if (commaLocations != null && i < commaLocations.Count)
						result.AddChild (new CSharpTokenNode (Convert (commaLocations[i]), ",".Length), ArrayInitializerExpression.Roles.Comma);
				}
				
				if (location != null) {
					if (location.Count == 2) // optional comma
						result.AddChild (new CSharpTokenNode (Convert (location[1]), ",".Length), ArrayInitializerExpression.Roles.Comma);
					result.AddChild (new CSharpTokenNode (Convert (location[location.Count - 1]), "}".Length), ArrayInitializerExpression.Roles.RBrace);
				}
				return result;
			}
			
			#endregion
			
			#region LINQ expressions
/*			public override object Visit (Mono.CSharp.Linq.Query queryExpression)
			{
				var result = new QueryFromClause ();
				var location = LocationsBag.GetLocations (queryExpression);
				if (location != null)
					result.AddChild (new CSharpTokenNode (Convert (location[0]), "from".Length), QueryFromClause.FromKeywordRole);
				// TODO: select identifier
				if (location != null)
					result.AddChild (new CSharpTokenNode (Convert (location[1]), "in".Length), QueryFromClause.InKeywordRole);
				var query = queryExpression.Expr as Mono.CSharp.Linq.AQueryClause;
//				if (query != null && query.Expr != null)
//					result.AddChild ((AstNode)query.Expr.Accept (this), QueryFromClause.Roles.Expression);
				return result;
			}				 */
			
			public override object Visit (Mono.CSharp.Linq.SelectMany selectMany)
			{
				var result = new QueryFromClause ();
				// TODO:
//				Mono.CSharp.Linq.Cast cast = selectMany.Expr as Mono.CSharp.Linq.Cast;
				var location = LocationsBag.GetLocations (selectMany);
				if (location != null)
					result.AddChild (new CSharpTokenNode (Convert (location[0]), "from".Length), QueryFromClause.FromKeywordRole);
				
				//					result.AddChild ((AstNode)cast.TypeExpr.Accept (this), QueryFromClause.Roles.ReturnType);
//				if (cast != null)
				
//				result.AddChild (new Identifier (selectMany.SelectIdentifier.Value, Convert (selectMany.SelectIdentifier.Location)), QueryFromClause.Roles.Identifier);
				//				result.AddChild (new CSharpTokenNode (Convert (location[1]), "in".Length), QueryFromClause.InKeywordRole);
				
				//				result.AddChild ((AstNode)(cast != null ? cast.Expr : selectMany.Expr).Accept (this), QueryFromClause.Roles.Expression);
				
				
				return result;
			}
			
			public override object Visit (Mono.CSharp.Linq.Select sel)
			{
				var result = new QuerySelectClause ();
				var location = LocationsBag.GetLocations (sel);
				result.AddChild (new CSharpTokenNode (Convert (location[0]), "select".Length), QueryWhereClause.Roles.Keyword);
				result.AddChild ((Expression)sel.Expr.Accept (this), QueryWhereClause.Roles.Expression);
				return result;
			}
			
			public override object Visit (Mono.CSharp.Linq.GroupBy groupBy)
			{
				var result = new QueryGroupClause ();
				var location = LocationsBag.GetLocations (groupBy);
				if (location != null)
					result.AddChild (new CSharpTokenNode (Convert (location[0]), "group".Length), QueryGroupClause.GroupKeywordRole);
//				result.AddChild ((AstNode)groupBy.ElementSelector.Accept (this), QueryGroupClause.GroupByExpressionRole);
//				if (location != null)
//					result.AddChild (new CSharpTokenNode (Convert (location[1]), "by".Length), QueryGroupClause.ByKeywordRole);
//				result.AddChild ((AstNode)groupBy.Expr.Accept (this), QueryGroupClause.ProjectionExpressionRole);
				return result;
			}
			
			public override object Visit (Mono.CSharp.Linq.Let l)
			{
				var result = new QueryLetClause ();
				var location = LocationsBag.GetLocations (l);
				
				if (location != null)
					result.AddChild (new CSharpTokenNode (Convert (location[0]), "let".Length), QueryWhereClause.Roles.Keyword);
				
				NewAnonymousType aType = l.Expr as NewAnonymousType;
				AnonymousTypeParameter param = ((AnonymousTypeParameter)aType.Parameters[1]);
				result.AddChild (new Identifier (param.Name, Convert (param.Location)), Identifier.Roles.Identifier);
				
				if (location != null)
					result.AddChild (new CSharpTokenNode (Convert (location[1]), 1), QueryWhereClause.Roles.Assign);
				
				result.AddChild ((Expression)param.Expr.Accept (this), QueryWhereClause.Roles.Condition);
				return result;
			}
			
			public override object Visit (Mono.CSharp.Linq.Where w)
			{
				var result = new QueryWhereClause ();
				var location = LocationsBag.GetLocations (w);
				if (location != null)
					result.AddChild (new CSharpTokenNode (Convert (location[0]), "where".Length), QueryWhereClause.Roles.Keyword);
				result.AddChild ((Expression)w.Expr.Accept (this), QueryWhereClause.Roles.Condition);
				return result;
			}
			
			public override object Visit (Mono.CSharp.Linq.Join join)
			{
				var result = new QueryJoinClause ();
		/*		var location = LocationsBag.GetLocations (join);
				if (location != null)
					result.AddChild (new CSharpTokenNode (Convert (location[0]), "join".Length), QueryJoinClause.JoinKeywordRole);
				
				result.AddChild (new Identifier (join.JoinVariable.Name, Convert (join.JoinVariable.Location)), Identifier.Roles.Identifier);
				
				if (location != null)
					result.AddChild (new CSharpTokenNode (Convert (location[1]), "in".Length), QueryJoinClause.InKeywordRole);
				
				result.AddChild ((AstNode)join.Expr.Accept (this), QueryJoinClause.Roles.Expression);
				
				if (location != null)
					result.AddChild (new CSharpTokenNode (Convert (location[2]), "on".Length), QueryJoinClause.OnKeywordRole);
				// TODO: on expression
				
				if (location != null)
					result.AddChild (new CSharpTokenNode (Convert (location[3]), "equals".Length), QueryJoinClause.EqualsKeywordRole);
				// TODO: equals expression
				*/
				return result;
			}
			
			public override object Visit (Mono.CSharp.Linq.GroupJoin groupJoin)
			{
				var result = new QueryJoinClause ();
/*				var location = LocationsBag.GetLocations (groupJoin);
				if (location != null)
					result.AddChild (new CSharpTokenNode (Convert (location[0]), "join".Length), QueryJoinClause.JoinKeywordRole);
				
				result.AddChild (new Identifier (groupJoin.JoinVariable.Name, Convert (groupJoin.JoinVariable.Location)), Identifier.Roles.Identifier);
				
				if (location != null)
					result.AddChild (new CSharpTokenNode (Convert (location[1]), "in".Length), QueryJoinClause.InKeywordRole);
				
				result.AddChild ((AstNode)groupJoin.Expr.Accept (this), QueryJoinClause.Roles.Expression);
				
				if (location != null)
					result.AddChild (new CSharpTokenNode (Convert (location[2]), "on".Length), QueryJoinClause.OnKeywordRole);
				// TODO: on expression
				
				if (location != null)
					result.AddChild (new CSharpTokenNode (Convert (location[3]), "equals".Length), QueryJoinClause.EqualsKeywordRole);
				// TODO: equals expression
				
				if (location != null)
					result.AddChild (new CSharpTokenNode (Convert (location[4]), "into".Length), QueryJoinClause.IntoKeywordRole);
				
				result.AddChild (new Identifier (groupJoin.JoinVariable.Name, Convert (groupJoin.JoinVariable.Location)), Identifier.Roles.Identifier);*/
				return result;
			}
			
			public override object Visit (Mono.CSharp.Linq.OrderByAscending orderByAscending)
			{
				var result = new QueryOrderClause ();
			/*	result.OrderAscending = true;
				result.AddChild ((AstNode)orderByAscending.Expr.Accept (this), QueryWhereClause.Roles.Expression);
				var location = LocationsBag.GetLocations (orderByAscending);
				if (location != null)
					result.AddChild (new CSharpTokenNode (Convert (location[0]), "ascending".Length), QueryWhereClause.Roles.Keyword);*/
				return result;
			}
			
			public override object Visit (Mono.CSharp.Linq.OrderByDescending orderByDescending)
			{
				var result = new QueryOrderClause ();
		/*		result.OrderAscending = false;
				result.AddChild ((AstNode)orderByDescending.Expr.Accept (this), QueryWhereClause.Roles.Expression);
				var location = LocationsBag.GetLocations (orderByDescending);
				if (location != null)
					result.AddChild (new CSharpTokenNode (Convert (location[0]), "descending".Length), QueryWhereClause.Roles.Keyword);*/
				return result;
			}
			
			public override object Visit (Mono.CSharp.Linq.ThenByAscending thenByAscending)
			{
				var result = new QueryOrderClause ();
			/*	result.OrderAscending = true;
				result.AddChild ((AstNode)thenByAscending.Expr.Accept (this), QueryWhereClause.Roles.Expression);
				var location = LocationsBag.GetLocations (thenByAscending);
				if (location != null)
					result.AddChild (new CSharpTokenNode (Convert (location[0]), "ascending".Length), QueryWhereClause.Roles.Keyword);*/
				return result;
			}
			
			public override object Visit (Mono.CSharp.Linq.ThenByDescending thenByDescending)
			{
				var result = new QueryOrderClause ();
/*				result.OrderAscending = false;
				result.AddChild ((AstNode)thenByDescending.Expr.Accept (this), QueryWhereClause.Roles.Expression);
				var location = LocationsBag.GetLocations (thenByDescending);
				if (location != null)
					result.AddChild (new CSharpTokenNode (Convert (location[0]), "descending".Length), QueryWhereClause.Roles.Keyword);*/
				return result;
			}
			#endregion
		}

		public static void InsertComment (AstNode node, Comment comment)
		{
			if (node.EndLocation < comment.StartLocation) {
				node.AddChild (comment, AstNode.Roles.Comment);
				return;
			}
			
			foreach (var child in node.Children) {
				if (child.StartLocation < comment.StartLocation && comment.StartLocation < child.EndLocation) {
					InsertComment (child, comment);
					return;
				}
				if (comment.StartLocation < child.StartLocation) {
					node.InsertChildBefore (child, comment, AstNode.Roles.Comment);
					return;
				}
			}
			
			node.AddChild (comment, AstNode.Roles.Comment);
		}
		
		static void InsertComments (CompilerCompilationUnit top, ConversionVisitor conversionVisitor)
		{
			foreach (var special in top.SpecialsBag.Specials) {
				var comment = special as SpecialsBag.Comment;
				
				if (comment != null) {
					var type = (CommentType)comment.CommentType;
					var start = new AstLocation (comment.Line, comment.Col);
					var end = new AstLocation (comment.EndLine, comment.EndCol);
					var domComment = new Comment (type, start, end);
					domComment.StartsLine = comment.StartsLine;
					domComment.Content = comment.Content;
					InsertComment (conversionVisitor.Unit, domComment);
				}
			}
		}
		
		internal static CompilationUnit Parse (CompilerCompilationUnit top)
		{
			if (top == null)
				return null;
			CSharpParser.ConversionVisitor conversionVisitor = new ConversionVisitor (top.LocationsBag);
			top.UsingsBag.Global.Accept (conversionVisitor);
			InsertComments (top, conversionVisitor);
			return conversionVisitor.Unit;
		}
		
		public class ErrorReportPrinter : ReportPrinter
		{
//			public readonly List<Error> Errors = new List<Error> ();
			
			public override void Print (AbstractMessage msg)
			{
				base.Print (msg);
//				Error newError = new Error (msg.IsWarning ? ErrorType.Warning : ErrorType.Error, msg.Location.Row, msg.Location.Column, msg.Text);
//				Errors.Add (newError);
			}
		}
		ErrorReportPrinter errorReportPrinter = new ErrorReportPrinter ();
		
		public ErrorReportPrinter ErrorPrinter {
			get {
				return errorReportPrinter;
			}
		}
		
		public bool HasErrors {
			get {
				return errorReportPrinter.ErrorsCount + errorReportPrinter.FatalCounter > 0;
			}
		}
		
		public bool HasWarnings {
			get {
				return errorReportPrinter.WarningsCount > 0;
			}
		}
		
		public CompilationUnit Parse (TextReader reader)
		{
			// TODO: can we optimize this to avoid the text->stream->text roundtrip?
			using (MemoryStream stream = new MemoryStream ()) {
				StreamWriter w = new StreamWriter(stream, Encoding.UTF8);
				char[] buffer = new char[2048];
				int read;
				while ((read = reader.ReadBlock(buffer, 0, buffer.Length)) > 0)
					w.Write(buffer, 0, read);
				w.Flush(); // we can't close the StreamWriter because that would also close the MemoryStream
				stream.Position = 0;
				return Parse(stream);
			}
		}
		
		public CompilationUnit Parse (Stream stream)
		{
			lock (CompilerCallableEntryPoint.parseLock) {
				CompilerCompilationUnit top = CompilerCallableEntryPoint.ParseFile (new string[] { "-v", "-unsafe"}, stream, "parsed.cs", Console.Out);
				
				if (top == null)
					return null;
				CSharpParser.ConversionVisitor conversionVisitor = new ConversionVisitor (top.LocationsBag);
				top.UsingsBag.Global.Accept (conversionVisitor);
				InsertComments (top, conversionVisitor);
				return conversionVisitor.Unit;
			}
		}
		
		public IEnumerable<AttributedNode> ParseTypeMembers(TextReader reader)
		{
			string code = "class MyClass { " + reader.ReadToEnd() + "}";
			var cu = Parse(new StringReader(code));
			var td = cu.Children.FirstOrDefault() as TypeDeclaration;
			if (td != null)
				return td.Members;
			return Enumerable.Empty<AttributedNode> ();
		}
		
		public IEnumerable<Statement> ParseStatements(TextReader reader)
		{
			string code = "void M() { " + reader.ReadToEnd() + "}";
			var members = ParseTypeMembers(new StringReader(code));
			var method = members.FirstOrDefault() as MethodDeclaration;
			if (method != null && method.Body != null)
				return method.Body.Statements;
			return Enumerable.Empty<Statement> ();
		}
		
		public AstType ParseTypeReference(TextReader reader)
		{
			// TODO: add support for parsing type references
			throw new NotImplementedException();
		}
		
		public AstNode ParseExpression(TextReader reader)
		{
			var es = ParseStatements(new StringReader("tmp = " + reader.ReadToEnd() + ";")).FirstOrDefault() as ExpressionStatement;
			if (es != null) {
				AssignmentExpression ae = es.Expression as AssignmentExpression;
				if (ae != null)
					return ae.Right;
			}
			return null;
		}
		
		/// <summary>
		/// Parses a file snippet; guessing what the code snippet represents (compilation unit, type members, block, type reference, expression).
		/// </summary>
		public AstNode ParseSnippet(TextReader reader)
		{
			// TODO: add support for parsing a part of a file
			throw new NotImplementedException();
		}
	}
}<|MERGE_RESOLUTION|>--- conflicted
+++ resolved
@@ -386,13 +386,7 @@
 				newField.AddChild (new Identifier (em.Name, Convert (em.Location)), AstNode.Roles.Identifier);
 				
 				if (em.Initializer != null) {
-<<<<<<< HEAD
-					variable.AddChild ((Expression)em.Initializer.Accept (this), VariableInitializer.Roles.Expression);
-=======
-					var initializer = (Expression)em.Initializer.Accept (this);
-					if (initializer != null)
-						newField.AddChild (initializer, EnumMemberDeclaration.InitializerRole);
->>>>>>> d0228080
+					newField.AddChild ((Expression)em.Initializer.Accept (this), EnumMemberDeclaration.InitializerRole);
 				}
 				
 				typeStack.Peek ().AddChild (newField, TypeDeclaration.MemberRole);
