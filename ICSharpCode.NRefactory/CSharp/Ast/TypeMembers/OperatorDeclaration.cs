--- conflicted
+++ resolved
@@ -28,16 +28,11 @@
 
 namespace ICSharpCode.NRefactory.CSharp
 {
-<<<<<<< HEAD
-	public enum OperatorType
-	{
-=======
 	public enum OperatorType 
 	{
 		// Values must correspond to Mono.CSharp.Operator.OpType
 		// due to the casts used in OperatorDeclaration.
 		
->>>>>>> eb6f6c19
 		// Unary operators
 		LogicalNot = Mono.CSharp.Operator.OpType.LogicalNot,
 		OnesComplement = Mono.CSharp.Operator.OpType.OnesComplement,
@@ -109,14 +104,6 @@
 		/// <summary>
 		/// Gets the operator type from the method name, or null, if the method does not represent one of the known operator types.
 		/// </summary>
-<<<<<<< HEAD
-		public static OperatorType? GetOperatorType (string methodName)
-		{
-			return (OperatorType?)Mono.CSharp.Operator.GetType (methodName);
-		}
-
-		public static string GetName (OperatorType type)
-=======
 		public static OperatorType? GetOperatorType(string methodName)
 		{
 			return (OperatorType?)Mono.CSharp.Operator.GetType(methodName);
@@ -125,20 +112,15 @@
 		/// <summary>
 		/// Gets the method name for the operator type. ("op_Addition", "op_Implicit", etc.)
 		/// </summary>
-		public static string GetName(OperatorType type)
->>>>>>> eb6f6c19
+		public static string GetName (OperatorType type)
 		{
 			return Mono.CSharp.Operator.GetMetadataName ((Mono.CSharp.Operator.OpType)type);
 		}
 		
-<<<<<<< HEAD
-		public static string GetToken (OperatorType type)
-=======
 		/// <summary>
 		/// Gets the token for the operator type ("+", "implicit", etc.)
 		/// </summary>
-		public static string GetToken(OperatorType type)
->>>>>>> eb6f6c19
+		public static string GetToken (OperatorType type)
 		{
 			return Mono.CSharp.Operator.GetName ((Mono.CSharp.Operator.OpType)type);
 		}
