--- conflicted
+++ resolved
@@ -171,11 +171,7 @@
 		protected T Resolve<T>(string code) where T : ResolveResult
 		{
 			ResolveResult rr = Resolve(code);
-<<<<<<< HEAD
-			Assert.IsTrue(rr is T);
-=======
 			Assert.IsTrue(rr is T, "Resolve should be " + typeof(T).Name + ", but was " + (rr != null ? rr.GetType().Name : "null"));
->>>>>>> d0228080
 			return (T)rr;
 		}
 		
