--- conflicted
+++ resolved
@@ -19,6 +19,21 @@
     <OutputPath>..\..\..\..\..\AddIns\AddIns\Misc\SharpDevelopReports\</OutputPath>
     <TargetFrameworkVersion>v4.0</TargetFrameworkVersion>
     <SourceAnalysisOverrideSettingsFile>"C:\Program Files\SharpDevelop\bin\..\AddIns\AddIns\Misc\SourceAnalysis\Settings.SourceAnalysis"</SourceAnalysisOverrideSettingsFile>
+    <PublishUrl>publish\</PublishUrl>
+    <Install>true</Install>
+    <InstallFrom>Disk</InstallFrom>
+    <UpdateEnabled>false</UpdateEnabled>
+    <UpdateMode>Foreground</UpdateMode>
+    <UpdateInterval>7</UpdateInterval>
+    <UpdateIntervalUnits>Days</UpdateIntervalUnits>
+    <UpdatePeriodically>false</UpdatePeriodically>
+    <UpdateRequired>false</UpdateRequired>
+    <MapFileExtensions>true</MapFileExtensions>
+    <ApplicationRevision>0</ApplicationRevision>
+    <ApplicationVersion>1.0.0.%2a</ApplicationVersion>
+    <IsWebBootstrapper>false</IsWebBootstrapper>
+    <UseApplicationTrust>false</UseApplicationTrust>
+    <BootstrapperEnabled>true</BootstrapperEnabled>
   </PropertyGroup>
   <PropertyGroup Condition=" '$(Configuration)' == 'Debug' ">
     <Optimize>False</Optimize>
@@ -28,6 +43,7 @@
     <CheckForOverflowUnderflow>True</CheckForOverflowUnderflow>
     <StartAction>Project</StartAction>
     <StartProgram>..\..\..\..\..\bin\SharpDevelop.exe</StartProgram>
+    <CodeAnalysisRuleSet>AllRules.ruleset</CodeAnalysisRuleSet>
   </PropertyGroup>
   <PropertyGroup Condition=" '$(Configuration)' == 'Release' ">
     <Optimize>True</Optimize>
@@ -35,17 +51,21 @@
     <DebugSymbols>False</DebugSymbols>
     <DebugType>None</DebugType>
     <CheckForOverflowUnderflow>False</CheckForOverflowUnderflow>
+    <CodeAnalysisRuleSet>AllRules.ruleset</CodeAnalysisRuleSet>
   </PropertyGroup>
   <ItemGroup>
     <Reference Include="itextsharp">
       <HintPath>..\Libraries\itextsharp.dll</HintPath>
     </Reference>
+    <Reference Include="PresentationCore" />
+    <Reference Include="PresentationFramework" />
     <Reference Include="System" />
     <Reference Include="System.Core">
       <RequiredTargetFramework>3.5</RequiredTargetFramework>
     </Reference>
     <Reference Include="System.Design" />
     <Reference Include="System.Drawing.Design" />
+    <Reference Include="System.Xaml" />
     <Reference Include="System.Xml" />
     <Reference Include="System.Drawing" />
     <Reference Include="System.Windows.Forms" />
@@ -53,6 +73,8 @@
     <Reference Include="System.Xml.Linq">
       <RequiredTargetFramework>3.5</RequiredTargetFramework>
     </Reference>
+    <Reference Include="WindowsBase" />
+    <Reference Include="WindowsFormsIntegration" />
   </ItemGroup>
   <ItemGroup>
     <Compile Include="..\..\..\..\Main\GlobalAssemblyInfo.cs">
@@ -71,7 +93,9 @@
     <Compile Include="Project\Designer\ImageDesigner.cs" />
     <Compile Include="Project\Designer\LineDesigner.cs" />
     <Compile Include="Project\Designer\RowItemDesigner.cs" />
-    <Compile Include="Project\Designer\Ruler.cs" />
+    <Compile Include="Project\Designer\Ruler.cs">
+      <SubType>UserControl</SubType>
+    </Compile>
     <Compile Include="Project\Designer\SectionDesigner.cs" />
     <Compile Include="Project\Commands\FormsCommand.cs" />
     <Compile Include="Project\Commands\ViewCommands.cs" />
@@ -85,11 +109,15 @@
     <Compile Include="Project\Designer\SmartTagTransactions.cs" />
     <Compile Include="Project\Designer\TextBasedDesignerActionList.cs" />
     <Compile Include="Project\Designer\TextItemDesigner.cs" />
-    <Compile Include="Project\Designer\RootDesigner\ReportItemsContainer.cs" />
+    <Compile Include="Project\Designer\RootDesigner\ReportItemsContainer.cs">
+      <SubType>UserControl</SubType>
+    </Compile>
     <Compile Include="Project\Designer\RootDesigner\ReportRootDesigner.cs" />
     <Compile Include="Project\Designer\ShapeDesigner.cs" />
     <Compile Include="Project\Designer\TableDesigner.cs" />
-    <Compile Include="Project\Dialogs\ExpressionEditor.cs" />
+    <Compile Include="Project\Dialogs\ExpressionEditor.cs">
+      <SubType>Form</SubType>
+    </Compile>
     <Compile Include="Project\Dialogs\ExpressionEditor.Designer.cs">
       <DependentUpon>ExpressionEditor.cs</DependentUpon>
     </Compile>
@@ -98,19 +126,43 @@
     <Compile Include="Project\Globals\StringWriterWithEncoding.cs" />
     <Compile Include="Project\ReportDesignerView.cs" />
     <Compile Include="Project\ReportExplorer\ExplorerNodes.cs" />
-    <Compile Include="Project\ReportExplorer\ExplorerTree.cs" />
+    <Compile Include="Project\ReportExplorer\ExplorerTree.cs">
+      <SubType>Component</SubType>
+    </Compile>
     <Compile Include="Project\ReportExplorer\ReportExplorerPad.cs" />
-    <Compile Include="Project\ReportItems\AbstractItem.cs" />
-    <Compile Include="Project\ReportItems\BaseCircleItem.cs" />
-    <Compile Include="Project\ReportItems\BaseDataItem.cs" />
-    <Compile Include="Project\ReportItems\BaseImageItem.cs" />
-    <Compile Include="Project\ReportItems\BaseLine.cs" />
-    <Compile Include="Project\ReportItems\BaseRectangleItem.cs" />
-    <Compile Include="Project\ReportItems\BaseRowItem.cs" />
-    <Compile Include="Project\ReportItems\BaseTableItem.cs" />
-    <Compile Include="Project\ReportItems\BaseTextItem.cs" />
-    <Compile Include="Project\ReportItems\BaseSection.cs" />
-    <Compile Include="Project\ReportItems\ErrorItem.cs" />
+    <Compile Include="Project\ReportItems\AbstractItem.cs">
+      <SubType>Component</SubType>
+    </Compile>
+    <Compile Include="Project\ReportItems\BaseCircleItem.cs">
+      <SubType>Component</SubType>
+    </Compile>
+    <Compile Include="Project\ReportItems\BaseDataItem.cs">
+      <SubType>Component</SubType>
+    </Compile>
+    <Compile Include="Project\ReportItems\BaseImageItem.cs">
+      <SubType>Component</SubType>
+    </Compile>
+    <Compile Include="Project\ReportItems\BaseLine.cs">
+      <SubType>Component</SubType>
+    </Compile>
+    <Compile Include="Project\ReportItems\BaseRectangleItem.cs">
+      <SubType>Component</SubType>
+    </Compile>
+    <Compile Include="Project\ReportItems\BaseRowItem.cs">
+      <SubType>Component</SubType>
+    </Compile>
+    <Compile Include="Project\ReportItems\BaseTableItem.cs">
+      <SubType>Component</SubType>
+    </Compile>
+    <Compile Include="Project\ReportItems\BaseTextItem.cs">
+      <SubType>Component</SubType>
+    </Compile>
+    <Compile Include="Project\ReportItems\BaseSection.cs">
+      <SubType>Component</SubType>
+    </Compile>
+    <Compile Include="Project\ReportItems\ErrorItem.cs">
+      <SubType>Component</SubType>
+    </Compile>
     <Compile Include="Project\ReportItems\RectangleItemTypeProvider.cs" />
     <Compile Include="Project\ReportManagers\BaseManager.cs" />
     <Compile Include="Project\ReportManagers\StandartPreviewManager.cs" />
@@ -127,26 +179,48 @@
     <Compile Include="Project\ReportWizard\ReportStructure.cs" />
     <Compile Include="Project\ReportWizard\ReportWizardCommand.cs" />
     <Compile Include="Project\ReportWizard\WizardCommands.cs" />
-    <Compile Include="Project\ReportWizard\WizardPanels\BaseSettingsPanel.cs" />
+    <Compile Include="Project\ReportWizard\WizardPanels\BaseSettingsPanel.cs">
+      <SubType>UserControl</SubType>
+    </Compile>
     <Compile Include="Project\ReportWizard\WizardPanels\DataGridViewColumnHeaderCheckBoxCell.cs" />
-    <Compile Include="Project\ReportWizard\WizardPanels\LayoutPanel.cs" />
-    <Compile Include="Project\ReportWizard\WizardPanels\PullModelPanel.cs" />
-    <Compile Include="Project\ReportWizard\WizardPanels\PushModelPanel.cs" />
-    <Compile Include="Project\ReportWizard\WizardPanels\ResultPanel.cs" />
-    <Compile Include="Project\ReportWizard\WizardPanels\LayoutPanelControl.cs" />
+    <Compile Include="Project\ReportWizard\WizardPanels\LayoutPanel.cs">
+      <SubType>UserControl</SubType>
+    </Compile>
+    <Compile Include="Project\ReportWizard\WizardPanels\PullModelPanel.cs">
+      <SubType>UserControl</SubType>
+    </Compile>
+    <Compile Include="Project\ReportWizard\WizardPanels\PushModelPanel.cs">
+      <SubType>UserControl</SubType>
+    </Compile>
+    <Compile Include="Project\ReportWizard\WizardPanels\ResultPanel.cs">
+      <SubType>UserControl</SubType>
+    </Compile>
+    <Compile Include="Project\ReportWizard\WizardPanels\LayoutPanelControl.cs">
+      <SubType>UserControl</SubType>
+    </Compile>
     <Compile Include="Project\ReportWizard\WizardPanels\LayoutPanelControl.Designer.cs">
       <DependentUpon>LayoutPanelControl.cs</DependentUpon>
     </Compile>
-    <Compile Include="Project\ReportWizard\WizardPanels\Wizard\AbstractOptionPanel.cs" />
-    <Compile Include="Project\ReportWizard\WizardPanels\Wizard\AbstractWizardPanel.cs" />
-    <Compile Include="Project\ReportWizard\WizardPanels\Wizard\CurrentPanelPanel.cs" />
+    <Compile Include="Project\ReportWizard\WizardPanels\Wizard\AbstractOptionPanel.cs">
+      <SubType>UserControl</SubType>
+    </Compile>
+    <Compile Include="Project\ReportWizard\WizardPanels\Wizard\AbstractWizardPanel.cs">
+      <SubType>UserControl</SubType>
+    </Compile>
+    <Compile Include="Project\ReportWizard\WizardPanels\Wizard\CurrentPanelPanel.cs">
+      <SubType>UserControl</SubType>
+    </Compile>
     <Compile Include="Project\ReportWizard\WizardPanels\Wizard\DefaultDialogPanelDescriptor.cs" />
     <Compile Include="Project\ReportWizard\WizardPanels\Wizard\DialogPanelDoozer.cs" />
     <Compile Include="Project\ReportWizard\WizardPanels\Wizard\IDialogPanel.cs" />
     <Compile Include="Project\ReportWizard\WizardPanels\Wizard\IDialogPanelDescriptor.cs" />
     <Compile Include="Project\ReportWizard\WizardPanels\Wizard\IWizardPanel.cs" />
-    <Compile Include="Project\ReportWizard\WizardPanels\Wizard\StatusPanel.cs" />
-    <Compile Include="Project\ReportWizard\WizardPanels\Wizard\WizardDialog.cs" />
+    <Compile Include="Project\ReportWizard\WizardPanels\Wizard\StatusPanel.cs">
+      <SubType>UserControl</SubType>
+    </Compile>
+    <Compile Include="Project\ReportWizard\WizardPanels\Wizard\WizardDialog.cs">
+      <SubType>Form</SubType>
+    </Compile>
     <Compile Include="Project\SecondaryViews\ReportPreview.cs" />
     <Compile Include="Project\SecondaryViews\ReportViewerMessages.cs" />
     <Compile Include="Project\SecondaryViews\ReportViewerSecondaryView.cs" />
@@ -161,32 +235,6 @@
     <Compile Include="Project\Services\TypeDiscoveryService.cs" />
     <Compile Include="Project\Services\TypeResolutionService.cs" />
     <Compile Include="Project\Services\UIService.cs" />
-<<<<<<< HEAD
-    <Compile Include="Project\SharpQuery\AbstractSharpQueryCommand.cs" />
-    <Compile Include="Project\SharpQuery\AbstractSharpQuerySchemaClass.cs" />
-    <Compile Include="Project\SharpQuery\Collections.cs" />
-    <Compile Include="Project\SharpQuery\Connection\AbstractSharpQueryConnectionWrapper.cs" />
-    <Compile Include="Project\SharpQuery\Connection\ADOConnectionWrapper.cs" />
-    <Compile Include="Project\SharpQuery\Connection\IConnection.cs" />
-    <Compile Include="Project\SharpQuery\Connection\OLEDBConnectionWrapper.cs" />
-    <Compile Include="Project\SharpQuery\Exceptions\ConnectionStringException.cs" />
-    <Compile Include="Project\SharpQuery\Exceptions\ExecuteProcedureException.cs" />
-    <Compile Include="Project\SharpQuery\Exceptions\ExecuteSQLException.cs" />
-    <Compile Include="Project\SharpQuery\Exceptions\OpenConnectionException.cs" />
-    <Compile Include="Project\SharpQuery\Exceptions\SharpQueryAbstractException.cs" />
-    <Compile Include="Project\SharpQuery\GUI\AbstractSharpQueryNode.cs" />
-    <Compile Include="Project\SharpQuery\GUI\ISharpQueryNode.cs" />
-    <Compile Include="Project\SharpQuery\GUI\SharpQueryDataView.cs" />
-    <Compile Include="Project\SharpQuery\GUI\SharpQueryPad.cs" />
-    <Compile Include="Project\SharpQuery\GUI\SharpQueryTree\SharpQueryDataNodes.cs" />
-    <Compile Include="Project\SharpQuery\GUI\SharpQueryTree\SharpQueryNodesRoot.cs" />
-    <Compile Include="Project\SharpQuery\GUI\SharpQueryTree\SharpQueryTree.cs" />
-    <Compile Include="Project\SharpQuery\GUI\SQLParameterInput.cs" />
-    <Compile Include="Project\SharpQuery\ISchemaClass.cs" />
-    <Compile Include="Project\SharpQuery\SharpQueryCommands.cs" />
-    <Compile Include="Project\SharpQuery\SharpQuerySchemaClass.cs" />
-=======
->>>>>>> 358c53c6
     <Compile Include="Project\Toolbox\SideTabItemDesigner.cs" />
     <Compile Include="Project\Toolbox\ToolboxProvider.cs" />
     <Compile Include="Project\UndoRedo\UndoEngine.cs" />
@@ -214,32 +262,6 @@
     </EmbeddedResource>
   </ItemGroup>
   <ItemGroup>
-    <Folder Include="Project\Configuration" />
-    <Folder Include="Project\Commands" />
-    <Folder Include="Project\Designer" />
-    <Folder Include="Project\Designer\RootDesigner" />
-    <Folder Include="Project\DesignerBinding" />
-    <Folder Include="Project\Dialogs" />
-    <Folder Include="Project\Globals" />
-    <Folder Include="Project\ReportWizard\WizardPanels\Wizard" />
-    <Folder Include="Project\SharpQuery" />
-    <Folder Include="Project\ReportExplorer" />
-    <Folder Include="Project\ReportWizard" />
-    <Folder Include="Project\ReportWizard\Generators" />
-    <Folder Include="Project\ReportWizard\ReportLayout" />
-    <Folder Include="Project\ReportWizard\Templates" />
-    <Folder Include="Project\ReportWizard\WizardPanels" />
-    <Folder Include="Project\SecondaryViews" />
-    <Folder Include="Project\ReportManagers" />
-    <Folder Include="Project\SharpQuery\Connection" />
-    <Folder Include="Project\SharpQuery\Exceptions" />
-    <Folder Include="Project\SharpQuery\GUI" />
-    <Folder Include="Project\SharpQuery\GUI\SharpQueryTree" />
-    <Folder Include="Project\Xml" />
-    <Folder Include="Project\UndoRedo" />
-    <Folder Include="Project\ReportItems" />
-    <Folder Include="Project\Toolbox" />
-    <Folder Include="Project\Services" />
     <ProjectReference Include="..\..\..\..\Main\Base\Project\ICSharpCode.SharpDevelop.csproj">
       <Project>{2748AD25-9C63-4E12-877B-4DCE96FBED54}</Project>
       <Name>ICSharpCode.SharpDevelop</Name>
@@ -265,10 +287,47 @@
       <Name>ICSharpCode.SharpDevelop.Widgets</Name>
       <Private>False</Private>
     </ProjectReference>
+    <ProjectReference Include="..\..\..\DisplayBindings\Data\ICSharpCode.Data.Core.UI\ICSharpCode.Data.Core.UI.csproj">
+      <Project>{BAD94D6E-4159-4CB6-B991-486F412D9BB6}</Project>
+      <Name>ICSharpCode.Data.Core.UI</Name>
+    </ProjectReference>
+    <ProjectReference Include="..\..\..\DisplayBindings\Data\ICSharpCode.Data.Core\ICSharpCode.Data.Core.csproj">
+      <Project>{B7823AE9-4B43-4859-8796-2EBDC116FBB8}</Project>
+      <Name>ICSharpCode.Data.Core</Name>
+    </ProjectReference>
+    <ProjectReference Include="..\..\..\DisplayBindings\Data\ICSharpCode.Data.SQLServer\ICSharpCode.Data.SQLServer.csproj">
+      <Project>{AFE34868-AFA1-4E1C-9450-47AB4BE329D5}</Project>
+      <Name>ICSharpCode.Data.SQLServer</Name>
+    </ProjectReference>
     <ProjectReference Include="..\ICSharpCode.Reports.Core\ICSharpCode.Reports.Core.csproj">
       <Project>{4B2239FF-8FD6-431D-9D22-1B8049BA6917}</Project>
       <Name>ICSharpCode.Reports.Core</Name>
     </ProjectReference>
   </ItemGroup>
+  <ItemGroup>
+    <Folder Include="Project\ReportWizard\Templates\" />
+  </ItemGroup>
+  <ItemGroup>
+    <BootstrapperPackage Include=".NETFramework,Version=v4.0">
+      <Visible>False</Visible>
+      <ProductName>Microsoft .NET Framework 4 %28x86 und x64%29</ProductName>
+      <Install>true</Install>
+    </BootstrapperPackage>
+    <BootstrapperPackage Include="Microsoft.Net.Client.3.5">
+      <Visible>False</Visible>
+      <ProductName>.NET Framework 3.5 SP1 Client Profile</ProductName>
+      <Install>false</Install>
+    </BootstrapperPackage>
+    <BootstrapperPackage Include="Microsoft.Net.Framework.3.5.SP1">
+      <Visible>False</Visible>
+      <ProductName>.NET Framework 3.5 SP1</ProductName>
+      <Install>false</Install>
+    </BootstrapperPackage>
+    <BootstrapperPackage Include="Microsoft.Windows.Installer.3.1">
+      <Visible>False</Visible>
+      <ProductName>Windows Installer 3.1</ProductName>
+      <Install>true</Install>
+    </BootstrapperPackage>
+  </ItemGroup>
   <Import Project="$(MSBuildBinPath)\Microsoft.CSharp.Targets" />
 </Project>