﻿// Copyright (c) AlphaSierraPapa for the SharpDevelop Team (for details please see \doc\copyright.txt)
// This code is distributed under the GNU LGPL (for details please see \doc\license.txt)

using System;
using System.Collections.Generic;
using System.IO;
using System.Linq;
using System.Text;
using System.Threading;
using System.Threading.Tasks;
using ICSharpCode.AvalonEdit.Document;
using ICSharpCode.AvalonEdit.Editing;
using ICSharpCode.AvalonEdit.Highlighting;
using ICSharpCode.AvalonEdit.Search;
using ICSharpCode.Core;
using ICSharpCode.NRefactory.Editor;
using ICSharpCode.SharpDevelop;
using ICSharpCode.SharpDevelop.Bookmarks;
using ICSharpCode.SharpDevelop.Editor;
using ICSharpCode.SharpDevelop.Editor.Search;
using ICSharpCode.SharpDevelop.Gui;
using ICSharpCode.SharpDevelop.Project;

namespace SearchAndReplace
{
	/// <summary>
	/// Provides all search actions: find next, parallel and sequential find all, mark all, mark result, interactive replace and replace all.
	/// </summary>
	public class SearchManager
	{
		#region FindAll
		public static IObservable<SearchedFile> FindAllParallel(ISearchStrategy strategy, SearchLocation location, IProgressMonitor progressMonitor)
		{
			currentSearchRegion = null;
			SearchableFileContentFinder fileFinder = new SearchableFileContentFinder();
			return new SearchRun(strategy, fileFinder, location.GenerateFileList(), progressMonitor) { Target = location.Target, Selection = location.Selection };
		}
		
		public static IEnumerable<SearchedFile> FindAll(ISearchStrategy strategy, SearchLocation location, IProgressMonitor progressMonitor)
		{
			currentSearchRegion = null;
			SearchableFileContentFinder fileFinder = new SearchableFileContentFinder();
			return new SearchRun(strategy, fileFinder, location.GenerateFileList(), progressMonitor) { Target = location.Target, Selection = location.Selection }.GetResults();
		}
		
		class SearchableFileContentFinder
		{
			FileName[] viewContentFileNamesCollection = WorkbenchSingleton.SafeThreadFunction(() => FileService.OpenedFiles.Select(f => f.FileName).ToArray());
			
			static ITextBuffer ReadFile(FileName fileName)
			{
				OpenedFile openedFile = FileService.GetOpenedFile(fileName);
				if (openedFile == null)
					return null;
				IFileDocumentProvider provider = FileService.GetOpenFile(fileName) as IFileDocumentProvider;
				if (provider == null)
					return null;
				IDocument doc = provider.GetDocumentForFile(openedFile);
				if (doc == null)
					return null;
				return doc.CreateSnapshot();
			}
			
			public ITextBuffer Create(FileName fileName)
			{
				try {
					foreach (FileName name in viewContentFileNamesCollection) {
						if (FileUtility.IsEqualFileName(name, fileName)) {
							ITextBuffer buffer = WorkbenchSingleton.SafeThreadFunction(ReadFile, fileName);
							if (buffer != null)
								return buffer;
						}
					}
					using (Stream stream = new FileStream(fileName, FileMode.Open, FileAccess.Read)) {
						if (MimeTypeDetection.FindMimeType(stream).StartsWith("text/")) {
							stream.Position = 0;
							return new StringTextBuffer(ICSharpCode.AvalonEdit.Utils.FileReader.ReadFileContent(stream, Encoding.Default));
						}
					}
					return null;
				} catch (IOException) {
					return null;
				} catch (UnauthorizedAccessException) {
					return null;
				}
			}
		}
		
		class SearchRun : IObservable<SearchedFile>, IDisposable
		{
			ISearchStrategy strategy;
			SearchableFileContentFinder fileFinder;
			IEnumerable<FileName> fileList;
			IProgressMonitor monitor;
			CancellationTokenSource cts;
			
			public SearchTarget Target { get; set; }
			
			public ISegment Selection { get; set; }
			
			public SearchRun(ISearchStrategy strategy, SearchableFileContentFinder fileFinder, IEnumerable<FileName> fileList, IProgressMonitor monitor)
			{
				this.strategy = strategy;
				this.fileFinder = fileFinder;
				this.fileList = fileList;
				this.monitor = monitor;
				this.cts = new CancellationTokenSource();
			}
			
			public IDisposable Subscribe(IObserver<SearchedFile> observer)
			{
				LoggingService.Debug("Parallel FindAll starting");
				var task = Task.Factory.StartNew(
					delegate {
						var list = fileList.ToList();
						ThrowIfCancellationRequested();
						SearchParallel(list, observer);
					}, TaskCreationOptions.LongRunning);
				task.ContinueWith(
					t => {
						LoggingService.Debug("Parallel FindAll finished " + (t.IsFaulted ? "with error" : "successfully"));
						if (t.Exception != null)
							observer.OnError(t.Exception);
						else
							observer.OnCompleted();
						this.Dispose();
					});
				return this;
			}
			
			public IEnumerable<SearchedFile> GetResults()
			{
				var list = fileList.ToList();
				foreach (var file in list) {
					ThrowIfCancellationRequested();
					var results = SearchFile(file);
					if (results != null)
						yield return results;
					monitor.Progress += 1.0 / list.Count;
				}
			}
			
			void SearchParallel(List<FileName> files, IObserver<SearchedFile> observer)
			{
				int taskCount = 2 * Environment.ProcessorCount;
				Queue<Task<SearchedFile>> queue = new Queue<Task<SearchedFile>>(taskCount);
				List<Exception> exceptions = new List<Exception>();
				for (int i = 0; i < files.Count; i++) {
					if (i >= taskCount) {
						HandleResult(queue.Dequeue(), observer, exceptions, files);
					}
					if (exceptions.Count > 0) break;
					FileName file = files[i];
					queue.Enqueue(Task.Factory.StartNew(() => SearchFile(file)));
				}
				while (queue.Count > 0) {
					HandleResult(queue.Dequeue(), observer, exceptions, files);
				}
				if (exceptions.Count != 0)
					throw new AggregateException(exceptions);
			}

			void HandleResult(Task<SearchedFile> task, IObserver<SearchedFile> observer, List<Exception> exceptions, List<FileName> files)
			{
				SearchedFile result;
				try {
					result = task.Result;
				} catch (AggregateException ex) {
					exceptions.AddRange(ex.InnerExceptions);
					return;
				}
				if (exceptions.Count == 0 && result != null)
					observer.OnNext(result);
				monitor.Progress += 1.0 / files.Count;
			}
			
			void ThrowIfCancellationRequested()
			{
				monitor.CancellationToken.ThrowIfCancellationRequested();
				cts.Token.ThrowIfCancellationRequested();
			}
			
			public void Dispose()
			{
				cts.Cancel();
				monitor.Dispose();
			}
			
			SearchedFile SearchFile(FileName fileName)
			{
				ITextSource source = fileFinder.Create(fileName);
				if (source == null)
					return null;
				
				ThrowIfCancellationRequested();
				
<<<<<<< HEAD
				if (!MimeTypeDetection.FindMimeType(source).StartsWith("text/", StringComparison.Ordinal))
					return null;
				
=======
				var source = DocumentUtilitites.GetTextSource(buffer);
>>>>>>> 47edcedd
				TextDocument document = null;
				DocumentHighlighter highlighter = null;
				int offset = 0;
				int length = source.TextLength;
				if (Target == SearchTarget.CurrentSelection && Selection != null) {
					offset = Selection.Offset;
					length = Selection.Length;
				}
				List<SearchResultMatch> results = new List<SearchResultMatch>();
				foreach (var result in strategy.FindAll(source, offset, length)) {
					ThrowIfCancellationRequested();
					if (document == null) {
						document = new TextDocument(source);
						var highlighting = HighlightingManager.Instance.GetDefinitionByExtension(Path.GetExtension(fileName));
						if (highlighting != null)
							highlighter = new DocumentHighlighter(document, highlighting.MainRuleSet);
						else
							highlighter = null;
					}
					var start = document.GetLocation(result.Offset);
					var end = document.GetLocation(result.Offset + result.Length);
					var builder = SearchResultsPad.CreateInlineBuilder(start, end, document, highlighter);
					results.Add(new AvalonEditSearchResultMatch(fileName, start, end, result.Offset, result.Length, builder, result));
				}
				if (results.Count > 0)
					return new SearchedFile(fileName, results);
				else
					return null;
			}
		}
		#endregion
		
		#region FindNext
		static SearchRegion currentSearchRegion;
		
		public static SearchResultMatch FindNext(ISearchStrategy strategy, SearchLocation location)
		{
			var files = location.GenerateFileList().ToArray();
			if (files.Length == 0)
				return null;
			if (currentSearchRegion == null || !currentSearchRegion.IsSameState(files, strategy, location))
				currentSearchRegion = SearchRegion.CreateSearchRegion(files, strategy, location);
			if (currentSearchRegion == null)
				return null;
			var result = currentSearchRegion.FindNext();
			if (result == null)
				currentSearchRegion = null;
			return result;
		}
		
		class SearchRegion
		{
			FileName[] files;
			SearchLocation location;
			ISearchStrategy strategy;
			
			public SearchResultMatch FindNext()
			{
				// Setup search inside current or first file.
				SearchableFileContentFinder finder = new SearchableFileContentFinder();
				int index = GetCurrentFileIndex();
				int i = 0;
				int searchOffset = 0;

				SearchResultMatch result = null;
				
				if (index > -1) {
					ITextEditor editor = GetActiveTextEditor();
					if (editor.SelectionLength > 0)
						searchOffset = editor.SelectionStart + editor.SelectionLength;
					else
						searchOffset = editor.Caret.Offset + 1;
					var document = editor.Document;
					
					int length;
					// if (target == SearchTarget.CurrentSelection) selection will not be null
					// hence use the selection as search region.
					if (location.Selection != null) {
						searchOffset = Math.Max(location.Selection.Offset, searchOffset);
						length = location.Selection.EndOffset - searchOffset;
					} else {
						length = document.TextLength - searchOffset;
					}
					
					// try to find a result
					if (length > 0 && (searchOffset + length) <= document.TextLength)
						result = Find(editor.FileName, document, searchOffset, length);
				}
				
				// try the other files until we find something, or have processed all of them
				while (result == null && i < files.Length) {
					index = (index + 1) % files.Length;
					
					FileName file = files[index];
					ITextSource buffer = finder.Create(file);
					
					if (buffer == null)
						continue;
					int length;
					if (location.Selection != null) {
						searchOffset = location.Selection.Offset;
						length = location.Selection.Length;
					} else {
						searchOffset = 0;
						length = buffer.TextLength;
					}
					
					// try to find a result
					result = Find(file, new ReadOnlyDocument(buffer), searchOffset, length);
					
					i++;
				}
				
				return result;
			}

			SearchResultMatch Find(FileName file, IDocument document, int searchOffset, int length)
			{
				var result = strategy.FindNext(document, searchOffset, length);
				if (result != null) {
					var start = document.GetLocation(result.Offset);
					var end = document.GetLocation(result.EndOffset);
					return new AvalonEditSearchResultMatch(file, start, end, result.Offset, result.Length, null, result);
				}
				return null;
			}
			
			int GetCurrentFileIndex()
			{
				var editor = GetActiveTextEditor();
				if (editor == null)
					return -1;
				return Array.IndexOf(files, editor.FileName);
			}
			
			public static SearchRegion CreateSearchRegion(FileName[] files, ISearchStrategy strategy, SearchLocation location)
			{
				ITextEditor editor = GetActiveTextEditor();
				if (editor != null) {
					return new SearchRegion(files, strategy, location);
				}
				
				return null;
			}
			
			SearchRegion(FileName[] files, ISearchStrategy strategy, SearchLocation location)
			{
				if (files == null)
					throw new ArgumentNullException("files");
				this.files = files;
				this.strategy = strategy;
				this.location = location;
			}
			
			public bool IsSameState(FileName[] files, ISearchStrategy strategy, SearchLocation location)
			{
				return this.files.SequenceEqual(files) &&
					this.strategy.Equals(strategy) &&
					this.location.EqualsWithoutSelection(location);
			}
		}
		#endregion

		#region Mark & Replace(All)
		public static void MarkAll(IObservable<SearchedFile> results)
		{
			int count = 0;
			results.ObserveOnUIThread()
				.Subscribe(
					searchedFile => {
						count++;
						foreach (var m in searchedFile.Matches)
							MarkResult(m, false);
					},
					error => MessageService.ShowException(error),
					() => ShowMarkDoneMessage(count)
				);
		}
		
		public static int ReplaceAll(IEnumerable<SearchedFile> results, string replacement, CancellationToken ct)
		{
			int count = 0;
			foreach (var searchedFile in results) {
				ct.ThrowIfCancellationRequested();
				int difference = 0;
				ITextEditor textArea = OpenTextArea(searchedFile.FileName, false);
				if (textArea != null) {
					using (textArea.Document.OpenUndoGroup()) {
						foreach (var match in searchedFile.Matches) {
							ct.ThrowIfCancellationRequested();
							string newString = match.TransformReplacePattern(replacement);
							textArea.Document.Replace(match.StartOffset + difference, match.Length, newString);
							difference += newString.Length - match.Length;
							count++;
						}
					}
				}
			}
			
			return count;
		}
		
		public static void Replace(SearchResultMatch lastMatch, string replacement)
		{
			if (lastMatch == null)
				return;
			ITextEditor textArea = OpenTextArea(lastMatch.FileName);
			if (textArea != null)
				textArea.Document.Replace(lastMatch.StartOffset, lastMatch.Length, lastMatch.TransformReplacePattern(replacement));
		}

		static void MarkResult(SearchResultMatch result, bool switchToOpenedView = true)
		{
			ITextEditor textArea = OpenTextArea(result.FileName, switchToOpenedView);
			if (textArea != null) {
				if (switchToOpenedView)
					textArea.Caret.Location = result.StartLocation;

				foreach (var bookmark in BookmarkManager.GetBookmarks(result.FileName)) {
					if (bookmark.CanToggle && bookmark.LineNumber == result.StartLocation.Line) {
						// bookmark or breakpoint already exists at that line
						return;
					}
				}
				BookmarkManager.AddMark(new Bookmark(result.FileName, result.StartLocation));
			}
		}
		#endregion
		
		#region TextEditor helpers
		static ITextEditor OpenTextArea(string fileName, bool switchToOpenedView = true)
		{
			ITextEditorProvider textEditorProvider;
			if (fileName != null) {
				textEditorProvider = FileService.OpenFile(fileName, switchToOpenedView) as ITextEditorProvider;
			} else {
				textEditorProvider = WorkbenchSingleton.Workbench.ActiveViewContent as ITextEditorProvider;
			}

			if (textEditorProvider != null) {
				return textEditorProvider.TextEditor;
			}
			return null;
		}
		
		public static ITextEditor GetActiveTextEditor()
		{
			ITextEditorProvider provider = SD.Workbench.ActiveViewContent as ITextEditorProvider;
			if (provider != null) {
				return provider.TextEditor;
			} else {
				return null;
			}
		}
		
		public static ISegment GetActiveSelection(bool useAnchors)
		{
			ITextEditor editor = GetActiveTextEditor();
			if (editor != null) {
				if (useAnchors)
					return new AnchorSegment((TextDocument)editor.Document.GetService(typeof(TextDocument)), editor.SelectionStart, editor.SelectionLength);
				return new TextSegment { StartOffset = editor.SelectionStart, Length = editor.SelectionLength };
			}
			
			return null;
		}
		#endregion
		
		#region Show Messages
		public static void ShowReplaceDoneMessage(int count)
		{
			if (count == 0) {
				ShowNotFoundMessage();
			} else {
				MessageService.ShowMessage(
					StringParser.Parse("${res:ICSharpCode.TextEditor.Document.SearchReplaceManager.ReplaceAllDone}",
					                   new StringTagPair("Count", count.ToString())),
					"${res:Global.FinishedCaptionText}");
			}
		}
		
		static void ShowMarkDoneMessage(int count)
		{
			if (count == 0) {
				ShowNotFoundMessage();
			} else {
				MessageService.ShowMessage(
					StringParser.Parse("${res:ICSharpCode.TextEditor.Document.SearchReplaceManager.MarkAllDone}",
					                   new StringTagPair("Count", count.ToString())),
					"${res:Global.FinishedCaptionText}");
			}
		}

		static void ShowNotFoundMessage()
		{
			MessageService.ShowMessage("${res:Dialog.NewProject.SearchReplace.SearchStringNotFound}", "${res:Dialog.NewProject.SearchReplace.SearchStringNotFound.Title}");
		}
		#endregion

		#region Result display helpers
		public static void SelectResult(SearchResultMatch result)
		{
			if (result == null) {
				ShowNotFoundMessage();
				return;
			}
			var editor = OpenTextArea(result.FileName, true);
			if (editor != null) {
				var start = editor.Document.GetOffset(result.StartLocation.Line, result.StartLocation.Column);
				var end = editor.Document.GetOffset(result.EndLocation.Line, result.EndLocation.Column);
				editor.Caret.Offset = start;
				editor.Select(start, end - start);
			}
		}
		
		public static bool IsResultSelected(SearchResultMatch result)
		{
			if (result == null)
				return false;
			var editor = GetActiveTextEditor();
			if (editor == null)
				return false;
			return result.FileName.Equals(editor.FileName)
				&& result.StartOffset == editor.SelectionStart
				&& result.Length == editor.SelectionLength;
		}
		
		public static void ShowSearchResults(string pattern, IObservable<SearchedFile> results)
		{
			string title = StringParser.Parse("${res:MainWindow.Windows.SearchResultPanel.OccurrencesOf}",
			                                  new StringTagPair("Pattern", pattern));
			SearchResultsPad.Instance.ShowSearchResults(title, results);
			SearchResultsPad.Instance.BringToFront();
		}
		#endregion
	}
}<|MERGE_RESOLUTION|>--- conflicted
+++ resolved
@@ -45,11 +45,11 @@
 		
 		class SearchableFileContentFinder
 		{
-			FileName[] viewContentFileNamesCollection = WorkbenchSingleton.SafeThreadFunction(() => FileService.OpenedFiles.Select(f => f.FileName).ToArray());
-			
-			static ITextBuffer ReadFile(FileName fileName)
-			{
-				OpenedFile openedFile = FileService.GetOpenedFile(fileName);
+			FileName[] viewContentFileNamesCollection = WorkbenchSingleton.SafeThreadFunction(() => SD.FileService.OpenedFiles.Select(f => f.FileName).ToArray());
+			
+			static ITextSource ReadFile(FileName fileName)
+			{
+				OpenedFile openedFile = SD.FileService.GetOpenedFile(fileName);
 				if (openedFile == null)
 					return null;
 				IFileDocumentProvider provider = FileService.GetOpenFile(fileName) as IFileDocumentProvider;
@@ -61,12 +61,12 @@
 				return doc.CreateSnapshot();
 			}
 			
-			public ITextBuffer Create(FileName fileName)
+			public ITextSource Create(FileName fileName)
 			{
 				try {
 					foreach (FileName name in viewContentFileNamesCollection) {
 						if (FileUtility.IsEqualFileName(name, fileName)) {
-							ITextBuffer buffer = WorkbenchSingleton.SafeThreadFunction(ReadFile, fileName);
+							ITextSource buffer = WorkbenchSingleton.SafeThreadFunction(ReadFile, fileName);
 							if (buffer != null)
 								return buffer;
 						}
@@ -74,7 +74,7 @@
 					using (Stream stream = new FileStream(fileName, FileMode.Open, FileAccess.Read)) {
 						if (MimeTypeDetection.FindMimeType(stream).StartsWith("text/")) {
 							stream.Position = 0;
-							return new StringTextBuffer(ICSharpCode.AvalonEdit.Utils.FileReader.ReadFileContent(stream, Encoding.Default));
+							return new StringTextSource(ICSharpCode.AvalonEdit.Utils.FileReader.ReadFileContent(stream, Encoding.Default));
 						}
 					}
 					return null;
@@ -194,13 +194,7 @@
 				
 				ThrowIfCancellationRequested();
 				
-<<<<<<< HEAD
-				if (!MimeTypeDetection.FindMimeType(source).StartsWith("text/", StringComparison.Ordinal))
-					return null;
-				
-=======
-				var source = DocumentUtilitites.GetTextSource(buffer);
->>>>>>> 47edcedd
+				
 				TextDocument document = null;
 				DocumentHighlighter highlighter = null;
 				int offset = 0;
