﻿// <file>
//     <copyright see="prj:///doc/copyright.txt"/>
//     <license see="prj:///doc/license.txt"/>
//     <owner name="Christian Hornung" email="chhornung@googlemail.com"/>
//     <version>$Revision$</version>
// </file>

using System;
using System.Collections.Generic;
using System.Linq;
using System.Windows.Forms;

using ICSharpCode.Core;
using ICSharpCode.SharpDevelop.Bookmarks;
using ICSharpCode.SharpDevelop.Dom;
using ICSharpCode.SharpDevelop.Gui;
using ICSharpCode.SharpDevelop.Gui.ClassBrowser;
using ICSharpCode.SharpDevelop.Project;

namespace ReflectorAddIn
{
	/// <summary>
	/// Implements a menu command to position .NET Reflector on a class
	/// or class member.
	/// </summary>
	public sealed class TextEditorContextMenuCommand : AbstractMenuCommand
	{
		public override void Run()
		{
			IClass c;
			IMember m;
			
			MemberNode mn = this.Owner as MemberNode;
			if (mn != null) {
				m = mn.Member;
				c = m.DeclaringType;
			} else {
				ClassNode cn = this.Owner as ClassNode;
				if (cn != null) {
					c = cn.Class;
					m = null;
				} else {
					ClassMemberBookmark cmbm = this.Owner as ClassMemberBookmark;
					if (cmbm != null) {
						m = cmbm.Member;
						c = m.DeclaringType;
					} else {
						ClassBookmark cbm = this.Owner as ClassBookmark;
						if (cbm != null) {
							c = cbm.Class;
							m = null;
						} else {
							MessageService.ShowWarning("Reflector AddIn: Could not determine the class for the selected element. Owner: " + ((this.Owner == null) ? "<null>" : this.Owner.ToString()));
							return;
						}
					}
				}
			}
			
			if (c == null) {
				MessageService.ShowWarning("Reflector AddIn: Could not determine the class for the selected element (known owner). Owner: " + this.Owner.ToString());
				return;
			}
			
			
			// Try to find the assembly which contains the resolved type
			IProjectContent pc = c.ProjectContent;
			ReflectionProjectContent rpc = pc as ReflectionProjectContent;
			string assemblyLocation = null;
			if (rpc != null) {
				assemblyLocation = rpc.AssemblyLocation;
			} else {
				IProject project = pc.Project as IProject;
				if (project != null) {
					assemblyLocation = project.OutputAssemblyFullPath;
				}
			}
			
			if (String.IsNullOrEmpty(assemblyLocation)) {
				MessageService.ShowWarning("Reflector AddIn: Could not determine the assembly location for " + c.ToString() + ".");
				return;
			}
			
			
<<<<<<< HEAD
			SetNamespaceAndTypeNames(element.Type, c);
			
			if (m != null) {
				element.MemberName = m.Name;
				element.MemberReturnType = ConvertType(m.ReturnType);
				
				IMethod method = m as IMethod;
				if (method != null) {
					if (method.IsConstructor) {
						element.MemberType = MemberType.Constructor;
						element.MemberName = method.IsStatic ? ".cctor" : ".ctor";
					} else {
						element.MemberType = MemberType.Method;
					}
					element.MemberTypeArgumentCount = method.TypeParameters.Count;
					element.MemberParameters = ConvertParameters(method.Parameters);
				} else {
					
					IField field = m as IField;
					if (field != null && !field.IsLocalVariable) {
						element.MemberType = MemberType.Field;
					} else {
						
						IProperty property = m as IProperty;
						if (property != null) {
							element.MemberType = MemberType.Property;
							element.MemberParameters = ConvertParameters(property.Parameters);
							if (property.IsIndexer) {
								element.MemberName = GetRealIndexerPropertyName(c, property);
							}
						} else {
							
							IEvent e = m as IEvent;
							if (e != null) {
								// Currently I consider events to be uniquely identified by name and containing type.
								element.MemberType = MemberType.Event;
							}
							
						}
						
					}
					
				}
			}
			
			
			try {
				
				LoggingService.Debug("ReflectorAddIn: Trying to go to " + element.ToString());
				
				Application.DoEvents();
				Cursor.Current = Cursors.WaitCursor;
				
				ReflectorController.TryGoTo(element, WorkbenchSingleton.MainWin32Window);
				
			} finally {
				Cursor.Current = Cursors.Default;
			}
		}
		
		static string GetRealIndexerPropertyName(IClass c, IProperty property)
		{
			// Support indexers with different names using IndexerNameAttribute or DefaultMemberAttribute
			
			string name = GetSingleAttributeWithStringParameter(c, property.Attributes, "System.Runtime.CompilerServices.IndexerNameAttribute");
			if (name != null) {
				LoggingService.Debug("Reflector AddIn: IndexerNameAttribute on property found: '" + name + "'");
				return name;
			}
			
			name = GetSingleAttributeWithStringParameter(c, c.Attributes, "System.Reflection.DefaultMemberAttribute");
			if (name != null) {
				LoggingService.Debug("Reflector AddIn: DefaultMemberAttribute on class with indexer found: '" + name + "'");
				return name;
			} else {
				if (property.Name == "Indexer") {
					LoggingService.Debug("Reflector AddIn: Neither DefaultMemberAttribute nor IndexerNameAttribute found, assuming default name");
					return "Item";
				} else {
					LoggingService.Debug("Reflector AddIn: Neither DefaultMemberAttribute nor IndexerNameAttribute found, but the property has name '" + property.Name + "', using that");
					return property.Name;
				}
			}
		}
		
		static string GetSingleAttributeWithStringParameter(IClass c, IEnumerable<IAttribute> attributeList, string attributeTypeName)
		{
			IReturnType attributeType = GetDomType(attributeTypeName, c.ProjectContent);
			if (attributeType == null) {
				return null;
			}
			var attributes = attributeList.Where(att => attributeType.Equals(att.AttributeType) && att.PositionalArguments.Count == 1 && att.PositionalArguments[0] is string);
			if (attributes.Count() == 1) {
				return (string)attributes.Single().PositionalArguments[0];
			}
			return null;
		}
		
		static IReturnType GetDomType(string className, IProjectContent pc)
		{
			IClass c = pc.GetClass(className, 0);
			if (c == null) {
				LoggingService.Warn("Reflector AddIn: Could not find the class for '" + className + "'");
				return null;
			}
			return c.DefaultReturnType;
		}
		
		static void SetNamespaceAndTypeNames(CodeTypeInfo t, IClass c)
		{
			Stack<IClass> outerClasses = new Stack<IClass>();
			do {
				outerClasses.Push(c);
			} while ((c = c.DeclaringType) != null);
			
			t.Namespace = outerClasses.Peek().Namespace;
			
			List<string> types = new List<string>();
			List<int> typeArgumentCount = new List<int>();
			while (outerClasses.Count > 0) {
				c = outerClasses.Pop();
				types.Add(c.Name);
				typeArgumentCount.Add(c.TypeParameters.Count);
			}
			t.TypeNames = types.ToArray();
			t.TypeArgumentCount = typeArgumentCount.ToArray();
		}
		
		static CodeTypeInfo ConvertType(IReturnType rt)
		{
			if (rt == null) return null;
			
			if (rt.IsArrayReturnType) {
				ArrayReturnType art = rt.CastToArrayReturnType();
				CodeTypeInfo cti = new CodeTypeInfo();
				cti.ArrayElementType = ConvertType(art.ArrayElementType);
				cti.ArrayDimensions = art.ArrayDimensions;
				return cti;
			}
			
			IClass c = rt.GetUnderlyingClass();
			if (c != null) {
				CodeTypeInfo cti = new CodeTypeInfo();
				SetNamespaceAndTypeNames(cti, c);
				return cti;
			}
			
			return null;
		}
		
		static CodeTypeInfo[] ConvertParameters(IList<IParameter> parameters)
		{
			CodeTypeInfo[] cti = new CodeTypeInfo[parameters.Count];
			for (int i = 0; i < parameters.Count; ++i) {
				cti[i] = ConvertType(parameters[i].ReturnType);
=======
			AbstractEntity entity = m as AbstractEntity;
			if (entity == null)
				entity = c as AbstractEntity;
			if (entity != null) {
				LoggingService.Debug("ReflectorAddIn: Trying to go to " + entity.DocumentationTag + " in " + assemblyLocation);
				ReflectorController.TryGoTo(assemblyLocation, entity);
>>>>>>> ae509da4
			}
		}
	}
}<|MERGE_RESOLUTION|>--- conflicted
+++ resolved
@@ -82,170 +82,12 @@
 			}
 			
 			
-<<<<<<< HEAD
-			SetNamespaceAndTypeNames(element.Type, c);
-			
-			if (m != null) {
-				element.MemberName = m.Name;
-				element.MemberReturnType = ConvertType(m.ReturnType);
-				
-				IMethod method = m as IMethod;
-				if (method != null) {
-					if (method.IsConstructor) {
-						element.MemberType = MemberType.Constructor;
-						element.MemberName = method.IsStatic ? ".cctor" : ".ctor";
-					} else {
-						element.MemberType = MemberType.Method;
-					}
-					element.MemberTypeArgumentCount = method.TypeParameters.Count;
-					element.MemberParameters = ConvertParameters(method.Parameters);
-				} else {
-					
-					IField field = m as IField;
-					if (field != null && !field.IsLocalVariable) {
-						element.MemberType = MemberType.Field;
-					} else {
-						
-						IProperty property = m as IProperty;
-						if (property != null) {
-							element.MemberType = MemberType.Property;
-							element.MemberParameters = ConvertParameters(property.Parameters);
-							if (property.IsIndexer) {
-								element.MemberName = GetRealIndexerPropertyName(c, property);
-							}
-						} else {
-							
-							IEvent e = m as IEvent;
-							if (e != null) {
-								// Currently I consider events to be uniquely identified by name and containing type.
-								element.MemberType = MemberType.Event;
-							}
-							
-						}
-						
-					}
-					
-				}
-			}
-			
-			
-			try {
-				
-				LoggingService.Debug("ReflectorAddIn: Trying to go to " + element.ToString());
-				
-				Application.DoEvents();
-				Cursor.Current = Cursors.WaitCursor;
-				
-				ReflectorController.TryGoTo(element, WorkbenchSingleton.MainWin32Window);
-				
-			} finally {
-				Cursor.Current = Cursors.Default;
-			}
-		}
-		
-		static string GetRealIndexerPropertyName(IClass c, IProperty property)
-		{
-			// Support indexers with different names using IndexerNameAttribute or DefaultMemberAttribute
-			
-			string name = GetSingleAttributeWithStringParameter(c, property.Attributes, "System.Runtime.CompilerServices.IndexerNameAttribute");
-			if (name != null) {
-				LoggingService.Debug("Reflector AddIn: IndexerNameAttribute on property found: '" + name + "'");
-				return name;
-			}
-			
-			name = GetSingleAttributeWithStringParameter(c, c.Attributes, "System.Reflection.DefaultMemberAttribute");
-			if (name != null) {
-				LoggingService.Debug("Reflector AddIn: DefaultMemberAttribute on class with indexer found: '" + name + "'");
-				return name;
-			} else {
-				if (property.Name == "Indexer") {
-					LoggingService.Debug("Reflector AddIn: Neither DefaultMemberAttribute nor IndexerNameAttribute found, assuming default name");
-					return "Item";
-				} else {
-					LoggingService.Debug("Reflector AddIn: Neither DefaultMemberAttribute nor IndexerNameAttribute found, but the property has name '" + property.Name + "', using that");
-					return property.Name;
-				}
-			}
-		}
-		
-		static string GetSingleAttributeWithStringParameter(IClass c, IEnumerable<IAttribute> attributeList, string attributeTypeName)
-		{
-			IReturnType attributeType = GetDomType(attributeTypeName, c.ProjectContent);
-			if (attributeType == null) {
-				return null;
-			}
-			var attributes = attributeList.Where(att => attributeType.Equals(att.AttributeType) && att.PositionalArguments.Count == 1 && att.PositionalArguments[0] is string);
-			if (attributes.Count() == 1) {
-				return (string)attributes.Single().PositionalArguments[0];
-			}
-			return null;
-		}
-		
-		static IReturnType GetDomType(string className, IProjectContent pc)
-		{
-			IClass c = pc.GetClass(className, 0);
-			if (c == null) {
-				LoggingService.Warn("Reflector AddIn: Could not find the class for '" + className + "'");
-				return null;
-			}
-			return c.DefaultReturnType;
-		}
-		
-		static void SetNamespaceAndTypeNames(CodeTypeInfo t, IClass c)
-		{
-			Stack<IClass> outerClasses = new Stack<IClass>();
-			do {
-				outerClasses.Push(c);
-			} while ((c = c.DeclaringType) != null);
-			
-			t.Namespace = outerClasses.Peek().Namespace;
-			
-			List<string> types = new List<string>();
-			List<int> typeArgumentCount = new List<int>();
-			while (outerClasses.Count > 0) {
-				c = outerClasses.Pop();
-				types.Add(c.Name);
-				typeArgumentCount.Add(c.TypeParameters.Count);
-			}
-			t.TypeNames = types.ToArray();
-			t.TypeArgumentCount = typeArgumentCount.ToArray();
-		}
-		
-		static CodeTypeInfo ConvertType(IReturnType rt)
-		{
-			if (rt == null) return null;
-			
-			if (rt.IsArrayReturnType) {
-				ArrayReturnType art = rt.CastToArrayReturnType();
-				CodeTypeInfo cti = new CodeTypeInfo();
-				cti.ArrayElementType = ConvertType(art.ArrayElementType);
-				cti.ArrayDimensions = art.ArrayDimensions;
-				return cti;
-			}
-			
-			IClass c = rt.GetUnderlyingClass();
-			if (c != null) {
-				CodeTypeInfo cti = new CodeTypeInfo();
-				SetNamespaceAndTypeNames(cti, c);
-				return cti;
-			}
-			
-			return null;
-		}
-		
-		static CodeTypeInfo[] ConvertParameters(IList<IParameter> parameters)
-		{
-			CodeTypeInfo[] cti = new CodeTypeInfo[parameters.Count];
-			for (int i = 0; i < parameters.Count; ++i) {
-				cti[i] = ConvertType(parameters[i].ReturnType);
-=======
 			AbstractEntity entity = m as AbstractEntity;
 			if (entity == null)
 				entity = c as AbstractEntity;
 			if (entity != null) {
 				LoggingService.Debug("ReflectorAddIn: Trying to go to " + entity.DocumentationTag + " in " + assemblyLocation);
 				ReflectorController.TryGoTo(assemblyLocation, entity);
->>>>>>> ae509da4
 			}
 		}
 	}
