--- conflicted
+++ resolved
@@ -150,12 +150,8 @@
     </Compile>
     <Compile Include="Src\FileConflictViewModel.cs" />
     <Compile Include="Src\IClassKindUpdater.cs" />
-<<<<<<< HEAD
-=======
-    <Compile Include="Src\IDocumentNamespaceCreator.cs" />
     <Compile Include="Src\IPackageViewModelParent.cs" />
     <Compile Include="Src\IUpdatePackagesAction.cs" />
->>>>>>> 53acc254
     <Compile Include="Src\IPackageExtensions.cs" />
     <Compile Include="Src\IPackageAction.cs" />
     <Compile Include="Src\IProjectBuilder.cs" />
@@ -234,8 +230,6 @@
     <Compile Include="Src\PackageManagementServiceProvider.cs" />
     <Compile Include="Src\ParentPackagesOperationEventArgs.cs" />
     <Compile Include="Src\ProjectBuilder.cs" />
-<<<<<<< HEAD
-=======
     <Compile Include="Src\ProjectRootElementExtensions.cs" />
     <Compile Include="Src\ReducedPackageOperations.cs" />
     <Compile Include="Src\ResolveFileConflictEventArgs.cs" />
@@ -253,9 +247,6 @@
     <Compile Include="Src\UpdatePackagesAction.cs" />
     <Compile Include="Src\UpdatePackagesActionFactory.cs" />
     <Compile Include="Src\UpdateSolutionPackagesAction.cs" />
-    <Compile Include="Src\VirtualMethodUpdater.cs" />
-    <Compile Include="Src\NewProjectsCreated.cs" />
->>>>>>> 53acc254
     <Compile Include="Src\OpenMSBuildProjects.cs" />
     <Compile Include="Src\PackageActionRunner.cs" />
     <Compile Include="Src\PackageActionsToRun.cs" />
