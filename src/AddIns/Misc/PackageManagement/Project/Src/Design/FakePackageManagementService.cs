--- conflicted
+++ resolved
@@ -145,7 +145,6 @@
 			get { return FakeRecentPackageRepository; }
 		}
 		
-<<<<<<< HEAD
 		public FakePackageRepository FakePackageRepositoryToReturnFromCreatePackageRepository = new FakePackageRepository();
 		public PackageSource PackageSourcePassedToCreatePackageRepository;
 		
@@ -237,7 +236,8 @@
 			PackageSourcePassedToUninstallPackage = packageSource;
 			ForceRemovePassedToUninstallPackage = forceRemove;
 			RemoveDependenciesPassedToUninstallPackage = removeDependencies;
-=======
+		}
+		
 		public IPackageRepository RepositoryPassedToUpdatePackage;
 		public IPackage PackagePassedToUpdatePackage;
 		public IEnumerable<PackageOperation> PackageOperationsPassedToUpdatePackage;
@@ -247,7 +247,6 @@
 			RepositoryPassedToUpdatePackage = repository;
 			PackagePassedToUpdatePackage = package;
 			PackageOperationsPassedToUpdatePackage = operations;
->>>>>>> 713fcb74
 		}
 	}
 }