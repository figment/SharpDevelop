﻿// Copyright (c) AlphaSierraPapa for the SharpDevelop Team (for details please see \doc\copyright.txt)
// This code is distributed under the GNU LGPL (for details please see \doc\license.txt)

using System;
using System.Collections.Generic;
using System.IO;
using System.Runtime.Versioning;
using ICSharpCode.Core;
using ICSharpCode.SharpDevelop;
using ICSharpCode.SharpDevelop.Project;
using NuGet;

namespace ICSharpCode.PackageManagement
{
	public class SharpDevelopProjectSystem : PhysicalFileSystem, IProjectSystem
	{
		MSBuildBasedProject project;
		ProjectTargetFramework targetFramework;
		IPackageManagementFileService fileService;
		IPackageManagementProjectService projectService;
		
		public SharpDevelopProjectSystem(MSBuildBasedProject project)
			: this(project, new PackageManagementFileService(), new PackageManagementProjectService())
		{
		}
		
		public SharpDevelopProjectSystem(
			MSBuildBasedProject project,
			IPackageManagementFileService fileService,
			IPackageManagementProjectService projectService)
			: base(AppendTrailingSlashToDirectory(project.Directory))
		{
			this.project = project;
			this.fileService = fileService;
			this.projectService = projectService;
		}
		
		static string AppendTrailingSlashToDirectory(string directory)
		{
			return directory + @"\";
		}
		
		public FrameworkName TargetFramework {
			get { return GetTargetFramework(); }
		}
		
		FrameworkName GetTargetFramework()
		{
			if (targetFramework == null) {
				targetFramework = new ProjectTargetFramework(project);
			}
			return targetFramework.TargetFrameworkName;
		}
		
		public string ProjectName {
			get { return project.Name; }
		}
		
		public dynamic GetPropertyValue(string propertyName)
		{
			return project.GetEvaluatedProperty(propertyName);
		}
		
		public void AddReference(string referencePath, Stream stream)
		{
			ReferenceProjectItem assemblyReference = CreateReference(referencePath);
<<<<<<< HEAD
			projectService.AddProjectItem(project, assemblyReference);
			projectService.Save(project);
			LogAddedReferenceToProject(assemblyReference);
=======
			AddReferenceToProject(assemblyReference);
>>>>>>> 713fcb74
		}
		
		ReferenceProjectItem CreateReference(string referencePath)
		{
			var assemblyReference = new ReferenceProjectItem(project);
			assemblyReference.Include = Path.GetFileNameWithoutExtension(referencePath);
			assemblyReference.HintPath = referencePath;
			return assemblyReference;
		}
		
		void AddReferenceToProject(ReferenceProjectItem assemblyReference)
		{
			ProjectService.AddProjectItem(project, assemblyReference);
			project.Save();
			LogAddedReferenceToProject(assemblyReference);
		}
		
		void LogAddedReferenceToProject(ReferenceProjectItem referenceProjectItem)
		{
			LogAddedReferenceToProject(referenceProjectItem.Include, ProjectName);
		}
		
		protected virtual void LogAddedReferenceToProject(string referenceName, string projectName)
		{
			DebugLogFormat("Added reference '{0}' to project '{1}'.", referenceName, projectName);
		}
		
		void DebugLogFormat(string format, params object[] args)
		{
			Logger.Log(MessageLevel.Debug, format, args);
		}
		
		public bool ReferenceExists(string name)
		{
			ReferenceProjectItem referenceProjectItem = FindReference(name);
			if (referenceProjectItem != null) {
				return true;
			}
			return false;
		}
		
		ReferenceProjectItem FindReference(string name)
		{
			string referenceName = Path.GetFileNameWithoutExtension(name);
			foreach (ReferenceProjectItem referenceProjectItem in project.GetItemsOfType(ItemType.Reference)) {
				if (IsMatchIgnoringCase(referenceProjectItem.Include, referenceName)) {
					return referenceProjectItem;
				}
			}
			return null;
		}
		
		bool IsMatchIgnoringCase(string lhs, string rhs)
		{
			return String.Equals(lhs, rhs, StringComparison.InvariantCultureIgnoreCase);
		}
		
		public void RemoveReference(string name)
		{
			ReferenceProjectItem referenceProjectItem = FindReference(name);
			if (referenceProjectItem != null) {
				projectService.RemoveProjectItem(project, referenceProjectItem);
				projectService.Save(project);
				LogRemovedReferenceFromProject(referenceProjectItem);
			}
		}
		
		void LogRemovedReferenceFromProject(ReferenceProjectItem referenceProjectItem)
		{
			LogRemovedReferenceFromProject(referenceProjectItem.Include, ProjectName);
		}
		
		protected virtual void LogRemovedReferenceFromProject(string referenceName, string projectName)
		{
			DebugLogFormat("Removed reference '{0}' from project '{1}'.", referenceName, projectName);
		}
		
		public bool IsSupportedFile(string path)
		{
			return !IsAppConfigFile(path);
		}
		
		bool IsAppConfigFile(string path)
		{
			string fileName = Path.GetFileName(path);
			return IsMatchIgnoringCase("app.config", fileName);
		}
		
		public override void AddFile(string path, Stream stream)
		{
			PhysicalFileSystemAddFile(path, stream);
			if (ShouldAddFileToProject(path)) {
				AddFileToProject(path);
			}
			LogAddedFileToProject(path);
		}
		
		protected virtual void PhysicalFileSystemAddFile(string path, Stream stream)
		{
			base.AddFile(path, stream);
		}
		
		bool ShouldAddFileToProject(string path)
		{
			return !IsBinDirectory(path) && !FileExistsInProject(path);
		}
		
		bool IsBinDirectory(string path)
		{
			string directoryName = Path.GetDirectoryName(path);
			return IsMatchIgnoringCase(directoryName, "bin");
		}
		
		bool FileExistsInProject(string path)
		{
			string fullPath = GetFullPath(path);
			return project.IsFileInProject(fullPath);
		}
		
		void AddFileToProject(string path)
		{
			FileProjectItem fileItem = CreateFileProjectItem(path);
			projectService.AddProjectItem(project, fileItem);
			projectService.Save(project);
		}
		
		FileProjectItem CreateFileProjectItem(string path)
		{
			ItemType itemType = project.GetDefaultItemType(path);
			FileProjectItem fileItem = new FileProjectItem(project, itemType);
			fileItem.FileName = path;
			return fileItem;
		}
		
		void LogAddedFileToProject(string fileName)
		{
			LogAddedFileToProject(fileName, ProjectName);
		}
		
		protected virtual void LogAddedFileToProject(string fileName, string projectName)
		{
			DebugLogFormat("Added file '{0}' to project '{1}'.", fileName, projectName);
		}
		
		public override void DeleteDirectory(string path, bool recursive)
		{
			string directory = GetFullPath(path);
			fileService.RemoveDirectory(directory);
			project.Save();
			LogDeletedDirectory(path);
		}
		
		public override void DeleteFile(string path)
		{
			string fileName = GetFullPath(path);
			fileService.RemoveFile(fileName);
			project.Save();
			LogDeletedFileInfo(path);
		}
		
		protected virtual void LogDeletedDirectory(string folder)
		{
			DebugLogFormat("Removed folder '{0}'.", folder);
		}
		
		void LogDeletedFileInfo(string path)
		{
			string fileName = Path.GetFileName(path);
			string directory = Path.GetDirectoryName(path);
			if (String.IsNullOrEmpty(directory)) {
				LogDeletedFile(fileName);
			} else {
				LogDeletedFileFromDirectory(fileName, directory);
			}
		}
		
		protected virtual void LogDeletedFile(string fileName)
		{
			DebugLogFormat("Removed file '{0}'.", fileName);
		}
		
		protected virtual void LogDeletedFileFromDirectory(string fileName, string directory)
		{
			DebugLogFormat("Removed file '{0}' from folder '{1}'.", fileName, directory);
		}
		
		public void AddFrameworkReference(string name)
		{
			ReferenceProjectItem assemblyReference = CreateGacReference(name);
			AddReferenceToProject(assemblyReference);
		}
		
		ReferenceProjectItem CreateGacReference(string name)
		{
			var assemblyReference = new ReferenceProjectItem(project);
			assemblyReference.Include = name;
			return assemblyReference;
		}
	}
}<|MERGE_RESOLUTION|>--- conflicted
+++ resolved
@@ -64,13 +64,7 @@
 		public void AddReference(string referencePath, Stream stream)
 		{
 			ReferenceProjectItem assemblyReference = CreateReference(referencePath);
-<<<<<<< HEAD
-			projectService.AddProjectItem(project, assemblyReference);
-			projectService.Save(project);
-			LogAddedReferenceToProject(assemblyReference);
-=======
 			AddReferenceToProject(assemblyReference);
->>>>>>> 713fcb74
 		}
 		
 		ReferenceProjectItem CreateReference(string referencePath)
@@ -83,8 +77,8 @@
 		
 		void AddReferenceToProject(ReferenceProjectItem assemblyReference)
 		{
-			ProjectService.AddProjectItem(project, assemblyReference);
-			project.Save();
+			projectService.AddProjectItem(project, assemblyReference);
+			projectService.Save(project);
 			LogAddedReferenceToProject(assemblyReference);
 		}
 		
