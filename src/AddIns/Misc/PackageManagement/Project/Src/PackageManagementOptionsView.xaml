﻿<gui:OptionPanel
	x:Class="ICSharpCode.PackageManagement.PackageManagementOptionsView"
	xmlns="http://schemas.microsoft.com/winfx/2006/xaml/presentation"
	xmlns:gui="clr-namespace:ICSharpCode.SharpDevelop.Gui;assembly=ICSharpCode.SharpDevelop"
	xmlns:pm="clr-namespace:ICSharpCode.PackageManagement"
	xmlns:x="http://schemas.microsoft.com/winfx/2006/xaml">
	
	<Grid>
		<Grid.Resources>
<<<<<<< HEAD
			<pm:PackageManagementViewModels x:Key="ViewModels"/>
			
			<Style
				x:Key="ListBoxItemStyle"
				TargetType="{x:Type ListBoxItem}">
				
				<Style.Resources>
					<SolidColorBrush
						x:Key="{x:Static SystemColors.ControlBrushKey}"
						Color="{DynamicResource {x:Static SystemColors.HighlightColorKey}}" />
				</Style.Resources>
				
				<Setter
					Property="Background"
					Value="LightGray"/>
				
				<Style.Triggers>
					<Trigger
						Property="ItemsControl.AlternationIndex"
						Value="0">
						<Setter
							Property="Background"
							Value="White"/>
					</Trigger>
				</Style.Triggers>
			</Style>
			
			<DataTemplate x:Key="PackageSourceListBoxTemplate">
				<StackPanel
					x:Name="PackageSourceStackPanel"
					Margin="4">
					<TextBlock Text="{Binding Path=Name}"/>
					<TextBlock>
						<Hyperlink>
							<TextBlock Text="{Binding Path=SourceUrl}"/>
						</Hyperlink>
					</TextBlock>
				</StackPanel>
			</DataTemplate>
=======
			<pm:ViewModelLocator x:Key="ViewModelLocator"/>
			<BooleanToVisibilityConverter x:Key="BoolToVisibility"/>
>>>>>>> 4c512001
		</Grid.Resources>
		
		<Grid.DataContext>
			<Binding Source="{StaticResource ViewModels}" Path="PackageManagementOptionsViewModel"/>
		</Grid.DataContext>
		
		<Grid.RowDefinitions>
			<RowDefinition Height="Auto"/>
			<RowDefinition Height="Auto"/>
		</Grid.RowDefinitions>
		
		<GroupBox
			Grid.Row="0"
			Header="_Recent Packages">
			<StackPanel
				Orientation="Horizontal">
				<Button
					Padding="7, 2"
					Command="{Binding Path=ClearRecentPackagesCommand}"
					Content="Clear Recent Packages"/>
				<TextBlock
					Margin="4, 4"
					Visibility="{Binding Path=HasNoRecentPackages, Converter={StaticResource BoolToVisibility}}"
					Text="No recent packages"/>
			</StackPanel>
		</GroupBox>
		<GroupBox
			Grid.Row="1"
			Header="Packages _Cache">
			<StackPanel
				Orientation="Horizontal">
				<Button
					Padding="7, 2"
					Command="{Binding Path=ClearCachedPackagesCommand}"
					Content="Clear Package Cache"/>
				<Button
					Margin="8, 0, 0, 0"
					Padding="7, 2"
					Command="{Binding Path=BrowseCachedPackagesCommand}"
					Content="..."/>
				<TextBlock
					Margin="4, 4"
					Visibility="{Binding Path=HasNoCachedPackages, Converter={StaticResource BoolToVisibility}}"
					Text="No cached packages"/>
			</StackPanel>
		</GroupBox>
	</Grid>
</gui:OptionPanel><|MERGE_RESOLUTION|>--- conflicted
+++ resolved
@@ -7,50 +7,8 @@
 	
 	<Grid>
 		<Grid.Resources>
-<<<<<<< HEAD
 			<pm:PackageManagementViewModels x:Key="ViewModels"/>
-			
-			<Style
-				x:Key="ListBoxItemStyle"
-				TargetType="{x:Type ListBoxItem}">
-				
-				<Style.Resources>
-					<SolidColorBrush
-						x:Key="{x:Static SystemColors.ControlBrushKey}"
-						Color="{DynamicResource {x:Static SystemColors.HighlightColorKey}}" />
-				</Style.Resources>
-				
-				<Setter
-					Property="Background"
-					Value="LightGray"/>
-				
-				<Style.Triggers>
-					<Trigger
-						Property="ItemsControl.AlternationIndex"
-						Value="0">
-						<Setter
-							Property="Background"
-							Value="White"/>
-					</Trigger>
-				</Style.Triggers>
-			</Style>
-			
-			<DataTemplate x:Key="PackageSourceListBoxTemplate">
-				<StackPanel
-					x:Name="PackageSourceStackPanel"
-					Margin="4">
-					<TextBlock Text="{Binding Path=Name}"/>
-					<TextBlock>
-						<Hyperlink>
-							<TextBlock Text="{Binding Path=SourceUrl}"/>
-						</Hyperlink>
-					</TextBlock>
-				</StackPanel>
-			</DataTemplate>
-=======
-			<pm:ViewModelLocator x:Key="ViewModelLocator"/>
 			<BooleanToVisibilityConverter x:Key="BoolToVisibility"/>
->>>>>>> 4c512001
 		</Grid.Resources>
 		
 		<Grid.DataContext>
