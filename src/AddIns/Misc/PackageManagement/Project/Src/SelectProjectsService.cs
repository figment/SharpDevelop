﻿// Copyright (c) AlphaSierraPapa for the SharpDevelop Team (for details please see \doc\copyright.txt)
// This code is distributed under the GNU LGPL (for details please see \doc\license.txt)

using System;
using System.Collections.Generic;
using System.Windows;

using ICSharpCode.SharpDevelop;
using ICSharpCode.SharpDevelop.Gui;

namespace ICSharpCode.PackageManagement
{
	public class SelectProjectsService : ServiceWithWorkbenchOwner, ISelectProjectsService
	{
<<<<<<< HEAD
		Window owner;
		
		public Window Owner {
			get {
				if (owner == null) {
					owner = SD.Workbench.MainWindow;
				}
				return owner;
			}
			set { owner = value; }
		}
		
=======
>>>>>>> 53acc254
		public bool SelectProjects(IEnumerable<IPackageManagementSelectedProject> projects)
		{
			SelectProjectsView view = CreateSelectProjectsView(projects);
			return view.ShowDialog() ?? false;
		}
		
		SelectProjectsView CreateSelectProjectsView(IEnumerable<IPackageManagementSelectedProject> projects)
		{
			var viewModel = new SelectProjectsViewModel(projects);
			return CreateSelectProjectsView(viewModel);
		}
		
		SelectProjectsView CreateSelectProjectsView(SelectProjectsViewModel viewModel)
		{
			var view = new SelectProjectsView();
			view.DataContext = viewModel;
			view.Owner = Owner;
			return view;
		}
	}
}<|MERGE_RESOLUTION|>--- conflicted
+++ resolved
@@ -12,21 +12,7 @@
 {
 	public class SelectProjectsService : ServiceWithWorkbenchOwner, ISelectProjectsService
 	{
-<<<<<<< HEAD
-		Window owner;
 		
-		public Window Owner {
-			get {
-				if (owner == null) {
-					owner = SD.Workbench.MainWindow;
-				}
-				return owner;
-			}
-			set { owner = value; }
-		}
-		
-=======
->>>>>>> 53acc254
 		public bool SelectProjects(IEnumerable<IPackageManagementSelectedProject> projects)
 		{
 			SelectProjectsView view = CreateSelectProjectsView(projects);
