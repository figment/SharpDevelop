--- conflicted
+++ resolved
@@ -89,7 +89,6 @@
 			base.UninstallPackage(package, forceRemove, removeDependencies);
 		}
 		
-<<<<<<< HEAD
 		public IEnumerable<PackageOperation> GetInstallPackageOperations(IPackage package, bool ignoreDependencies)
 		{
 			IPackageOperationResolver resolver = CreateInstallPackageOperationResolver(ignoreDependencies);
@@ -103,7 +102,8 @@
 				SourceRepository,
 				Logger,
 				ignoreDependencies);
-=======
+		}
+		
 		public void UpdatePackage(IPackage package, IEnumerable<PackageOperation> operations)
 		{
 			foreach (PackageOperation operation in operations) {
@@ -121,7 +121,6 @@
 		void UpdatePackageReference(IPackage package, bool updateDependencies)
 		{
 			ProjectManager.UpdatePackageReference(package.Id, package.Version, updateDependencies);			
->>>>>>> 713fcb74
 		}
 	}
 }