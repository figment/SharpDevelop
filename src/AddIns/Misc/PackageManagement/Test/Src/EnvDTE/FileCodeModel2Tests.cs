--- conflicted
+++ resolved
@@ -1,6 +1,20 @@
-<<<<<<< HEAD
-﻿// Copyright (c) AlphaSierraPapa for the SharpDevelop Team (for details please see \doc\copyright.txt)
-// This code is distributed under the GNU LGPL (for details please see \doc\license.txt)
+﻿// Copyright (c) 2014 AlphaSierraPapa for the SharpDevelop Team
+// 
+// Permission is hereby granted, free of charge, to any person obtaining a copy of this
+// software and associated documentation files (the "Software"), to deal in the Software
+// without restriction, including without limitation the rights to use, copy, modify, merge,
+// publish, distribute, sublicense, and/or sell copies of the Software, and to permit persons
+// to whom the Software is furnished to do so, subject to the following conditions:
+// 
+// The above copyright notice and this permission notice shall be included in all copies or
+// substantial portions of the Software.
+// 
+// THE SOFTWARE IS PROVIDED "AS IS", WITHOUT WARRANTY OF ANY KIND, EXPRESS OR IMPLIED,
+// INCLUDING BUT NOT LIMITED TO THE WARRANTIES OF MERCHANTABILITY, FITNESS FOR A PARTICULAR
+// PURPOSE AND NONINFRINGEMENT. IN NO EVENT SHALL THE AUTHORS OR COPYRIGHT HOLDERS BE LIABLE
+// FOR ANY CLAIM, DAMAGES OR OTHER LIABILITY, WHETHER IN AN ACTION OF CONTRACT, TORT OR
+// OTHERWISE, ARISING FROM, OUT OF OR IN CONNECTION WITH THE SOFTWARE OR THE USE OR OTHER
+// DEALINGS IN THE SOFTWARE.
 
 using System;
 using System.Linq;
@@ -103,158 +117,6 @@
 			
 			fileCodeModel.AddImport("System.Xml");
 			
-=======
-﻿// Copyright (c) 2014 AlphaSierraPapa for the SharpDevelop Team
-// 
-// Permission is hereby granted, free of charge, to any person obtaining a copy of this
-// software and associated documentation files (the "Software"), to deal in the Software
-// without restriction, including without limitation the rights to use, copy, modify, merge,
-// publish, distribute, sublicense, and/or sell copies of the Software, and to permit persons
-// to whom the Software is furnished to do so, subject to the following conditions:
-// 
-// The above copyright notice and this permission notice shall be included in all copies or
-// substantial portions of the Software.
-// 
-// THE SOFTWARE IS PROVIDED "AS IS", WITHOUT WARRANTY OF ANY KIND, EXPRESS OR IMPLIED,
-// INCLUDING BUT NOT LIMITED TO THE WARRANTIES OF MERCHANTABILITY, FITNESS FOR A PARTICULAR
-// PURPOSE AND NONINFRINGEMENT. IN NO EVENT SHALL THE AUTHORS OR COPYRIGHT HOLDERS BE LIABLE
-// FOR ANY CLAIM, DAMAGES OR OTHER LIABILITY, WHETHER IN AN ACTION OF CONTRACT, TORT OR
-// OTHERWISE, ARISING FROM, OUT OF OR IN CONNECTION WITH THE SOFTWARE OR THE USE OR OTHER
-// DEALINGS IN THE SOFTWARE.
-
-//using System;
-//using ICSharpCode.EasyCodeDom;
-//using ICSharpCode.PackageManagement;
-//using ICSharpCode.PackageManagement.EnvDTE;
-//using ICSharpCode.SharpDevelop.Project;
-//using NUnit.Framework;
-//using PackageManagement.Tests.Helpers;
-//using Rhino.Mocks;
-//
-//namespace PackageManagement.Tests.EnvDTE
-//{
-//	[TestFixture]
-//	public class FileCodeModel2Tests
-//	{
-//		FileCodeModel2 fileCodeModel;
-//		TestableDTEProject project;
-//		TestableProject msbuildProject;
-//		FakeFileService fakeFileService;
-//		FileProjectItem fileProjectItem;
-//		CompilationUnitHelper compilationUnitHelper;
-//		IDocumentNamespaceCreator namespaceCreator;
-//		
-//		void CreateProjectWithOneFile()
-//		{
-//			CreateProjectWithOneFile(@"d:\project\MyProject\MyFile.cs");
-//		}
-//		
-//		void CreateProjectWithOneFile(string fileName)
-//		{
-//			project = new TestableDTEProject();
-//			msbuildProject = project.TestableProject;
-//			fakeFileService = project.FakeFileService;
-//			
-//			fileProjectItem = new FileProjectItem(msbuildProject, ItemType.Compile) {
-//				FileName = fileName
-//			};
-//		}
-//		
-//		void CreateCompilationUnitForFileProjectItem()
-//		{
-//			compilationUnitHelper = new CompilationUnitHelper();
-//			fakeFileService.CompilationUnitToReturnFromGetCompilationUnit = compilationUnitHelper.CompilationUnit;
-//		}
-//		
-//		void CreateFileCodeModel()
-//		{
-//			namespaceCreator = MockRepository.GenerateStub<IDocumentNamespaceCreator>();
-//			fileCodeModel = new FileCodeModel2(project, fileProjectItem, namespaceCreator);
-//		}
-//		
-//		CodeImport GetFirstCodeImportFromCodeElements()
-//		{
-//			return fileCodeModel.CodeElements.FirstCodeImportOrDefault();
-//		}
-//		
-//		CodeNamespace GetFirstCodeNamespaceFromCodeElements()
-//		{
-//			return fileCodeModel.CodeElements.FirstCodeNamespaceOrDefault();
-//		}
-//		
-//		void AddNamespaceToCompilationUnit(string namespaceName)
-//		{
-//			compilationUnitHelper.AddNamespace(namespaceName);
-//		}
-//		
-//		void AddNamespaceAliasToCompilationUnit(string alias, string namespaceName)
-//		{
-//			compilationUnitHelper.AddNamespaceAlias(alias, namespaceName);
-//		}
-//		
-//		void AddClassToCompilationUnit(string namespaceName, string className)
-//		{
-//			var classHelper = new ClassHelper();
-//			classHelper.CreatePublicClass(className);
-//			classHelper.AddNamespaceUsingScopeToClass(namespaceName);
-//			classHelper.AddClassNamespace(namespaceName);
-//			compilationUnitHelper.AddClass(classHelper.Class);
-//		}
-//		
-//		CodeNamespace GetLastCodeNamespaceFromCodeElements()
-//		{
-//			return fileCodeModel.CodeElements.LastCodeNamespaceOrDefault();
-//		}
-//		
-//		[Test]
-//		public void CodeElements_OneNamespaceInFile_FileNameUsedToGetCompilationUnit()
-//		{
-//			CreateProjectWithOneFile(@"d:\projects\MyProject\MyFile.cs");
-//			CreateCompilationUnitForFileProjectItem();
-//			CreateFileCodeModel();
-//			AddNamespaceToCompilationUnit("Test.CodeModel");
-//			
-//			CodeImport import = GetFirstCodeImportFromCodeElements();
-//
-//			Assert.AreEqual(@"d:\projects\MyProject\MyFile.cs", fakeFileService.FileNamePassedToGetCompilationUnit);
-//		}
-//		
-//		[Test]
-//		public void CodeElements_OneNamespaceInFile_ReturnsOneCodeImport()
-//		{
-//			CreateProjectWithOneFile();
-//			CreateCompilationUnitForFileProjectItem();
-//			CreateFileCodeModel();
-//			AddNamespaceToCompilationUnit("Test.CodeModel");
-//						
-//			CodeImport import = GetFirstCodeImportFromCodeElements();
-//			
-//			Assert.AreEqual("Test.CodeModel", import.Namespace);
-//		}
-//		
-//		[Test]
-//		public void CodeElements_OneNamespaceAliasInFile_ReturnsOneCodeImport()
-//		{
-//			CreateProjectWithOneFile();
-//			CreateCompilationUnitForFileProjectItem();
-//			CreateFileCodeModel();
-//			AddNamespaceAliasToCompilationUnit("TCM", "Test.CodeModel");
-//						
-//			CodeImport import = GetFirstCodeImportFromCodeElements();
-//			
-//			Assert.AreEqual("Test.CodeModel", import.Namespace);
-//		}
-//		
-//		[Test]
-//		public void AddImport_AddSystemXmlNamespace_NamespaceAndcompilationUnitPassedToNamespaceCreator()
-//		{
-//			CreateProjectWithOneFile();
-//			CreateCompilationUnitForFileProjectItem();
-//			CreateFileCodeModel();
-//			
-//			fileCodeModel.AddImport("System.Xml");
-//			
->>>>>>> aee15937
 //			namespaceCreator.AssertWasCalled(creator => creator.AddNamespace(compilationUnitHelper.CompilationUnit, "System.Xml"));
 		}
 		
