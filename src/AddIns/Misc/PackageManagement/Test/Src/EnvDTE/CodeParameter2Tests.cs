<<<<<<< HEAD
﻿// Copyright (c) AlphaSierraPapa for the SharpDevelop Team (for details please see \doc\copyright.txt)
// This code is distributed under the GNU LGPL (for details please see \doc\license.txt)

using System;
using System.Linq;
using ICSharpCode.NRefactory.TypeSystem;
using ICSharpCode.PackageManagement.EnvDTE;
using ICSharpCode.SharpDevelop.Dom;
using NUnit.Framework;
using PackageManagement.Tests.Helpers;

namespace PackageManagement.Tests.EnvDTE
{
	[TestFixture]
	public class CodeParameter2Tests : CodeModelTestBase
	{
		CodeParameter2 parameter;
		
		void CreateParameter(string code)
		{
			AddCodeFile("class.cs", code);
			IMethod method = assemblyModel
				.TopLevelTypeDefinitions
				.First()
				.Members
				.First()
				.Resolve() as IMethod;
			
			IParameter member =  method.Parameters.First();
			parameter = new CodeParameter2(codeModelContext, member);
		}
		
		[Test]
		public void ParameterKind_NormalParameter_ReturnsNone()
		{
			CreateParameter(
				"public class MyClass {\r\n" +
				"    public void MyMethod(int parameter) {}\r\n" +
				"}");
			
			global::EnvDTE.vsCMParameterKind kind = parameter.ParameterKind;
			
			Assert.AreEqual(global::EnvDTE.vsCMParameterKind.vsCMParameterKindNone, kind);
		}
		
		[Test]
		public void ParameterKind_OptionalParameter_ReturnsOptional()
		{
			CreateParameter(
				"public class MyClass {\r\n" +
				"    public void MyMethod(int parameter = 0) {}\r\n" +
				"}");
			
			global::EnvDTE.vsCMParameterKind kind = parameter.ParameterKind;
			
			Assert.AreEqual(global::EnvDTE.vsCMParameterKind.vsCMParameterKindOptional, kind);
		}
		
		[Test]
		public void ParameterKind_OutParameter_ReturnsOut()
		{
			CreateParameter(
				"public class MyClass {\r\n" +
				"    public void MyMethod(out int parameter) { parameter = 2; }\r\n" +
				"}");
			
			global::EnvDTE.vsCMParameterKind kind = parameter.ParameterKind;
			
			Assert.AreEqual(global::EnvDTE.vsCMParameterKind.vsCMParameterKindOut, kind);
		}
		
		[Test]
		public void ParameterKind_RefParameter_ReturnsRef()
		{
			CreateParameter(
				"public class MyClass {\r\n" +
				"    public void MyMethod(ref int parameter) {}\r\n" +
				"}");
			
			global::EnvDTE.vsCMParameterKind kind = parameter.ParameterKind;
			
			Assert.AreEqual(global::EnvDTE.vsCMParameterKind.vsCMParameterKindRef, kind);
		}
		
		[Test]
		public void ParameterKind_ParamArrayParameter_ReturnsParamArray()
		{
			CreateParameter(
				"public class MyClass {\r\n" +
				"    public void MyMethod(params int[] parameters) {}\r\n" +
				"}");
			
			global::EnvDTE.vsCMParameterKind kind = parameter.ParameterKind;
			
			Assert.AreEqual(global::EnvDTE.vsCMParameterKind.vsCMParameterKindParamArray, kind);
		}
		
		[Test]
		[Ignore("Not supported by NRefactory. Maps to VB.NET's ByVal. For C# vsCMParameterKindNone is returned.")]
		public void ParameterKind_InParameter_ReturnsIn()
		{
			CreateParameter(
				"public class MyClass {\r\n" +
				"    public void MyMethod(int parameter) {}\r\n" +
				"}");
			
			global::EnvDTE.vsCMParameterKind kind = parameter.ParameterKind;
			
			Assert.AreEqual(global::EnvDTE.vsCMParameterKind.vsCMParameterKindIn, kind);
		}
		
		[Test]
		public void Kind_Parameter_ReturnsParameter()
		{
			CreateParameter(
				"public class MyClass {\r\n" +
				"    public void MyMethod(int parameter) {}\r\n" +
				"}");
			
			global::EnvDTE.vsCMElement kind = parameter.Kind;
			
			Assert.AreEqual(global::EnvDTE.vsCMElement.vsCMElementParameter, kind);
		}
		
		[Test]
		public void Attributes_ParameterHasOneAttribute_ReturnsOneAttribute()
		{
			CreateParameter(
				"using System;\r\n" +
				"public class MyClass {\r\n" +
				"    public void MyMethod([Obsolete] int parameter) {}\r\n" +
				"}");
			
			global::EnvDTE.CodeElements attributes = parameter.Attributes;
			
			CodeAttribute2 attribute = parameter.Attributes.FirstCodeAttribute2OrDefault();
			Assert.AreEqual(1, attributes.Count);
			Assert.AreEqual("System.ObsoleteAttribute", attribute.FullName);
		}
	}
}
=======
﻿// Copyright (c) 2014 AlphaSierraPapa for the SharpDevelop Team
// 
// Permission is hereby granted, free of charge, to any person obtaining a copy of this
// software and associated documentation files (the "Software"), to deal in the Software
// without restriction, including without limitation the rights to use, copy, modify, merge,
// publish, distribute, sublicense, and/or sell copies of the Software, and to permit persons
// to whom the Software is furnished to do so, subject to the following conditions:
// 
// The above copyright notice and this permission notice shall be included in all copies or
// substantial portions of the Software.
// 
// THE SOFTWARE IS PROVIDED "AS IS", WITHOUT WARRANTY OF ANY KIND, EXPRESS OR IMPLIED,
// INCLUDING BUT NOT LIMITED TO THE WARRANTIES OF MERCHANTABILITY, FITNESS FOR A PARTICULAR
// PURPOSE AND NONINFRINGEMENT. IN NO EVENT SHALL THE AUTHORS OR COPYRIGHT HOLDERS BE LIABLE
// FOR ANY CLAIM, DAMAGES OR OTHER LIABILITY, WHETHER IN AN ACTION OF CONTRACT, TORT OR
// OTHERWISE, ARISING FROM, OUT OF OR IN CONNECTION WITH THE SOFTWARE OR THE USE OR OTHER
// DEALINGS IN THE SOFTWARE.

//using System;
//using ICSharpCode.PackageManagement.EnvDTE;
//using NUnit.Framework;
//using PackageManagement.Tests.Helpers;
//
//namespace PackageManagement.Tests.EnvDTE
//{
//	[TestFixture]
//	public class CodeParameter2Tests
//	{
//		ParameterHelper helper;
//		CodeParameter2 parameter;
//		
//		[SetUp]
//		public void Init()
//		{
//			helper = new ParameterHelper();
//		}
//		
//		void CreateParameter()
//		{
//			parameter = new CodeParameter2(null, helper.Parameter);
//		}
//		
//		[Test]
//		public void ParameterKind_NormalParameter_ReturnsNone()
//		{
//			CreateParameter();
//			
//			global::EnvDTE.vsCMParameterKind kind = parameter.ParameterKind;
//			
//			Assert.AreEqual(global::EnvDTE.vsCMParameterKind.vsCMParameterKindNone, kind);
//		}
//		
//		[Test]
//		public void ParameterKind_OptionalParameter_ReturnsOptional()
//		{
//			CreateParameter();
//			helper.MakeOptionalParameter();
//			
//			global::EnvDTE.vsCMParameterKind kind = parameter.ParameterKind;
//			
//			Assert.AreEqual(global::EnvDTE.vsCMParameterKind.vsCMParameterKindOptional, kind);
//		}
//		
//		[Test]
//		public void ParameterKind_OutParameter_ReturnsOut()
//		{
//			CreateParameter();
//			helper.MakeOutParameter();
//			
//			global::EnvDTE.vsCMParameterKind kind = parameter.ParameterKind;
//			
//			Assert.AreEqual(global::EnvDTE.vsCMParameterKind.vsCMParameterKindOut, kind);
//		}
//		
//		[Test]
//		public void ParameterKind_RefParameter_ReturnsRef()
//		{
//			CreateParameter();
//			helper.MakeRefParameter();
//			
//			global::EnvDTE.vsCMParameterKind kind = parameter.ParameterKind;
//			
//			Assert.AreEqual(global::EnvDTE.vsCMParameterKind.vsCMParameterKindRef, kind);
//		}
//		
//		[Test]
//		public void ParameterKind_ParamArrayParameter_ReturnsParamArray()
//		{
//			CreateParameter();
//			helper.MakeParamArrayParameter();
//			
//			global::EnvDTE.vsCMParameterKind kind = parameter.ParameterKind;
//			
//			Assert.AreEqual(global::EnvDTE.vsCMParameterKind.vsCMParameterKindParamArray, kind);
//		}
//		
//		[Test]
//		public void ParameterKind_InParameter_ReturnsIn()
//		{
//			CreateParameter();
//			helper.MakeInParameter();
//			
//			global::EnvDTE.vsCMParameterKind kind = parameter.ParameterKind;
//			
//			Assert.AreEqual(global::EnvDTE.vsCMParameterKind.vsCMParameterKindIn, kind);
//		}
//	}
//}
>>>>>>> aee15937
<|MERGE_RESOLUTION|>--- conflicted
+++ resolved
@@ -1,6 +1,20 @@
-<<<<<<< HEAD
-﻿// Copyright (c) AlphaSierraPapa for the SharpDevelop Team (for details please see \doc\copyright.txt)
-// This code is distributed under the GNU LGPL (for details please see \doc\license.txt)
+﻿// Copyright (c) 2014 AlphaSierraPapa for the SharpDevelop Team
+// 
+// Permission is hereby granted, free of charge, to any person obtaining a copy of this
+// software and associated documentation files (the "Software"), to deal in the Software
+// without restriction, including without limitation the rights to use, copy, modify, merge,
+// publish, distribute, sublicense, and/or sell copies of the Software, and to permit persons
+// to whom the Software is furnished to do so, subject to the following conditions:
+// 
+// The above copyright notice and this permission notice shall be included in all copies or
+// substantial portions of the Software.
+// 
+// THE SOFTWARE IS PROVIDED "AS IS", WITHOUT WARRANTY OF ANY KIND, EXPRESS OR IMPLIED,
+// INCLUDING BUT NOT LIMITED TO THE WARRANTIES OF MERCHANTABILITY, FITNESS FOR A PARTICULAR
+// PURPOSE AND NONINFRINGEMENT. IN NO EVENT SHALL THE AUTHORS OR COPYRIGHT HOLDERS BE LIABLE
+// FOR ANY CLAIM, DAMAGES OR OTHER LIABILITY, WHETHER IN AN ACTION OF CONTRACT, TORT OR
+// OTHERWISE, ARISING FROM, OUT OF OR IN CONNECTION WITH THE SOFTWARE OR THE USE OR OTHER
+// DEALINGS IN THE SOFTWARE.
 
 using System;
 using System.Linq;
@@ -139,114 +153,4 @@
 			Assert.AreEqual("System.ObsoleteAttribute", attribute.FullName);
 		}
 	}
-}
-=======
-﻿// Copyright (c) 2014 AlphaSierraPapa for the SharpDevelop Team
-// 
-// Permission is hereby granted, free of charge, to any person obtaining a copy of this
-// software and associated documentation files (the "Software"), to deal in the Software
-// without restriction, including without limitation the rights to use, copy, modify, merge,
-// publish, distribute, sublicense, and/or sell copies of the Software, and to permit persons
-// to whom the Software is furnished to do so, subject to the following conditions:
-// 
-// The above copyright notice and this permission notice shall be included in all copies or
-// substantial portions of the Software.
-// 
-// THE SOFTWARE IS PROVIDED "AS IS", WITHOUT WARRANTY OF ANY KIND, EXPRESS OR IMPLIED,
-// INCLUDING BUT NOT LIMITED TO THE WARRANTIES OF MERCHANTABILITY, FITNESS FOR A PARTICULAR
-// PURPOSE AND NONINFRINGEMENT. IN NO EVENT SHALL THE AUTHORS OR COPYRIGHT HOLDERS BE LIABLE
-// FOR ANY CLAIM, DAMAGES OR OTHER LIABILITY, WHETHER IN AN ACTION OF CONTRACT, TORT OR
-// OTHERWISE, ARISING FROM, OUT OF OR IN CONNECTION WITH THE SOFTWARE OR THE USE OR OTHER
-// DEALINGS IN THE SOFTWARE.
-
-//using System;
-//using ICSharpCode.PackageManagement.EnvDTE;
-//using NUnit.Framework;
-//using PackageManagement.Tests.Helpers;
-//
-//namespace PackageManagement.Tests.EnvDTE
-//{
-//	[TestFixture]
-//	public class CodeParameter2Tests
-//	{
-//		ParameterHelper helper;
-//		CodeParameter2 parameter;
-//		
-//		[SetUp]
-//		public void Init()
-//		{
-//			helper = new ParameterHelper();
-//		}
-//		
-//		void CreateParameter()
-//		{
-//			parameter = new CodeParameter2(null, helper.Parameter);
-//		}
-//		
-//		[Test]
-//		public void ParameterKind_NormalParameter_ReturnsNone()
-//		{
-//			CreateParameter();
-//			
-//			global::EnvDTE.vsCMParameterKind kind = parameter.ParameterKind;
-//			
-//			Assert.AreEqual(global::EnvDTE.vsCMParameterKind.vsCMParameterKindNone, kind);
-//		}
-//		
-//		[Test]
-//		public void ParameterKind_OptionalParameter_ReturnsOptional()
-//		{
-//			CreateParameter();
-//			helper.MakeOptionalParameter();
-//			
-//			global::EnvDTE.vsCMParameterKind kind = parameter.ParameterKind;
-//			
-//			Assert.AreEqual(global::EnvDTE.vsCMParameterKind.vsCMParameterKindOptional, kind);
-//		}
-//		
-//		[Test]
-//		public void ParameterKind_OutParameter_ReturnsOut()
-//		{
-//			CreateParameter();
-//			helper.MakeOutParameter();
-//			
-//			global::EnvDTE.vsCMParameterKind kind = parameter.ParameterKind;
-//			
-//			Assert.AreEqual(global::EnvDTE.vsCMParameterKind.vsCMParameterKindOut, kind);
-//		}
-//		
-//		[Test]
-//		public void ParameterKind_RefParameter_ReturnsRef()
-//		{
-//			CreateParameter();
-//			helper.MakeRefParameter();
-//			
-//			global::EnvDTE.vsCMParameterKind kind = parameter.ParameterKind;
-//			
-//			Assert.AreEqual(global::EnvDTE.vsCMParameterKind.vsCMParameterKindRef, kind);
-//		}
-//		
-//		[Test]
-//		public void ParameterKind_ParamArrayParameter_ReturnsParamArray()
-//		{
-//			CreateParameter();
-//			helper.MakeParamArrayParameter();
-//			
-//			global::EnvDTE.vsCMParameterKind kind = parameter.ParameterKind;
-//			
-//			Assert.AreEqual(global::EnvDTE.vsCMParameterKind.vsCMParameterKindParamArray, kind);
-//		}
-//		
-//		[Test]
-//		public void ParameterKind_InParameter_ReturnsIn()
-//		{
-//			CreateParameter();
-//			helper.MakeInParameter();
-//			
-//			global::EnvDTE.vsCMParameterKind kind = parameter.ParameterKind;
-//			
-//			Assert.AreEqual(global::EnvDTE.vsCMParameterKind.vsCMParameterKindIn, kind);
-//		}
-//	}
-//}
->>>>>>> aee15937
+}