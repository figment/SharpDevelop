<<<<<<< HEAD
﻿// Copyright (c) AlphaSierraPapa for the SharpDevelop Team (for details please see \doc\copyright.txt)
// This code is distributed under the GNU LGPL (for details please see \doc\license.txt)

using System;
using System.Linq;
using ICSharpCode.NRefactory.TypeSystem;
using ICSharpCode.PackageManagement.EnvDTE;
using NUnit.Framework;

namespace PackageManagement.Tests.EnvDTE
{
	[TestFixture]
	public class CodeDelegateTests : CodeModelTestBase
	{
		CodeDelegate codeDelegate;
		
		void CreateDelegate(string code)
		{
			AddCodeFile("delegate.cs", code);
			codeDelegate = new CodeDelegate(
				codeModelContext,
				assemblyModel.TopLevelTypeDefinitions.First().Resolve());
		}

		[Test]
		public void Access_PublicDelegate_ReturnsPublic()
		{
			CreateDelegate("public delegate void MyDelegate(string param1);");
			
			global::EnvDTE.vsCMAccess access = codeDelegate.Access;
			
			Assert.AreEqual(global::EnvDTE.vsCMAccess.vsCMAccessPublic, access);
		}
		
		[Test]
		public void Access_PrivateDelegate_ReturnsPrivate()
		{
			CreateDelegate("delegate void MyDelegate(string param1);");
			
			global::EnvDTE.vsCMAccess access = codeDelegate.Access;
			
			Assert.AreEqual(global::EnvDTE.vsCMAccess.vsCMAccessPrivate, access);
		}
		
		[Test]
		public void Kind_PublicDelegate_ReturnsDelegate()
		{
			CreateDelegate("public delegate void MyDelegate(string param1);");
			
			global::EnvDTE.vsCMElement kind = codeDelegate.Kind;
			
			Assert.AreEqual(global::EnvDTE.vsCMElement.vsCMElementDelegate, kind);
		}
	}
}
=======
﻿// Copyright (c) 2014 AlphaSierraPapa for the SharpDevelop Team
// 
// Permission is hereby granted, free of charge, to any person obtaining a copy of this
// software and associated documentation files (the "Software"), to deal in the Software
// without restriction, including without limitation the rights to use, copy, modify, merge,
// publish, distribute, sublicense, and/or sell copies of the Software, and to permit persons
// to whom the Software is furnished to do so, subject to the following conditions:
// 
// The above copyright notice and this permission notice shall be included in all copies or
// substantial portions of the Software.
// 
// THE SOFTWARE IS PROVIDED "AS IS", WITHOUT WARRANTY OF ANY KIND, EXPRESS OR IMPLIED,
// INCLUDING BUT NOT LIMITED TO THE WARRANTIES OF MERCHANTABILITY, FITNESS FOR A PARTICULAR
// PURPOSE AND NONINFRINGEMENT. IN NO EVENT SHALL THE AUTHORS OR COPYRIGHT HOLDERS BE LIABLE
// FOR ANY CLAIM, DAMAGES OR OTHER LIABILITY, WHETHER IN AN ACTION OF CONTRACT, TORT OR
// OTHERWISE, ARISING FROM, OUT OF OR IN CONNECTION WITH THE SOFTWARE OR THE USE OR OTHER
// DEALINGS IN THE SOFTWARE.

//using System;
//using ICSharpCode.PackageManagement.EnvDTE;
//using ICSharpCode.SharpDevelop.Dom;
//using NUnit.Framework;
//using PackageManagement.Tests.Helpers;
//
//namespace PackageManagement.Tests.EnvDTE
//{
//	[TestFixture]
//	public class CodeDelegateTests
//	{
//		CodeDelegate codeDelegate;
//		ProjectContentHelper helper;
//		IClass fakeDelegate;
//		
//		[SetUp]
//		public void Init()
//		{
//			helper = new ProjectContentHelper();
//		}
//		
//		void CreatePublicDelegate(string name)
//		{
//			fakeDelegate = helper.AddPublicDelegateToProjectContent(name);
//			CreateDelegate();
//		}
//		
//		void CreatePrivateDelegate(string name)
//		{
//			fakeDelegate = helper.AddPrivateDelegateToProjectContent(name);
//			CreateDelegate();
//		}
//		
//		void CreateDelegate()
//		{
//			codeDelegate = new CodeDelegate(helper.ProjectContent, fakeDelegate);
//		}
//
//		[Test]
//		public void Access_PublicDelegate_ReturnsPublic()
//		{
//			CreatePublicDelegate("MyDelegate");
//			
//			global::EnvDTE.vsCMAccess access = codeDelegate.Access;
//			
//			Assert.AreEqual(global::EnvDTE.vsCMAccess.vsCMAccessPublic, access);
//		}
//		
//		[Test]
//		public void Access_PrivateDelegate_ReturnsPrivate()
//		{
//			CreatePrivateDelegate("MyDelegate");
//			
//			global::EnvDTE.vsCMAccess access = codeDelegate.Access;
//			
//			Assert.AreEqual(global::EnvDTE.vsCMAccess.vsCMAccessPrivate, access);
//		}
//		
//		[Test]
//		public void Kind_PublicDelegate_ReturnsClass()
//		{
//			CreatePublicDelegate("MyDelegate");
//			
//			global::EnvDTE.vsCMElement kind = codeDelegate.Kind;
//			
//			Assert.AreEqual(global::EnvDTE.vsCMElement.vsCMElementDelegate, kind);
//		}
//	}
//}
>>>>>>> aee15937
<|MERGE_RESOLUTION|>--- conflicted
+++ resolved
@@ -1,6 +1,20 @@
-<<<<<<< HEAD
-﻿// Copyright (c) AlphaSierraPapa for the SharpDevelop Team (for details please see \doc\copyright.txt)
-// This code is distributed under the GNU LGPL (for details please see \doc\license.txt)
+﻿// Copyright (c) 2014 AlphaSierraPapa for the SharpDevelop Team
+// 
+// Permission is hereby granted, free of charge, to any person obtaining a copy of this
+// software and associated documentation files (the "Software"), to deal in the Software
+// without restriction, including without limitation the rights to use, copy, modify, merge,
+// publish, distribute, sublicense, and/or sell copies of the Software, and to permit persons
+// to whom the Software is furnished to do so, subject to the following conditions:
+// 
+// The above copyright notice and this permission notice shall be included in all copies or
+// substantial portions of the Software.
+// 
+// THE SOFTWARE IS PROVIDED "AS IS", WITHOUT WARRANTY OF ANY KIND, EXPRESS OR IMPLIED,
+// INCLUDING BUT NOT LIMITED TO THE WARRANTIES OF MERCHANTABILITY, FITNESS FOR A PARTICULAR
+// PURPOSE AND NONINFRINGEMENT. IN NO EVENT SHALL THE AUTHORS OR COPYRIGHT HOLDERS BE LIABLE
+// FOR ANY CLAIM, DAMAGES OR OTHER LIABILITY, WHETHER IN AN ACTION OF CONTRACT, TORT OR
+// OTHERWISE, ARISING FROM, OUT OF OR IN CONNECTION WITH THE SOFTWARE OR THE USE OR OTHER
+// DEALINGS IN THE SOFTWARE.
 
 using System;
 using System.Linq;
@@ -53,93 +67,4 @@
 			Assert.AreEqual(global::EnvDTE.vsCMElement.vsCMElementDelegate, kind);
 		}
 	}
-}
-=======
-﻿// Copyright (c) 2014 AlphaSierraPapa for the SharpDevelop Team
-// 
-// Permission is hereby granted, free of charge, to any person obtaining a copy of this
-// software and associated documentation files (the "Software"), to deal in the Software
-// without restriction, including without limitation the rights to use, copy, modify, merge,
-// publish, distribute, sublicense, and/or sell copies of the Software, and to permit persons
-// to whom the Software is furnished to do so, subject to the following conditions:
-// 
-// The above copyright notice and this permission notice shall be included in all copies or
-// substantial portions of the Software.
-// 
-// THE SOFTWARE IS PROVIDED "AS IS", WITHOUT WARRANTY OF ANY KIND, EXPRESS OR IMPLIED,
-// INCLUDING BUT NOT LIMITED TO THE WARRANTIES OF MERCHANTABILITY, FITNESS FOR A PARTICULAR
-// PURPOSE AND NONINFRINGEMENT. IN NO EVENT SHALL THE AUTHORS OR COPYRIGHT HOLDERS BE LIABLE
-// FOR ANY CLAIM, DAMAGES OR OTHER LIABILITY, WHETHER IN AN ACTION OF CONTRACT, TORT OR
-// OTHERWISE, ARISING FROM, OUT OF OR IN CONNECTION WITH THE SOFTWARE OR THE USE OR OTHER
-// DEALINGS IN THE SOFTWARE.
-
-//using System;
-//using ICSharpCode.PackageManagement.EnvDTE;
-//using ICSharpCode.SharpDevelop.Dom;
-//using NUnit.Framework;
-//using PackageManagement.Tests.Helpers;
-//
-//namespace PackageManagement.Tests.EnvDTE
-//{
-//	[TestFixture]
-//	public class CodeDelegateTests
-//	{
-//		CodeDelegate codeDelegate;
-//		ProjectContentHelper helper;
-//		IClass fakeDelegate;
-//		
-//		[SetUp]
-//		public void Init()
-//		{
-//			helper = new ProjectContentHelper();
-//		}
-//		
-//		void CreatePublicDelegate(string name)
-//		{
-//			fakeDelegate = helper.AddPublicDelegateToProjectContent(name);
-//			CreateDelegate();
-//		}
-//		
-//		void CreatePrivateDelegate(string name)
-//		{
-//			fakeDelegate = helper.AddPrivateDelegateToProjectContent(name);
-//			CreateDelegate();
-//		}
-//		
-//		void CreateDelegate()
-//		{
-//			codeDelegate = new CodeDelegate(helper.ProjectContent, fakeDelegate);
-//		}
-//
-//		[Test]
-//		public void Access_PublicDelegate_ReturnsPublic()
-//		{
-//			CreatePublicDelegate("MyDelegate");
-//			
-//			global::EnvDTE.vsCMAccess access = codeDelegate.Access;
-//			
-//			Assert.AreEqual(global::EnvDTE.vsCMAccess.vsCMAccessPublic, access);
-//		}
-//		
-//		[Test]
-//		public void Access_PrivateDelegate_ReturnsPrivate()
-//		{
-//			CreatePrivateDelegate("MyDelegate");
-//			
-//			global::EnvDTE.vsCMAccess access = codeDelegate.Access;
-//			
-//			Assert.AreEqual(global::EnvDTE.vsCMAccess.vsCMAccessPrivate, access);
-//		}
-//		
-//		[Test]
-//		public void Kind_PublicDelegate_ReturnsClass()
-//		{
-//			CreatePublicDelegate("MyDelegate");
-//			
-//			global::EnvDTE.vsCMElement kind = codeDelegate.Kind;
-//			
-//			Assert.AreEqual(global::EnvDTE.vsCMElement.vsCMElementDelegate, kind);
-//		}
-//	}
-//}
->>>>>>> aee15937
+}