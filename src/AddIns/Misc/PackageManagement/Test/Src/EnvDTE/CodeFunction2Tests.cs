--- conflicted
+++ resolved
@@ -1,6 +1,20 @@
-<<<<<<< HEAD
-﻿// Copyright (c) AlphaSierraPapa for the SharpDevelop Team (for details please see \doc\copyright.txt)
-// This code is distributed under the GNU LGPL (for details please see \doc\license.txt)
+﻿// Copyright (c) 2014 AlphaSierraPapa for the SharpDevelop Team
+// 
+// Permission is hereby granted, free of charge, to any person obtaining a copy of this
+// software and associated documentation files (the "Software"), to deal in the Software
+// without restriction, including without limitation the rights to use, copy, modify, merge,
+// publish, distribute, sublicense, and/or sell copies of the Software, and to permit persons
+// to whom the Software is furnished to do so, subject to the following conditions:
+// 
+// The above copyright notice and this permission notice shall be included in all copies or
+// substantial portions of the Software.
+// 
+// THE SOFTWARE IS PROVIDED "AS IS", WITHOUT WARRANTY OF ANY KIND, EXPRESS OR IMPLIED,
+// INCLUDING BUT NOT LIMITED TO THE WARRANTIES OF MERCHANTABILITY, FITNESS FOR A PARTICULAR
+// PURPOSE AND NONINFRINGEMENT. IN NO EVENT SHALL THE AUTHORS OR COPYRIGHT HOLDERS BE LIABLE
+// FOR ANY CLAIM, DAMAGES OR OTHER LIABILITY, WHETHER IN AN ACTION OF CONTRACT, TORT OR
+// OTHERWISE, ARISING FROM, OUT OF OR IN CONNECTION WITH THE SOFTWARE OR THE USE OR OTHER
+// DEALINGS IN THE SOFTWARE.
 
 using System;
 using System.Linq;
@@ -133,152 +147,4 @@
 			Assert.IsFalse(generic);
 		}
 	}
-}
-=======
-﻿// Copyright (c) 2014 AlphaSierraPapa for the SharpDevelop Team
-// 
-// Permission is hereby granted, free of charge, to any person obtaining a copy of this
-// software and associated documentation files (the "Software"), to deal in the Software
-// without restriction, including without limitation the rights to use, copy, modify, merge,
-// publish, distribute, sublicense, and/or sell copies of the Software, and to permit persons
-// to whom the Software is furnished to do so, subject to the following conditions:
-// 
-// The above copyright notice and this permission notice shall be included in all copies or
-// substantial portions of the Software.
-// 
-// THE SOFTWARE IS PROVIDED "AS IS", WITHOUT WARRANTY OF ANY KIND, EXPRESS OR IMPLIED,
-// INCLUDING BUT NOT LIMITED TO THE WARRANTIES OF MERCHANTABILITY, FITNESS FOR A PARTICULAR
-// PURPOSE AND NONINFRINGEMENT. IN NO EVENT SHALL THE AUTHORS OR COPYRIGHT HOLDERS BE LIABLE
-// FOR ANY CLAIM, DAMAGES OR OTHER LIABILITY, WHETHER IN AN ACTION OF CONTRACT, TORT OR
-// OTHERWISE, ARISING FROM, OUT OF OR IN CONNECTION WITH THE SOFTWARE OR THE USE OR OTHER
-// DEALINGS IN THE SOFTWARE.
-
-//using System;
-//using ICSharpCode.PackageManagement.EnvDTE;
-//using NUnit.Framework;
-//using PackageManagement.Tests.Helpers;
-//
-//namespace PackageManagement.Tests.EnvDTE
-//{
-//	[TestFixture]
-//	public class CodeFunction2Tests
-//	{
-//		CodeFunction2 codeFunction;
-//		MethodHelper helper;
-//		
-//		[SetUp]
-//		public void Init()
-//		{
-//			helper = new MethodHelper();
-//		}
-//		
-//		void CreatePublicFunction(string name)
-//		{
-//			helper.CreatePublicMethod(name);
-//			CreateFunction();
-//		}
-//		
-//		void CreateFunction()
-//		{
-//			codeFunction = new CodeFunction2(helper.Method);
-//		}
-//		
-//		[Test]
-//		public void OverrideKind_OrdinaryMethod_ReturnsNone()
-//		{
-//			CreatePublicFunction("MyClass.MyFunction");
-//			
-//			global::EnvDTE.vsCMOverrideKind kind = codeFunction.OverrideKind;
-//			
-//			Assert.AreEqual(global::EnvDTE.vsCMOverrideKind.vsCMOverrideKindNone, kind);
-//		}
-//		
-//		[Test]
-//		public void OverrideKind_AbstractMethod_ReturnsAbstract()
-//		{
-//			CreatePublicFunction("MyClass.MyFunction");
-//			helper.MakeMethodAbstract();
-//			
-//			global::EnvDTE.vsCMOverrideKind kind = codeFunction.OverrideKind;
-//			
-//			Assert.AreEqual(global::EnvDTE.vsCMOverrideKind.vsCMOverrideKindAbstract, kind);
-//		}
-//		
-//		[Test]
-//		public void OverrideKind_VirtualMethod_ReturnsVirtual()
-//		{
-//			CreatePublicFunction("MyClass.MyFunction");
-//			helper.MakeMethodVirtual();
-//			
-//			global::EnvDTE.vsCMOverrideKind kind = codeFunction.OverrideKind;
-//			
-//			Assert.AreEqual(global::EnvDTE.vsCMOverrideKind.vsCMOverrideKindVirtual, kind);
-//		}
-//		
-//		[Test]
-//		public void OverrideKind_MethodOverride_ReturnsOverride()
-//		{
-//			CreatePublicFunction("MyClass.MyFunction");
-//			helper.MakeMethodOverride();
-//			
-//			global::EnvDTE.vsCMOverrideKind kind = codeFunction.OverrideKind;
-//			
-//			Assert.AreEqual(global::EnvDTE.vsCMOverrideKind.vsCMOverrideKindOverride, kind);
-//		}
-//		
-//		[Test]
-//		public void OverrideKind_SealedMethod_ReturnsSealed()
-//		{
-//			CreatePublicFunction("MyClass.MyFunction");
-//			helper.MakeMethodSealed();
-//			
-//			global::EnvDTE.vsCMOverrideKind kind = codeFunction.OverrideKind;
-//			
-//			Assert.AreEqual(global::EnvDTE.vsCMOverrideKind.vsCMOverrideKindSealed, kind);
-//		}
-//		
-//		[Test]
-//		public void OverrideKind_MethodHiddenByNewKeyword_ReturnsNew()
-//		{
-//			CreatePublicFunction("MyClass.MyFunction");
-//			helper.MakeMethodNewOverride();
-//			
-//			global::EnvDTE.vsCMOverrideKind kind = codeFunction.OverrideKind;
-//			
-//			Assert.AreEqual(global::EnvDTE.vsCMOverrideKind.vsCMOverrideKindNew, kind);
-//		}
-//		
-//		[Test]
-//		public void IsGeneric_MethodHasTypeParameter_ReturnsTrue()
-//		{
-//			CreatePublicFunction("MyClass.MyFunction");
-//			helper.AddTypeParameter("TResult");
-//			
-//			bool generic = codeFunction.IsGeneric;
-//			
-//			Assert.IsTrue(generic);
-//		}
-//		
-//		[Test]
-//		public void IsGeneric_MethodHasTypeParameters_ReturnsFalse()
-//		{
-//			CreatePublicFunction("MyClass.MyFunction");
-//			helper.NoTypeParameters();
-//			
-//			bool generic = codeFunction.IsGeneric;
-//			
-//			Assert.IsFalse(generic);
-//		}
-//		
-//		[Test]
-//		public void IsGeneric_MethodTypeParametersIsNull_ReturnsFalse()
-//		{
-//			CreatePublicFunction("MyClass.MyFunction");
-//			
-//			bool generic = codeFunction.IsGeneric;
-//			
-//			Assert.IsFalse(generic);
-//		}
-//	}
-//}
->>>>>>> aee15937
+}