--- conflicted
+++ resolved
@@ -24,11 +24,8 @@
 		FakePackageManagementProjectService fakeProjectService;
 		TestableProject testProject;
 		InstallPackageHelper installPackageHelper;
-<<<<<<< HEAD
 		UninstallPackageHelper uninstallPackageHelper;
-=======
 		UpdatePackageHelper updatePackageHelper;
->>>>>>> 713fcb74
 		FakePackageManagementOutputMessagesView fakeOutputMessagesView;
 		
 		void CreatePackageSources()
@@ -58,8 +55,8 @@
 					fakeOutputMessagesView);
 
 			installPackageHelper = new InstallPackageHelper(packageManagementService);
-<<<<<<< HEAD
 			uninstallPackageHelper = new UninstallPackageHelper(packageManagementService);
+			updatePackageHelper = new UpdatePackageHelper(packageManagementService);
 		}
 		
 		FakePackage AddOneFakePackageToPackageRepositoryFactoryRepository(string id)
@@ -90,9 +87,6 @@
 			var project = ProjectHelper.CreateTestProject(name);
 			fakeProjectService.AddFakeProject(project);
 			return project;
-=======
-			updatePackageHelper = new UpdatePackageHelper(packageManagementService);
->>>>>>> 713fcb74
 		}
 		
 		[Test]
@@ -253,7 +247,7 @@
 		}
 		
 		[Test]
-		public void InstallPackage_PackageIsInstalled_EventFiresAfterPackageInstalled()
+		public void PackageInstalled_PackageIsInstalled_EventFiresAfterPackageInstalled()
 		{
 			CreatePackageManagementService();
 			
@@ -267,7 +261,7 @@
 		}
 		
 		[Test]
-		public void UninstallPackage_PackageIsUninstalled_EventFiresAfterPackageUninstalled()
+		public void PackageUninstalled_PackageIsUninstalled_EventFiresAfterPackageUninstalled()
 		{
 			CreatePackageManagementService();
 			
@@ -536,7 +530,6 @@
 		}
 		
 		[Test]
-<<<<<<< HEAD
 		public void CreatePackageRepository_PackageSourceSpecified_CreatesPackageRepositoryFromPackageRepositoryFactory()
 		{
 			CreatePackageManagementService();
@@ -768,33 +761,12 @@
 			packageManagementService.CreatePackageManagerForActiveProject();
 			
 			var expectedRepository = packageManagementService.ActivePackageRepository;
-=======
-		public void UpdatePackage_PackageAndRepositoryPassed_PackageInstalled()
-		{
-			CreatePackageManagementService();
-			updatePackageHelper.UpdateTestPackage();
-			
-			var expectedPackage = updatePackageHelper.TestPackage;
-			var actualPackage = fakePackageManagerFactory.FakePackageManager.PackagePassedToUpdatePackage;
-			
-			Assert.AreEqual(expectedPackage, actualPackage);
-		}
-		
-		[Test]
-		public void UpdatePackage_PackageAndRepositoryPassed_RepositoryUsedToCreatePackageManager()
-		{
-			CreatePackageManagementService();
-			updatePackageHelper.UpdateTestPackage();
-			
-			var expectedRepository = updatePackageHelper.PackageRepository;
->>>>>>> 713fcb74
 			var actualRepository = fakePackageManagerFactory.PackageRepositoryPassedToCreatePackageManager;
 			
 			Assert.AreEqual(expectedRepository, actualRepository);
 		}
 		
 		[Test]
-<<<<<<< HEAD
 		public void CreatePackageManagerForActiveProject_ReturnsPackageManager()
 		{
 			CreatePackageManagementService();
@@ -967,7 +939,33 @@
 			var actualProject = fakePackageManagerFactory.ProjectPassedToCreateRepository;
 			
 			Assert.AreEqual(expectedProject, actualProject);
-=======
+		}
+		
+		[Test]
+		public void UpdatePackage_PackageAndRepositoryPassed_PackageInstalled()
+		{
+			CreatePackageManagementService();
+			updatePackageHelper.UpdateTestPackage();
+			
+			var expectedPackage = updatePackageHelper.TestPackage;
+			var actualPackage = fakePackageManagerFactory.FakePackageManager.PackagePassedToUpdatePackage;
+			
+			Assert.AreEqual(expectedPackage, actualPackage);
+		}
+		
+		[Test]
+		public void UpdatePackage_PackageAndRepositoryPassed_RepositoryUsedToCreatePackageManager()
+		{
+			CreatePackageManagementService();
+			updatePackageHelper.UpdateTestPackage();
+			
+			var expectedRepository = updatePackageHelper.PackageRepository;
+			var actualRepository = fakePackageManagerFactory.PackageRepositoryPassedToCreatePackageManager;
+			
+			Assert.AreEqual(expectedRepository, actualRepository);
+		}
+		
+		[Test]
 		public void UpdatePackage_PackageAndRepositoryPassed_PackageOperationsUsedToUpdatePackage()
 		{
 			CreatePackageManagementService();
@@ -1018,7 +1016,6 @@
 			
 			Assert.AreEqual(installPackageHelper.TestPackage, package);
 
->>>>>>> 713fcb74
 		}
 	}
 }