--- conflicted
+++ resolved
@@ -1,4 +1,3 @@
-<<<<<<< HEAD
 ﻿// Copyright (c) AlphaSierraPapa for the SharpDevelop Team (for details please see \doc\copyright.txt)
 // This code is distributed under the GNU LGPL (for details please see \doc\license.txt)
 
@@ -624,760 +623,4 @@
 				AppDomainDestroyed(this, new AppDomainEventArgs(appDomain));
 		}
 	}
-}
-=======
-﻿// Copyright (c) AlphaSierraPapa for the SharpDevelop Team (for details please see \doc\copyright.txt)
-// This code is distributed under the GNU LGPL (for details please see \doc\license.txt)
-
-using System;
-using System.Collections.Generic;
-using System.Runtime.InteropServices;
-
-using Debugger.Interop.CorDebug;
-using Debugger.Interop.CorSym;
-using ICSharpCode.NRefactory.Ast;
-using ICSharpCode.NRefactory.Visitors;
-
-namespace Debugger
-{
-	internal enum DebuggeeStateAction { Keep, Clear }
-	
-	/// <summary>
-	/// Debug Mode Flags.
-	/// </summary>
-	public enum DebugModeFlag
-	{
-		/// <summary>
-		/// Run in the same mode as without debugger.
-		/// </summary>
-		Default,
-		/// <summary>
-		/// Run in forced optimized mode.
-		/// </summary>
-		Optimized,
-		/// <summary>
-		/// Run in debug mode (easy inspection) but slower.
-		/// </summary>
-		Debug,
-		/// <summary>
-		/// Run in ENC mode (ENC possible) but even slower than debug
-		/// </summary>
-		Enc
-	}
-	
-	public class Process: DebuggerObject
-	{
-		NDebugger debugger;
-		
-		ICorDebugProcess corProcess;
-		ManagedCallback callbackInterface;
-		
-		EvalCollection activeEvals;
-		ModuleCollection modules;
-		ThreadCollection threads;
-		AppDomainCollection appDomains;
-		
-		string workingDirectory;
-		
-		
-		public NDebugger Debugger {
-			get { return debugger; }
-		}
-		
-		internal ICorDebugProcess CorProcess {
-			get { return corProcess; }
-		}
-		
-		public Options Options {
-			get { return debugger.Options; }
-		}
-		
-		public string DebuggeeVersion {
-			get { return debugger.DebuggeeVersion; }
-		}
-		
-		internal ManagedCallback CallbackInterface {
-			get { return callbackInterface; }
-		}
-		
-		public EvalCollection ActiveEvals {
-			get { return activeEvals; }
-		}
-		
-		internal bool Evaluating {
-			get { return activeEvals.Count > 0; }
-		}
-		
-		public ModuleCollection Modules {
-			get { return modules; }
-		}
-		
-		public ThreadCollection Threads {
-			get { return threads; }
-		}
-		
-		public Thread SelectedThread {
-			get { return this.Threads.Selected; }
-			set { this.Threads.Selected = value; }
-		}
-		
-		public StackFrame SelectedStackFrame {
-			get {
-				if (SelectedThread == null) {
-					return null;
-				} else {
-					return SelectedThread.SelectedStackFrame;
-				}
-			}
-		}
-		
-		public SourcecodeSegment NextStatement {
-			get {
-				if (SelectedStackFrame == null || IsRunning) {
-					return null;
-				} else {
-					return SelectedStackFrame.NextStatement;
-				}
-			}
-		}
-		
-		public bool BreakAtBeginning {
-			get;
-			set;
-		}
-		
-		public AppDomainCollection AppDomains {
-			get { return appDomains; }
-		}
-		
-		List<Stepper> steppers = new List<Stepper>();
-		
-		internal List<Stepper> Steppers {
-			get { return steppers; }
-		}
-		
-		public string WorkingDirectory {
-			get { return workingDirectory; }
-		}
-		
-		public static DebugModeFlag DebugMode { get; set; }
-		
-		internal Process(NDebugger debugger, ICorDebugProcess corProcess, string workingDirectory)
-		{
-			this.debugger = debugger;
-			this.corProcess = corProcess;
-			this.workingDirectory = workingDirectory;
-			
-			this.callbackInterface = new ManagedCallback(this);
-			
-			activeEvals = new EvalCollection(debugger);
-			modules = new ModuleCollection(debugger);
-			modules.Added += OnModulesAdded;
-			threads = new ThreadCollection(debugger);
-			appDomains = new AppDomainCollection(debugger);
-		}
-		
-		static unsafe public Process CreateProcess(NDebugger debugger, string filename, string workingDirectory, string arguments)
-		{
-			debugger.TraceMessage("Executing " + filename + " " + arguments);
-			
-			uint[] processStartupInfo = new uint[17];
-			processStartupInfo[0] = sizeof(uint) * 17;
-			uint[] processInfo = new uint[4];
-			
-			ICorDebugProcess outProcess;
-			
-			if (workingDirectory == null || workingDirectory == "") {
-				workingDirectory = System.IO.Path.GetDirectoryName(filename);
-			}
-			
-			_SECURITY_ATTRIBUTES secAttr = new _SECURITY_ATTRIBUTES();
-			secAttr.bInheritHandle = 0;
-			secAttr.lpSecurityDescriptor = IntPtr.Zero;
-			secAttr.nLength = (uint)sizeof(_SECURITY_ATTRIBUTES);
-			
-			fixed (uint* pprocessStartupInfo = processStartupInfo)
-				fixed (uint* pprocessInfo = processInfo)
-				outProcess =
-				debugger.CorDebug.CreateProcess(
-					filename,   // lpApplicationName
-					// If we do not prepend " ", the first argument migh just get lost
-					" " + arguments,                       // lpCommandLine
-					ref secAttr,                       // lpProcessAttributes
-					ref secAttr,                      // lpThreadAttributes
-					1,//TRUE                    // bInheritHandles
-					0x00000010 /*CREATE_NEW_CONSOLE*/,    // dwCreationFlags
-					IntPtr.Zero,                       // lpEnvironment
-					workingDirectory,                       // lpCurrentDirectory
-					(uint)pprocessStartupInfo,        // lpStartupInfo
-					(uint)pprocessInfo,               // lpProcessInformation,
-					CorDebugCreateProcessFlags.DEBUG_NO_SPECIAL_OPTIONS   // debuggingFlags
-				);
-			
-			return new Process(debugger, outProcess, workingDirectory);
-		}
-		
-		/// <summary> Fired when System.Diagnostics.Trace.WriteLine() is called in debuged process </summary>
-		public event EventHandler<MessageEventArgs> LogMessage;
-		
-		protected internal virtual void OnLogMessage(MessageEventArgs arg)
-		{
-			TraceMessage ("Debugger event: OnLogMessage");
-			if (LogMessage != null) {
-				LogMessage(this, arg);
-			}
-		}
-		
-		public void TraceMessage(string message, params object[] args)
-		{
-			if (args.Length > 0)
-				message = string.Format(message, args);
-			System.Diagnostics.Debug.WriteLine("Debugger:" + message);
-			debugger.OnDebuggerTraceMessage(new MessageEventArgs(this, message));
-		}
-		
-		/// <summary> Read the specified amount of memory at the given memory address </summary>
-		/// <returns> The content of the memory.  The amount of the read memory may be less then requested. </returns>
-		public unsafe byte[] ReadMemory(ulong address, int size)
-		{
-			byte[] buffer = new byte[size];
-			int readCount;
-			fixed(byte* pBuffer = buffer) {
-				readCount = (int)corProcess.ReadMemory(address, (uint)size, new IntPtr(pBuffer));
-			}
-			if (readCount != size) Array.Resize(ref buffer, readCount);
-			return buffer;
-		}
-		
-		/// <summary> Writes the given buffer at the specified memory address </summary>
-		/// <returns> The number of bytes written </returns>
-		public unsafe int WriteMemory(ulong address, byte[] buffer)
-		{
-			if (buffer.Length == 0) return 0;
-			int written;
-			fixed(byte* pBuffer = buffer) {
-				written = (int)corProcess.WriteMemory(address, (uint)buffer.Length, new IntPtr(pBuffer));
-			}
-			return written;
-		}
-		
-		internal Thread GetThread(ICorDebugThread corThread)
-		{
-			foreach(Thread thread in this.Threads) {
-				if (thread.CorThread == corThread) {
-					return thread;
-				}
-			}
-			Thread t = new Thread(this, corThread);
-			this.Threads.Add(t);
-			return t;
-		}
-		
-		#region Exceptions
-		
-		public event EventHandler<ExceptionEventArgs> ExceptionThrown;
-		
-		protected internal virtual void OnExceptionThrown(ExceptionEventArgs e)
-		{
-			TraceMessage ("Debugger event: OnExceptionThrown()");
-			if (ExceptionThrown != null) {
-				ExceptionThrown(this, e);
-			}
-		}
-		
-		#endregion
-		
-		// State control for the process
-		
-		internal bool TerminateCommandIssued = false;
-		internal Queue<Breakpoint> BreakpointHitEventQueue = new Queue<Breakpoint>();
-		internal Dictionary<INode, TypedValue> ExpressionsCache = new Dictionary<INode, TypedValue>();
-		
-		#region Events
-		
-		public event EventHandler<ProcessEventArgs> Paused;
-		public event EventHandler<ProcessEventArgs> Resumed;
-		
-		// HACK: public
-		public virtual void OnPaused()
-		{
-			AssertPaused();
-			// No real purpose - just additional check
-			if (callbackInterface.IsInCallback) throw new DebuggerException("Can not raise event within callback.");
-			TraceMessage ("Debugger event: OnPaused()");
-			if (Paused != null) {
-				foreach(Delegate d in Paused.GetInvocationList()) {
-					if (IsRunning) {
-						TraceMessage ("Skipping OnPaused delegate because process has resumed");
-						break;
-					}
-					if (this.TerminateCommandIssued || this.HasExited) {
-						TraceMessage ("Skipping OnPaused delegate because process has exited");
-						break;
-					}
-					d.DynamicInvoke(this, new ProcessEventArgs(this));
-				}
-			}
-		}
-		
-		protected virtual void OnResumed()
-		{
-			AssertRunning();
-			if (callbackInterface.IsInCallback)
-				throw new DebuggerException("Can not raise event within callback.");
-			TraceMessage ("Debugger event: OnResumed()");
-			if (Resumed != null) {
-				Resumed(this, new ProcessEventArgs(this));
-			}
-		}
-		
-		#endregion
-		
-		#region PauseSession & DebugeeState
-		
-		PauseSession pauseSession;
-		DebuggeeState debuggeeState;
-		
-		/// <summary>
-		/// Indentification of the current debugger session. This value changes whenever debugger is continued
-		/// </summary>
-		public PauseSession PauseSession {
-			get { return pauseSession; }
-		}
-		
-		/// <summary>
-		/// Indentification of the state of the debugee. This value changes whenever the state of the debugee significatntly changes
-		/// </summary>
-		public DebuggeeState DebuggeeState {
-			get { return debuggeeState; }
-		}
-		
-		/// <summary> Puts the process into a paused state </summary>
-		internal void NotifyPaused(PausedReason pauseReason)
-		{
-			AssertRunning();
-			pauseSession = new PauseSession(this, pauseReason);
-			if (debuggeeState == null) {
-				debuggeeState = new DebuggeeState(this);
-			}
-		}
-		
-		/// <summary> Puts the process into a resumed state </summary>
-		internal void NotifyResumed(DebuggeeStateAction action)
-		{
-			AssertPaused();
-			pauseSession = null;
-			if (action == DebuggeeStateAction.Clear) {
-				if (debuggeeState == null) throw new DebuggerException("Debugee state already cleared");
-				debuggeeState = null;
-				this.ExpressionsCache.Clear();
-			}
-		}
-		
-		/// <summary> Sets up the eviroment and raises user events </summary>
-		internal void RaisePausedEvents()
-		{
-			AssertPaused();
-			DisableAllSteppers();
-			CheckSelectedStackFrames();
-			SelectMostRecentStackFrameWithLoadedSymbols();
-			
-			// if CurrentException is set an exception has occurred.
-			if (SelectedThread.CurrentException != null) {
-				ExceptionEventArgs args = new ExceptionEventArgs(this, this.SelectedThread.CurrentException, this.SelectedThread.CurrentExceptionType, this.SelectedThread.CurrentExceptionIsUnhandled);
-				OnExceptionThrown(args);
-				// clear exception, it is being processed by the debugger.
-				this.SelectedThread.CurrentException = null;
-				// The event could have resumed or killed the process
-				if (this.IsRunning || this.TerminateCommandIssued || this.HasExited) return;
-			}
-			
-			while(BreakpointHitEventQueue.Count > 0) {
-				Breakpoint breakpoint = BreakpointHitEventQueue.Dequeue();
-				breakpoint.NotifyHit();
-				// The event could have resumed or killed the process
-				if (this.IsRunning || this.TerminateCommandIssued || this.HasExited) return;
-			}
-			
-			OnPaused();
-			// The event could have resumed the process
-			if (this.IsRunning || this.TerminateCommandIssued || this.HasExited) return;
-		}
-		
-		#endregion
-		
-		internal void AssertPaused()
-		{
-			if (IsRunning) {
-				throw new DebuggerException("Process is not paused.");
-			}
-		}
-		
-		internal void AssertRunning()
-		{
-			if (IsPaused) {
-				throw new DebuggerException("Process is not running.");
-			}
-		}
-		
-		public bool IsRunning {
-			get { return pauseSession == null; }
-		}
-		
-		public uint Id {
-			get { return corProcess.GetID(); }
-		}
-		
-		public bool IsPaused {
-			get { return !IsRunning; }
-		}
-		
-		bool hasExited = false;
-		
-		public event EventHandler Exited;
-		
-		public bool HasExited {
-			get {
-				return hasExited;
-			}
-		}
-		
-		internal void NotifyHasExited()
-		{
-			if(!hasExited) {
-				hasExited = true;
-				if (Exited != null) {
-					Exited(this, new ProcessEventArgs(this));
-				}
-				// Expire pause seesion first
-				if (IsPaused) {
-					NotifyResumed(DebuggeeStateAction.Clear);
-				}
-				debugger.Processes.Remove(this);
-			}
-		}
-		
-		public void Break()
-		{
-			AssertRunning();
-			
-			corProcess.Stop(uint.MaxValue); // Infinite; ignored anyway
-			
-			NotifyPaused(PausedReason.ForcedBreak);
-			RaisePausedEvents();
-		}
-		
-		public void Detach()
-		{
-			if (IsRunning) {
-				corProcess.Stop(uint.MaxValue);
-				NotifyPaused(PausedReason.ForcedBreak);
-			}
-			
-			// This is necessary for detach
-			foreach(Stepper s in this.Steppers) {
-				if (s.CorStepper.IsActive() == 1) {
-					s.CorStepper.Deactivate();
-				}
-			}
-			this.Steppers.Clear();
-			
-			corProcess.Detach();
-			
-			// modules
-			foreach(Module m in this.Modules)
-			{
-				m.Dispose();
-			}
-			
-			this.modules.Clear();
-			
-			// threads
-			this.threads.Clear();
-			
-			NotifyHasExited();
-		}
-		
-		public void Continue()
-		{
-			AsyncContinue();
-			WaitForPause();
-		}
-		
-		internal Thread[] UnsuspendedThreads {
-			get {
-				List<Thread> unsuspendedThreads = new List<Thread>(this.Threads.Count);
-				foreach(Thread t in this.Threads) {
-					if (!t.Suspended)
-						unsuspendedThreads.Add(t);
-				}
-				return unsuspendedThreads.ToArray();
-			}
-		}
-		
-		/// <summary>
-		/// Resume execution and run all threads not marked by the user as susspended.
-		/// </summary>
-		public void AsyncContinue()
-		{
-			AsyncContinue(DebuggeeStateAction.Clear, this.UnsuspendedThreads, CorDebugThreadState.THREAD_RUN);
-		}
-		
-		internal CorDebugThreadState NewThreadState = CorDebugThreadState.THREAD_RUN;
-		
-		/// <param name="threadsToRun"> Null to keep current setting </param>
-		/// <param name="newThreadState"> What happens to created threads.  Null to keep current setting </param>
-		internal void AsyncContinue(DebuggeeStateAction action, Thread[] threadsToRun, CorDebugThreadState? newThreadState)
-		{
-			AssertPaused();
-			
-			if (threadsToRun != null) {
-//				corProcess.SetAllThreadsDebugState(CorDebugThreadState.THREAD_SUSPEND, null);
-//				Note: There is unreported thread, stopping it prevents the debugee from exiting
-//				      It is not corProcess.GetHelperThreadID
-//				ICorDebugThread[] ts = new ICorDebugThread[corProcess.EnumerateThreads().GetCount()];
-//				corProcess.EnumerateThreads().Next((uint)ts.Length, ts);
-				foreach(Thread t in this.Threads) {
-					CorDebugThreadState state = Array.IndexOf(threadsToRun, t) == -1 ? CorDebugThreadState.THREAD_SUSPEND : CorDebugThreadState.THREAD_RUN;
-					try {
-						t.CorThread.SetDebugState(state);
-					} catch (COMException e) {
-						// The state of the thread is invalid. (Exception from HRESULT: 0x8013132D)
-						// It can happen for example when thread has not started yet
-						if ((uint)e.ErrorCode == 0x8013132D) {
-							// TraceMessage("Can not suspend thread - The state of the thread is invalid.  Thread ID = " + t.CorThread.GetID());
-						} else {
-							throw;
-						}
-					}
-				}
-			}
-			
-			if (newThreadState != null) {
-				this.NewThreadState = newThreadState.Value;
-			}
-			
-			NotifyResumed(action);
-			corProcess.Continue(0);
-			if (this.Options.Verbose) {
-				this.TraceMessage("Continue");
-			}
-			
-			if (action == DebuggeeStateAction.Clear) {
-				OnResumed();
-			}
-		}
-		
-		/// <summary> Terminates the execution of the process </summary>
-		public void Terminate()
-		{
-			AsyncTerminate();
-			// Wait until ExitProcess callback is received
-			WaitForExit();
-		}
-		
-		/// <summary> Terminates the execution of the process </summary>
-		public void AsyncTerminate()
-		{
-			// Resume stoped tread
-			if (this.IsPaused) {
-				// We might get more callbacks so we should maintain consistent sate
-				//AsyncContinue(); // Continue the process to get remaining callbacks
-			}
-			
-			// Expose race condition - drain callback queue
-			System.Threading.Thread.Sleep(0);
-			
-			// Stop&terminate - both must be called
-			corProcess.Stop(uint.MaxValue);
-			corProcess.Terminate(0);
-			this.TerminateCommandIssued = true;
-			
-			// Do not mark the process as exited
-			// This is done once ExitProcess callback is received
-		}
-		
-		/// <summary>
-		/// Clears the internal Expression cache used too speed up Expression evaluation.
-		/// Use this if your code evaluates expressions in a way which would cause
-		/// the cache to grow too large. The cache holds PermanentReferences so it
-		/// shouldn't grow larger than a few hundred items.
-		/// </summary>
-		public void ClearExpressionCache()
-		{
-			if (this.ExpressionsCache != null ){
-				this.ExpressionsCache.Clear();
-			}
-		}
-		
-		void SelectSomeThread()
-		{
-			if (this.SelectedThread != null && !this.SelectedThread.IsInValidState) {
-				this.SelectedThread = null;
-			}
-			if (this.SelectedThread == null) {
-				foreach(Thread thread in this.Threads) {
-					if (thread.IsInValidState) {
-						this.SelectedThread = thread;
-						break;
-					}
-				}
-			}
-		}
-		
-		internal void CheckSelectedStackFrames()
-		{
-			foreach(Thread thread in this.Threads) {
-				if (thread.IsInValidState) {
-					if (thread.SelectedStackFrame != null && thread.SelectedStackFrame.IsInvalid) {
-						thread.SelectedStackFrame = null;
-					}
-				} else {
-					thread.SelectedStackFrame = null;
-				}
-			}
-		}
-		
-		internal void SelectMostRecentStackFrameWithLoadedSymbols()
-		{
-			SelectSomeThread();
-			if (this.SelectedThread != null) {
-				this.SelectedThread.SelectedStackFrame = null;
-				foreach (StackFrame stackFrame in this.SelectedThread.Callstack) {
-					if (stackFrame.HasSymbols) {
-						if (this.Options.StepOverDebuggerAttributes && stackFrame.MethodInfo.IsNonUserCode)
-							continue;
-						this.SelectedThread.SelectedStackFrame = stackFrame;
-						break;
-					}
-				}
-			}
-		}
-		
-		internal Stepper GetStepper(ICorDebugStepper corStepper)
-		{
-			foreach(Stepper stepper in this.Steppers) {
-				if (stepper.IsCorStepper(corStepper)) {
-					return stepper;
-				}
-			}
-			throw new DebuggerException("Stepper is not in collection");
-		}
-		
-		internal void DisableAllSteppers()
-		{
-			foreach(Thread thread in this.Threads) {
-				thread.CurrentStepIn = null;
-			}
-			foreach(Stepper stepper in this.Steppers) {
-				stepper.Ignore = true;
-			}
-		}
-		
-		/// <summary>
-		/// Waits until the debugger pauses unless it is already paused.
-		/// Use PausedReason to find out why it paused.
-		/// </summary>
-		public void WaitForPause()
-		{
-			while(this.IsRunning && !this.HasExited) {
-				debugger.MTA2STA.WaitForCall();
-				debugger.MTA2STA.PerformAllCalls();
-			}
-			if (this.HasExited) throw new ProcessExitedException();
-		}
-		
-		public void WaitForPause(TimeSpan timeout)
-		{
-			System.Diagnostics.Stopwatch watch = new System.Diagnostics.Stopwatch();
-			watch.Start();
-			while(this.IsRunning && !this.HasExited) {
-				TimeSpan timeLeft = timeout - watch.Elapsed;
-				if (timeLeft <= TimeSpan.FromMilliseconds(10)) break;
-				//this.TraceMessage("Time left: " + timeLeft.TotalMilliseconds);
-				debugger.MTA2STA.WaitForCall(timeLeft);
-				debugger.MTA2STA.PerformAllCalls();
-			}
-			if (this.HasExited) throw new ProcessExitedException();
-		}
-		
-		/// <summary>
-		/// Waits until the precesses exits.
-		/// </summary>
-		public void WaitForExit()
-		{
-			while(!this.HasExited) {
-				debugger.MTA2STA.WaitForCall();
-				debugger.MTA2STA.PerformAllCalls();
-			}
-		}
-		
-		#region Break at begining
-		
-		private void OnModulesAdded(object sender, CollectionItemEventArgs<Module> e)
-		{
-			if (BreakAtBeginning) {
-				if (e.Item.SymReader == null) return; // No symbols
-				
-				try {
-					// create a BP at entry point
-					uint entryPoint = e.Item.SymReader.GetUserEntryPoint();
-					if (entryPoint == 0) return; // no EP
-					var mainFunction = e.Item.CorModule.GetFunctionFromToken(entryPoint);
-					var corBreakpoint = mainFunction.CreateBreakpoint();
-					corBreakpoint.Activate(1);
-					
-					// create a SD BP
-					var breakpoint = new Breakpoint(this.debugger, corBreakpoint);
-					this.debugger.Breakpoints.Add(breakpoint);
-					breakpoint.Hit += delegate {
-						if (breakpoint != null)
-							breakpoint.Remove();
-						breakpoint = null;
-					};
-				} catch {
-					// the app does not have an entry point - COM exception
-				}
-				BreakAtBeginning = false;
-			}
-			
-			if (ModulesAdded != null)
-				ModulesAdded(this, new ModuleEventArgs(e.Item));
-		}
-		
-		#endregion
-		
-		public event EventHandler<ModuleEventArgs> ModulesAdded;
-		
-		public StackFrame GetCurrentExecutingFrame()
-		{
-			if (IsRunning || SelectedThread == null)
-				return null;
-			
-			if (IsSelectedFrameForced()) {
-				return SelectedStackFrame; // selected from callstack or threads pads
-			}
-			
-			if (SelectedStackFrame != null) {
-				if (SelectedThread.MostRecentStackFrame != null) {
-					if (SelectedStackFrame.HasSymbols && SelectedThread.MostRecentStackFrame.HasSymbols)
-						return SelectedStackFrame;
-					else
-						return SelectedThread.MostRecentStackFrame;
-				} else {
-					return SelectedThread.MostRecentStackFrame;
-				}
-			} else {
-				return SelectedThread.MostRecentStackFrame;
-			}
-		}
-		
-		public bool IsSelectedFrameForced()
-		{
-			return pauseSession.PausedReason == PausedReason.CurrentFunctionChanged ||
-				pauseSession.PausedReason == PausedReason.CurrentThreadChanged ||
-				pauseSession.PausedReason == PausedReason.EvalComplete;
-		}
-	}
-}
->>>>>>> 0352d238
+}