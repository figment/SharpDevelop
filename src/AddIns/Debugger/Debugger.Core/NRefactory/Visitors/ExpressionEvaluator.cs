﻿// Copyright (c) AlphaSierraPapa for the SharpDevelop Team (for details please see \doc\copyright.txt)
// This code is distributed under the GNU LGPL (for details please see \doc\license.txt)

using System;
using System.Collections;
using System.Collections.Generic;
using System.Reflection;
using System.Text;

using Debugger;
using Debugger.MetaData;
using ICSharpCode.NRefactory.Ast;

namespace ICSharpCode.NRefactory.Visitors
{
	public class EvaluateException: GetValueException
	{
		public EvaluateException(INode code, string msg):base(code, msg) {}
		public EvaluateException(INode code, string msgFmt, params string[] msgArgs):base(code, string.Format(msgFmt, msgArgs)) {}
	}
	
	class TypedValue
	{
		Value value;
		DebugType type;
		
		public Value Value {
			get { return value; }
		}
		
		public DebugType Type {
			get { return type; }
		}
		
		public object PrimitiveValue {
			get { return value.PrimitiveValue; }
		}
		
		public TypedValue(Value value, DebugType type)
		{
			this.value = value;
			this.type = type;
		}
	}
	
	public class ExpressionEvaluator: NotImplementedAstVisitor
	{
		StackFrame context;
		
		public StackFrame Context {
			get { return context; }
		}
		
		ExpressionEvaluator(StackFrame context)
		{
			this.context = context;
		}
		
		public static INode Parse(string code, SupportedLanguage language)
		{
			SnippetParser parser = new SnippetParser(language);
			INode astRoot = parser.Parse(code);
			if (parser.Errors.Count > 0) {
				throw new GetValueException(parser.Errors.ErrorOutput);
			}
			if (parser.SnippetType != SnippetType.Expression && parser.SnippetType != SnippetType.Statements) {
				throw new GetValueException("Code must be expression or statement");
			}
			return astRoot;
		}
		
		/// <summary> Evaluate given expression.  If you have expression tree already, use overloads of this method.</summary>
		/// <returns> Returned value or null for statements </returns>
		public static Value Evaluate(string code, SupportedLanguage language, StackFrame context, object data = null)
		{
			return Evaluate(Parse(code, language), context, data);
		}
		
		public static Value Evaluate(INode code, Process context)
		{
<<<<<<< HEAD
			StackFrame stackFrame = null;
=======
>>>>>>> 03aa5907
			if (context.SelectedStackFrame == null && context.SelectedThread.MostRecentStackFrame == null)
				// This can happen when needed 'dll' is missing.  This causes an exception dialog to be shown even before the applicaiton starts
				throw new GetValueException("Can not evaluate because the process has no managed stack frames");
			
<<<<<<< HEAD
			if (context.SelectedStackFrame != null) {
				if (context.SelectedThread.MostRecentStackFrame != null) {
					if (context.SelectedStackFrame.HasSymbols && context.SelectedThread.MostRecentStackFrame.HasSymbols) 
						stackFrame = context.SelectedStackFrame;
					else 
						stackFrame = context.SelectedThread.MostRecentStackFrame;
				} else {
					stackFrame = context.SelectedThread.MostRecentStackFrame;
				}
			} else {
				stackFrame = context.SelectedThread.MostRecentStackFrame;
			}
			
			return Evaluate(code, stackFrame);
=======
			return Evaluate(code, context.GetCurrentExecutingFrame());
>>>>>>> 03aa5907
		}
		
		public static Value Evaluate(INode code, StackFrame context, object data = null)
		{
			if (context == null) throw new ArgumentNullException("context");
			if (context.IsInvalid) throw new DebuggerException("The context is no longer valid");
			
			TypedValue val = new ExpressionEvaluator(context).Evaluate(code, false, data);
			if (val == null)
				return null;
			return val.Value;
		}
		
		/// <summary>
		/// Parses string representation of an expression (eg. "a.b[10] + 2") into NRefactory Expression tree.
		/// </summary>
		public static Expression ParseExpression(string code, SupportedLanguage language)
		{
			SnippetParser parser = new SnippetParser(language);
			INode astRoot = parser.Parse(code);
			if (parser.Errors.Count > 0) {
				throw new GetValueException(parser.Errors.ErrorOutput);
			}
			Expression astExpression = astRoot as Expression;
			if (astExpression == null) {
				throw new GetValueException("Code must be expression");
			}
			return astExpression;
		}
		
		public static string FormatValue(Value val)
		{
			if (val == null) {
				return null;
			} if (val.IsNull) {
				return "null";
			} else if (val.Type.IsArray) {
				StringBuilder sb = new StringBuilder();
				sb.Append(val.Type.Name);
				sb.Append(" {");
				bool first = true;
				foreach(Value item in val.GetArrayElements()) {
					if (!first) sb.Append(", ");
					first = false;
					sb.Append(FormatValue(item));
				}
				sb.Append("}");
				return sb.ToString();
			} else if (val.Type.GetInterface(typeof(ICollection).FullName) != null) {
				StringBuilder sb = new StringBuilder();
				sb.Append(val.Type.Name);
				sb.Append(" {");
				val = val.GetPermanentReference();
				int count = (int)val.GetMemberValue("Count").PrimitiveValue;
				for(int i = 0; i < count; i++) {
					if (i > 0) sb.Append(", ");
					DebugPropertyInfo itemProperty = (DebugPropertyInfo)val.Type.GetProperty("Item");
					Value item = val.GetPropertyValue(itemProperty, Eval.CreateValue(val.AppDomain, i));
					sb.Append(FormatValue(item));
				}
				sb.Append("}");
				return sb.ToString();
			} else if (val.Type.FullName == typeof(char).FullName) {
				return "'" + val.PrimitiveValue.ToString() + "'";
			} else if (val.Type.FullName == typeof(string).FullName) {
				return "\"" + val.PrimitiveValue.ToString() + "\"";
			} else if (val.Type.IsPrimitive) {
				return val.PrimitiveValue.ToString();
			} else {
				return val.InvokeToString();
			}
		}
		
		TypedValue Evaluate(INode expression)
		{
			return Evaluate(expression, true);
		}
		
		TypedValue Evaluate(INode expression, bool permRef, object data = null)
		{
			// Try to get the value from cache
			// (the cache is cleared when the process is resumed)
			TypedValue val;
			if (context.Process.ExpressionsCache.TryGetValue(expression, out val)) {
				if (val == null || !val.Value.IsInvalid)
					return val;
			}
			
			System.Diagnostics.Stopwatch watch = new System.Diagnostics.Stopwatch();
			watch.Start();
			try {
				val = (TypedValue)expression.AcceptVisitor(this, data);
				if (val != null && permRef)
					val = new TypedValue(val.Value.GetPermanentReference(), val.Type);
			} catch (GetValueException e) {
				e.Expression = expression;
				throw;
			} catch (NotImplementedException e) {
				throw new GetValueException(expression, "Language feature not implemented: " + e.Message);
			} finally {
				watch.Stop();
				context.Process.TraceMessage("Evaluated: {0} in {1} ms total", expression.PrettyPrint(), watch.ElapsedMilliseconds);
			}
			
			if (val != null && val.Value.IsInvalid)
				throw new DebuggerException("Expression \"" + expression.PrettyPrint() + "\" is invalid right after evaluation");
			
			// Add the result to cache
			context.Process.ExpressionsCache[expression] = val;
			
			return val;
		}
		
		List<TypedValue> EvaluateAll(List<Expression> exprs)
		{
			List<TypedValue> vals = new List<TypedValue>(exprs.Count);
			foreach(Expression expr in exprs) {
				vals.Add(Evaluate(expr));
			}
			return vals;
		}
		
		int EvaluateAsInt(INode expression)
		{
			if (expression is PrimitiveExpression) {
				int? i = ((PrimitiveExpression)expression).Value as int?;
				if (i == null)
					throw new EvaluateException(expression, "Integer expected");
				return i.Value;
			} else {
				TypedValue typedVal = Evaluate(expression);
				if (typedVal.Type.CanImplicitelyConvertTo(typeof(int))) {
					int i = (int)Convert.ChangeType(typedVal.PrimitiveValue, typeof(int));
					return i;
				} else {
					throw new EvaluateException(expression, "Integer expected");
				}
			}
		}
		
		TypedValue EvaluateAs(INode expression, DebugType type)
		{
			TypedValue val = Evaluate(expression);
			if (val.Type == type)
				return val;
			if (!val.Type.CanImplicitelyConvertTo(type))
				throw new EvaluateException(expression, "Can not implicitely cast {0} to {1}", val.Type.FullName, type.FullName);
			if (type.IsPrimitive) {
				object oldVal = val.PrimitiveValue;
				object newVal;
				try {
					newVal = Convert.ChangeType(oldVal, type.PrimitiveType);
				} catch (InvalidCastException) {
					throw new EvaluateException(expression, "Can not cast {0} to {1}", val.GetType().FullName, type.FullName);
				} catch (OverflowException) {
					throw new EvaluateException(expression, "Overflow");
				}
				return CreateValue(newVal);
			} else {
				return new TypedValue(val.Value, type);
			}
		}
		
		Value[] GetValues(List<TypedValue> typedVals)
		{
			List<Value> vals = new List<Value>(typedVals.Count);
			foreach(TypedValue typedVal in typedVals) {
				vals.Add(typedVal.Value);
			}
			return vals.ToArray();
		}
		
		DebugType[] GetTypes(List<TypedValue> typedVals)
		{
			List<DebugType> types = new List<DebugType>(typedVals.Count);
			foreach(TypedValue typedVal in typedVals) {
				types.Add(typedVal.Type);
			}
			return types.ToArray();
		}
		
		TypedValue CreateValue(object primitiveValue)
		{
			Value val = Eval.CreateValue(context.AppDomain, primitiveValue);
			return new TypedValue(val, val.Type);
		}
		
		public override object VisitAssignmentExpression(AssignmentExpression assignmentExpression, object data)
		{
			BinaryOperatorType op;
			switch (assignmentExpression.Op) {
					case AssignmentOperatorType.Assign:        op = BinaryOperatorType.None; break;
					case AssignmentOperatorType.Add:           op = BinaryOperatorType.Add; break;
					case AssignmentOperatorType.ConcatString:  op = BinaryOperatorType.Concat; break;
					case AssignmentOperatorType.Subtract:      op = BinaryOperatorType.Subtract; break;
					case AssignmentOperatorType.Multiply:      op = BinaryOperatorType.Multiply; break;
					case AssignmentOperatorType.Divide:        op = BinaryOperatorType.Divide; break;
					case AssignmentOperatorType.DivideInteger: op = BinaryOperatorType.DivideInteger; break;
					case AssignmentOperatorType.ShiftLeft:     op = BinaryOperatorType.ShiftLeft; break;
					case AssignmentOperatorType.ShiftRight:    op = BinaryOperatorType.ShiftRight; break;
					case AssignmentOperatorType.ExclusiveOr:   op = BinaryOperatorType.ExclusiveOr; break;
					case AssignmentOperatorType.Modulus:       op = BinaryOperatorType.Modulus; break;
					case AssignmentOperatorType.BitwiseAnd:    op = BinaryOperatorType.BitwiseAnd; break;
					case AssignmentOperatorType.BitwiseOr:     op = BinaryOperatorType.BitwiseOr; break;
					case AssignmentOperatorType.Power:         op = BinaryOperatorType.Power; break;
					default: throw new GetValueException("Unknown operator " + assignmentExpression.Op);
			}
			
			TypedValue right;
			if (op == BinaryOperatorType.None) {
				right = Evaluate(assignmentExpression.Right);
			} else {
				BinaryOperatorExpression binOpExpr = new BinaryOperatorExpression();
				binOpExpr.Left  = assignmentExpression.Left;
				binOpExpr.Op    = op;
				binOpExpr.Right = assignmentExpression.Right;
				right = Evaluate(binOpExpr);
			}
			
			// We can not have perfRef because we need to be able to set the value
			TypedValue left = (TypedValue)assignmentExpression.Left.AcceptVisitor(this, null);
			
			if (left == null) {
				// Can this happen?
				throw new GetValueException(string.Format("\"{0}\" can not be set", assignmentExpression.Left.PrettyPrint()));
			}
			if (!left.Value.IsReference && left.Type.FullName != right.Type.FullName) {
				throw new GetValueException(string.Format("Type {0} expected, {1} seen", left.Type.FullName, right.Type.FullName));
			}
			left.Value.SetValue(right.Value);
			return right;
		}
		
		public override object VisitBlockStatement(BlockStatement blockStatement, object data)
		{
			foreach(INode statement in blockStatement.Children) {
				Evaluate(statement);
			}
			return null;
		}
		
		public override object VisitEmptyStatement(EmptyStatement emptyStatement, object data)
		{
			return null;
		}
		
		public override object VisitExpressionStatement(ExpressionStatement expressionStatement, object data)
		{
			Evaluate(expressionStatement.Expression);
			return null;
		}
		
		public override object VisitCastExpression(CastExpression castExpression, object data)
		{
			TypedValue val = Evaluate(castExpression.Expression);
			DebugType castTo = castExpression.CastTo.ResolveType(context.AppDomain);
			if (castTo.IsPrimitive && val.Type.IsPrimitive && castTo != val.Type) {
				object oldVal = val.PrimitiveValue;
				object newVal;
				try {
					newVal = Convert.ChangeType(oldVal, castTo.PrimitiveType);
				} catch (InvalidCastException) {
					throw new EvaluateException(castExpression, "Can not cast {0} to {1}", val.Type.FullName, castTo.FullName);
				} catch (OverflowException) {
					throw new EvaluateException(castExpression, "Overflow");
				}
				val = CreateValue(newVal);
			}
			if (!castTo.IsAssignableFrom(val.Value.Type) && !val.Value.IsNull)
				throw new GetValueException("Can not cast {0} to {1}", val.Value.Type.FullName, castTo.FullName);
			return new TypedValue(val.Value, castTo);
		}
		
		public override object VisitIdentifierExpression(IdentifierExpression identifierExpression, object data)
		{
			string identifier = identifierExpression.Identifier;
			
			if (identifier == "__exception") {
				if (context.Thread.CurrentException != null) {
					return new TypedValue(
						context.Thread.CurrentException.Value,
						DebugType.CreateFromType(context.AppDomain.Mscorlib, typeof(System.Exception))
					);
				} else {
					throw new GetValueException("No current exception");
				}
			}
			
			DebugParameterInfo par = context.MethodInfo.GetParameter(identifier);
			if (par != null)
				return new TypedValue(par.GetValue(context), (DebugType)par.ParameterType);
			
			DebugLocalVariableInfo loc = context.MethodInfo.GetLocalVariable(context.IP, identifier);
			if (loc != null)
				return new TypedValue(loc.GetValue(context), (DebugType)loc.LocalType);
			
			// try get local var from external information - data or UserData
			int[] localIndex = (data ?? identifierExpression.UserData) as int[];
			
			if (localIndex != null) {
				Value localValue = DebugMethodInfo.GetLocalVariableValue(context, localIndex[0]);
				return new TypedValue(localValue, localValue.Type);
			}
			
			// Instance class members
			// Note that the method might be generated instance method that represents anonymous method
			TypedValue thisValue = GetThisValue();
			if (thisValue != null) {
				IDebugMemberInfo instMember = (IDebugMemberInfo)thisValue.Type.GetMember<MemberInfo>(identifier, BindingFlags.Public | BindingFlags.NonPublic | BindingFlags.Instance, DebugType.IsFieldOrNonIndexedProperty);
				if (instMember != null)
					return new TypedValue(Value.GetMemberValue(thisValue.Value, (MemberInfo)instMember), instMember.MemberType);
			}
			
			// Static class members
			foreach(DebugType declaringType in ((DebugType)context.MethodInfo.DeclaringType).GetSelfAndDeclaringTypes()) {
				IDebugMemberInfo statMember = (IDebugMemberInfo)declaringType.GetMember<MemberInfo>(identifier, BindingFlags.Public | BindingFlags.NonPublic | BindingFlags.Static, DebugType.IsFieldOrNonIndexedProperty);
				if (statMember != null)
					return new TypedValue(Value.GetMemberValue(null, (MemberInfo)statMember), statMember.MemberType);
			}
			
			throw new GetValueException("Identifier \"" + identifier + "\" not found in this context");
		}
		
		public override object VisitIndexerExpression(IndexerExpression indexerExpression, object data)
		{
			TypedValue target = Evaluate(indexerExpression.TargetObject);
			
			if (target.Type.IsArray) {
				List<int> intIndexes = new List<int>();
				foreach(Expression indexExpr in indexerExpression.Indexes) {
					intIndexes.Add(EvaluateAsInt(indexExpr));
				}
				return new TypedValue(
					target.Value.GetArrayElement(intIndexes.ToArray()),
					(DebugType)target.Type.GetElementType()
				);
			} else if (target.Type.FullName == typeof(string).FullName) {
				if (indexerExpression.Indexes.Count != 1)
					throw new GetValueException("Single index expected");
				
				int index = EvaluateAsInt(indexerExpression.Indexes[0]);
				string str = (string)target.PrimitiveValue;
				if (index < 0 || index >= str.Length)
					throw new GetValueException("Index was outside the bounds of the array.");
				return CreateValue(str[index]);
			} else {
				List<TypedValue> indexes = EvaluateAll(indexerExpression.Indexes);
				DebugPropertyInfo pi = (DebugPropertyInfo)target.Type.GetProperty("Item", GetTypes(indexes));
				if (pi == null)
					throw new GetValueException("The object does not have an indexer property");
				return new TypedValue(
					target.Value.GetPropertyValue(pi, GetValues(indexes)),
					(DebugType)pi.PropertyType
				);
			}
		}
		
		public override object VisitInvocationExpression(InvocationExpression invocationExpression, object data)
		{
			TypedValue target;
			DebugType targetType;
			string methodName;
			MemberReferenceExpression memberRef = invocationExpression.TargetObject as MemberReferenceExpression;
			if (memberRef != null) {
				// TODO: Optimize
				try {
					// Instance
					target = Evaluate(memberRef.TargetObject);
					targetType = target.Type;
				} catch (GetValueException) {
					// Static
					target = null;
					targetType = memberRef.TargetObject.ResolveType(context.AppDomain);
				}
				methodName = memberRef.MemberName;
			} else {
				IdentifierExpression ident = invocationExpression.TargetObject as IdentifierExpression;
				if (ident != null) {
					target = Evaluate(new ThisReferenceExpression());
					targetType = target.Type;
					methodName = ident.Identifier;
				} else {
					throw new GetValueException("Member reference expected for method invocation");
				}
			}
			List<TypedValue> args = EvaluateAll(invocationExpression.Arguments);
			MethodInfo method = targetType.GetMethod(methodName, DebugType.BindingFlagsAllInScope, null, GetTypes(args), null);
			if (method == null)
				throw new GetValueException("Method " + methodName + " not found");
			Value retVal = Value.InvokeMethod(target != null ? target.Value : null, method, GetValues(args));
			if (retVal == null)
				return null;
			return new TypedValue(retVal, (DebugType)method.ReturnType);
		}
		
		public override object VisitObjectCreateExpression(ObjectCreateExpression objectCreateExpression, object data)
		{
			if (!objectCreateExpression.ObjectInitializer.IsNull)
				throw new EvaluateException(objectCreateExpression.ObjectInitializer, "Object initializers not supported");
			
			DebugType type = objectCreateExpression.CreateType.ResolveType(context.AppDomain);
			List<TypedValue> ctorArgs = EvaluateAll(objectCreateExpression.Parameters);
			ConstructorInfo ctor = type.GetConstructor(BindingFlags.Default, null, CallingConventions.Any, GetTypes(ctorArgs), null);
			if (ctor == null)
				throw new EvaluateException(objectCreateExpression, "Constructor not found");
			Value val = (Value)ctor.Invoke(GetValues(ctorArgs));
			return new TypedValue(val, type);
		}
		
		public override object VisitArrayCreateExpression(ArrayCreateExpression arrayCreateExpression, object data)
		{
			if (arrayCreateExpression.CreateType.RankSpecifier[0] != 0)
				throw new EvaluateException(arrayCreateExpression, "Multi-dimensional arrays are not suppored");
			
			DebugType type = arrayCreateExpression.CreateType.ResolveType(context.AppDomain);
			int length = 0;
			if (arrayCreateExpression.Arguments.Count == 1) {
				length = EvaluateAsInt(arrayCreateExpression.Arguments[0]);
			} else if (!arrayCreateExpression.ArrayInitializer.IsNull) {
				length = arrayCreateExpression.ArrayInitializer.CreateExpressions.Count;
			}
			Value array = Eval.NewArray((DebugType)type.GetElementType(), (uint)length, null);
			if (!arrayCreateExpression.ArrayInitializer.IsNull) {
				List<Expression> inits = arrayCreateExpression.ArrayInitializer.CreateExpressions;
				if (inits.Count != length)
					throw new EvaluateException(arrayCreateExpression, "Incorrect initializer length");
				for(int i = 0; i < length; i++) {
					TypedValue init = EvaluateAs(inits[i], (DebugType)type.GetElementType());
					array.SetArrayElement(new int[] { i }, init.Value);
				}
			}
			return new TypedValue(array, type);
		}
		
		public override object VisitMemberReferenceExpression(MemberReferenceExpression memberReferenceExpression, object data)
		{
			TypedValue target;
			DebugType targetType;
			try {
				// Instance
				target = Evaluate(memberReferenceExpression.TargetObject);
				targetType = target.Type;
			} catch (GetValueException e) {
				// Static
				target = null;
				try {
					targetType = memberReferenceExpression.TargetObject.ResolveType(context.AppDomain);
				} catch (GetValueException) {
					throw e;  // Use the other, nicer message
				}
			}
			MemberInfo[] memberInfos = targetType.GetMember(memberReferenceExpression.MemberName, DebugType.BindingFlagsAllInScope);
			if (memberInfos.Length == 0)
				throw new GetValueException("Member \"" + memberReferenceExpression.MemberName + "\" not found");
			return new TypedValue(
				Value.GetMemberValue(target != null ? target.Value : null, memberInfos[0]),
				((IDebugMemberInfo)memberInfos[0]).MemberType
			);
		}
		
		public override object VisitParenthesizedExpression(ParenthesizedExpression parenthesizedExpression, object data)
		{
			return Evaluate(parenthesizedExpression.Expression);
		}
		
		public override object VisitPrimitiveExpression(PrimitiveExpression primitiveExpression, object data)
		{
			return CreateValue(primitiveExpression.Value);
		}
		
		TypedValue GetThisValue()
		{
			// This is needed so that captured 'this' is supported
			DebugLocalVariableInfo thisVar = context.MethodInfo.GetLocalVariableThis();
			if (thisVar != null)
				return new TypedValue(thisVar.GetValue(context), (DebugType)thisVar.LocalType);
			
			// when symbols are not present
			try {
				return new TypedValue(context.GetThisValue(), (DebugType)context.MethodInfo.DeclaringType);
			} catch (GetValueException) {
				// static method
				return null;
			}
		}
		
		public override object VisitThisReferenceExpression(ThisReferenceExpression thisReferenceExpression, object data)
		{
			TypedValue thisValue = GetThisValue();
			if (thisValue == null)
				throw new GetValueException(context.MethodInfo.FullName + " is static method and does not have \"this\"");
			return thisValue;
		}
		
		#region Binary and unary expressions
		
		public override object VisitUnaryOperatorExpression(UnaryOperatorExpression unaryOperatorExpression, object data)
		{
			TypedValue value = Evaluate(unaryOperatorExpression.Expression);
			UnaryOperatorType op = unaryOperatorExpression.Op;
			
			if (op == UnaryOperatorType.Dereference) {
				if (!value.Type.IsPointer)
					throw new GetValueException("Target object is not a pointer");
				return new TypedValue(value.Value.Dereference(), (DebugType)value.Type.GetElementType());
			}
			
			if (!value.Type.IsPrimitive)
				throw new GetValueException("Primitive value expected");
			
			if (op == UnaryOperatorType.Decrement || op == UnaryOperatorType.PostDecrement ||
			    op == UnaryOperatorType.Increment || op == UnaryOperatorType.PostIncrement)
			{
				TypedValue oldValue = value;
				TypedValue newValue = null;
				try {
					if (op == UnaryOperatorType.Decrement || op == UnaryOperatorType.PostDecrement)
						newValue = (TypedValue)VisitAssignmentExpression(new AssignmentExpression(unaryOperatorExpression.Expression, AssignmentOperatorType.Subtract, new PrimitiveExpression(1)), null);
					if (op == UnaryOperatorType.Increment || op == UnaryOperatorType.PostIncrement)
						newValue = (TypedValue)VisitAssignmentExpression(new AssignmentExpression(unaryOperatorExpression.Expression, AssignmentOperatorType.Add, new PrimitiveExpression(1)), null);
				} catch (EvaluateException e) {
					throw new EvaluateException(unaryOperatorExpression, e.Message);
				}
				if (op == UnaryOperatorType.PostDecrement || op == UnaryOperatorType.PostIncrement) {
					return oldValue;
				} else {
					// Note: the old unaryOparatorExpression is still cached and still has the old value
					return newValue;
				}
			}
			
			if (op == UnaryOperatorType.Minus) {
				object val = value.PrimitiveValue;
				// Special case - it would promote the value to long otherwise
				if (val is uint && (uint)val == (uint)1 << 31)
					return CreateValue(int.MinValue);
				
				// Special case - it would overflow otherwise
				if (val is ulong && (ulong)val == (ulong)1 << 63)
					return CreateValue(long.MinValue);
			}
			
			if (op == UnaryOperatorType.Plus || op == UnaryOperatorType.Minus ||
			    op == UnaryOperatorType.BitNot || op == UnaryOperatorType.Not)
			{
				Type[] overloads;
				if (op == UnaryOperatorType.Not) {
					overloads = new Type[] { typeof(bool) };
				} else if (op == UnaryOperatorType.Minus) {
					overloads = new Type[] { typeof(int), typeof(long), typeof(ulong), typeof(float), typeof(double) };
				} else {
					overloads = new Type[] { typeof(int), typeof(uint), typeof(long), typeof(ulong), typeof(float), typeof(double) };
				}
				foreach(Type argType in overloads) {
					if (value.Type.CanPromoteTo(argType)) {
						object a = Convert.ChangeType(value.PrimitiveValue, argType);
						object res;
						try {
							res = PerformUnaryOperation(a, op, argType);
						} catch (ArithmeticException e) {
							// Can happen for smaller int or long
							throw new EvaluateException(unaryOperatorExpression, e.Message);
						}
						if (res != null)
							return CreateValue(res);
						break; // Match only one overload
					}
				}
			}
			
			throw new EvaluateException(unaryOperatorExpression, "Can not use the unary operator {0} on type {1}", op.ToString(), value.Type.FullName);
		}
		
		/// <summary>
		/// Perform given arithmetic operation.
		/// The arguments must be already converted to the correct types.
		/// </summary>
		object PerformUnaryOperation(object val, UnaryOperatorType op, Type argType)
		{
			checked {
				if (argType == typeof(bool)) {
					bool a = (bool)val;
					switch (op) {
							case UnaryOperatorType.Not:    return !a;
					}
				}
				
				if (argType == typeof(float)) {
					float a = (float)val;
					switch (op) {
							case UnaryOperatorType.Minus:  return -a;
							case UnaryOperatorType.Plus:   return +a;
					}
				}
				
				if (argType == typeof(double)) {
					double a = (double)val;
					switch (op) {
							case UnaryOperatorType.Minus:  return -a;
							case UnaryOperatorType.Plus:   return +a;
					}
				}
				
				if (argType == typeof(int)) {
					int a = (int)val;
					switch (op) {
							case UnaryOperatorType.Minus:  return -a;
							case UnaryOperatorType.Plus:   return +a;
							case UnaryOperatorType.BitNot: return ~a;
					}
				}
				
				if (argType == typeof(uint)) {
					uint a = (uint)val;
					switch (op) {
							case UnaryOperatorType.Plus:   return +a;
							case UnaryOperatorType.BitNot: return ~a;
					}
				}
				
				if (argType == typeof(long)) {
					long a = (long)val;
					switch (op) {
							case UnaryOperatorType.Minus:  return -a;
							case UnaryOperatorType.Plus:   return +a;
							case UnaryOperatorType.BitNot: return ~a;
					}
				}
				
				if (argType == typeof(ulong)) {
					ulong a = (ulong)val;
					switch (op) {
							case UnaryOperatorType.Plus:   return +a;
							case UnaryOperatorType.BitNot: return ~a;
					}
				}
			}
			
			return null;
		}
		
		public override object VisitBinaryOperatorExpression(BinaryOperatorExpression binaryOperatorExpression, object data)
		{
			BinaryOperatorType op = binaryOperatorExpression.Op;
			
			TypedValue left = Evaluate(binaryOperatorExpression.Left);
			TypedValue right = Evaluate(binaryOperatorExpression.Right);
			
			// Try to apply any implicit binary operation
			// Be careful to do these in correct order
			
			//	==, !=
			//	bool operator ==(string x, string y);
			// 
			//	==, !=   C is not Value type; other rules apply  (must be after string)
			//	bool operator ==(C x, C y);
			
			if (op == BinaryOperatorType.Equality || op == BinaryOperatorType.InEquality) {
				if (left.Type.Is<string>() && right.Type.Is<string>()) {
					if (left.Value.IsNull || right.Value.IsNull) {
						return CreateValue(left.Value.IsNull && right.Value.IsNull);
					} else {
						return CreateValue((string)left.PrimitiveValue == (string)right.PrimitiveValue);
					}
				}
				if (!left.Type.IsValueType && !right.Type.IsValueType) {
					// Reference comparison
					if (left.Value.IsNull || right.Value.IsNull) {
						return CreateValue(left.Value.IsNull && right.Value.IsNull);
					} else {
						return CreateValue(left.Value.Address == right.Value.Address);
					}
				}
			}
			
			//	+
			//	string operator +(string x, string y);
			//	string operator +(string x, object y);
			//	string operator +(object x, string y);
			
			if (op == BinaryOperatorType.Add) {
				if (left.Type.Is<string>() || right.Type.Is<string>()) {
					string a = left.Value.IsNull ? string.Empty : left.Value.InvokeToString();
					string b = right.Value.IsNull ? string.Empty : right.Value.InvokeToString();
					return CreateValue(a + b);
				}
			}
			
			//	<<, >>
			//	int operator <<(int x, int count);
			//	uint operator <<(uint x, int count);
			//	long operator <<(long x, int count);
			//	ulong operator <<(ulong x, int count);
			
			if (op == BinaryOperatorType.ShiftLeft || op == BinaryOperatorType.ShiftRight) {
				Type[] overloads = { typeof(int), typeof(uint), typeof(long), typeof(ulong)};
				foreach(Type argType in overloads) {
					if (left.Type.CanPromoteTo(argType) && right.Type.CanPromoteTo(typeof(int))) {
						object a = Convert.ChangeType(left.PrimitiveValue, argType);
						object b = Convert.ChangeType(right.PrimitiveValue, typeof(int));
						// Shift operations never cause overflows
						object res = PerformBinaryOperation(a, b, op, argType);
						return CreateValue(res);
					}
				}
			}
			
			//	*, /, %, +, and –
			//	==, !=, <, >, <=, >=,
			//	&, ^, and |  (except float and double)
			//	int operator +(int x, int y);
			//	uint operator +(uint x, uint y);
			//	long operator +(long x, long y);
			//	ulong operator +(ulong x, ulong y);
			//	void operator +(long x, ulong y);
			//	void operator +(ulong x, long y);
			//	float operator +(float x, float y);
			//	double operator +(double x, double y);
			//
			//	&, |, ^, &&, ||
			//	==, !=
			//	bool operator &(bool x, bool y);
			
			if (op != BinaryOperatorType.ShiftLeft && op != BinaryOperatorType.ShiftRight) {
				Type[] overloads = { typeof(int), typeof(uint), typeof(long), typeof(ulong), typeof(float), typeof(double), typeof(bool) };
				foreach(Type argType in overloads) {
					if (left.Type.CanPromoteTo(argType) && right.Type.CanPromoteTo(argType)) {
						if (argType == typeof(float) || argType == typeof(double)) {
							// Invalid overloads
							if (left.Type.CanPromoteTo(typeof(long)) && right.Type.CanPromoteTo(typeof(ulong)))
								break;
							if (left.Type.CanPromoteTo(typeof(ulong)) && right.Type.CanPromoteTo(typeof(long)))
								break;
						}
						object a = Convert.ChangeType(left.PrimitiveValue, argType);
						object b = Convert.ChangeType(right.PrimitiveValue, argType);
						object res;
						try {
							res = PerformBinaryOperation(a, b, op, argType);
						} catch (ArithmeticException e) {
							throw new EvaluateException(binaryOperatorExpression, e.Message);
						}
						if (res != null)
							return CreateValue(res);
						break; // Match only one overload
					}
				}
			}
			
			throw new EvaluateException(binaryOperatorExpression, "Can not use the binary operator {0} on types {1} and {2}", op.ToString(), left.Type.FullName, right.Type.FullName);
		}
		
		/// <summary>
		/// Perform given arithmetic operation.
		/// The arguments must be already converted to the correct types.
		/// </summary>
		object PerformBinaryOperation(object left, object right, BinaryOperatorType op, Type argTypes)
		{
			checked {
				if (argTypes == typeof(string)) {
					string a = (string)left;
					string b = (string)right;
					switch (op) {
							case BinaryOperatorType.Equality:   return a == b;
							case BinaryOperatorType.InEquality: return a != b;
							case BinaryOperatorType.Add:        return a + b;
					}
				}
				
				if (argTypes == typeof(bool)) {
					bool a = (bool)left;
					bool b = (bool)right;
					switch (op) {
							case BinaryOperatorType.Equality:    return a == b;
							case BinaryOperatorType.InEquality:  return a != b;
							case BinaryOperatorType.ExclusiveOr: return a ^ b;
							case BinaryOperatorType.BitwiseAnd:  return a & b;
							case BinaryOperatorType.BitwiseOr:   return a | b;
							case BinaryOperatorType.LogicalAnd:  return a && b;
							case BinaryOperatorType.LogicalOr:   return a || b;
					}
				}
				
				if (argTypes == typeof(float)) {
					float a = (float)left;
					float b = (float)right;
					switch (op) {
							case BinaryOperatorType.GreaterThan:        return a > b;
							case BinaryOperatorType.GreaterThanOrEqual: return a >= b;
							case BinaryOperatorType.Equality:           return a == b;
							case BinaryOperatorType.InEquality:         return a != b;
							case BinaryOperatorType.LessThan:           return a < b;
							case BinaryOperatorType.LessThanOrEqual:    return a <= b;
							
							case BinaryOperatorType.Add:           return a + b;
							case BinaryOperatorType.Subtract:      return a - b;
							case BinaryOperatorType.Multiply:      return a * b;
							case BinaryOperatorType.Divide:        return a / b;
							case BinaryOperatorType.Modulus:       return a % b;
							case BinaryOperatorType.Concat:        return a + b;
					}
				}
				
				if (argTypes == typeof(double)) {
					double a = (double)left;
					double b = (double)right;
					switch (op) {
							case BinaryOperatorType.GreaterThan:        return a > b;
							case BinaryOperatorType.GreaterThanOrEqual: return a >= b;
							case BinaryOperatorType.Equality:           return a == b;
							case BinaryOperatorType.InEquality:         return a != b;
							case BinaryOperatorType.LessThan:           return a < b;
							case BinaryOperatorType.LessThanOrEqual:    return a <= b;
							
							case BinaryOperatorType.Add:           return a + b;
							case BinaryOperatorType.Subtract:      return a - b;
							case BinaryOperatorType.Multiply:      return a * b;
							case BinaryOperatorType.Divide:        return a / b;
							case BinaryOperatorType.Modulus:       return a % b;
							case BinaryOperatorType.Concat:        return a + b;
					}
				}
				
				if (argTypes == typeof(int)) {
					switch (op) {
							case BinaryOperatorType.ShiftLeft:     return (int)left << (int)right;
							case BinaryOperatorType.ShiftRight:    return (int)left >> (int)right;
					}
					int a = (int)left;
					int b = (int)right;
					switch (op) {
							case BinaryOperatorType.BitwiseAnd:  return a & b;
							case BinaryOperatorType.BitwiseOr:   return a | b;
							case BinaryOperatorType.ExclusiveOr: return a ^ b;
							
							case BinaryOperatorType.GreaterThan:        return a > b;
							case BinaryOperatorType.GreaterThanOrEqual: return a >= b;
							case BinaryOperatorType.Equality:           return a == b;
							case BinaryOperatorType.InEquality:         return a != b;
							case BinaryOperatorType.LessThan:           return a < b;
							case BinaryOperatorType.LessThanOrEqual:    return a <= b;
							
							case BinaryOperatorType.Add:           return a + b;
							case BinaryOperatorType.Subtract:      return a - b;
							case BinaryOperatorType.Multiply:      return a * b;
							case BinaryOperatorType.Divide:        return a / b;
							case BinaryOperatorType.Modulus:       return a % b;
							case BinaryOperatorType.Concat:        return a + b;
					}
				}
				
				if (argTypes == typeof(uint)) {
					switch (op) {
							case BinaryOperatorType.ShiftLeft:     return (uint)left << (int)right;
							case BinaryOperatorType.ShiftRight:    return (uint)left >> (int)right;
					}
					uint a = (uint)left;
					uint b = (uint)right;
					switch (op) {
							case BinaryOperatorType.BitwiseAnd:  return a & b;
							case BinaryOperatorType.BitwiseOr:   return a | b;
							case BinaryOperatorType.ExclusiveOr: return a ^ b;
							
							case BinaryOperatorType.GreaterThan:        return a > b;
							case BinaryOperatorType.GreaterThanOrEqual: return a >= b;
							case BinaryOperatorType.Equality:           return a == b;
							case BinaryOperatorType.InEquality:         return a != b;
							case BinaryOperatorType.LessThan:           return a < b;
							case BinaryOperatorType.LessThanOrEqual:    return a <= b;
							
							case BinaryOperatorType.Add:           return a + b;
							case BinaryOperatorType.Subtract:      return a - b;
							case BinaryOperatorType.Multiply:      return a * b;
							case BinaryOperatorType.Divide:        return a / b;
							case BinaryOperatorType.Modulus:       return a % b;
							case BinaryOperatorType.Concat:        return a + b;
					}
				}
				
				if (argTypes == typeof(long)) {
					switch (op) {
							case BinaryOperatorType.ShiftLeft:     return (long)left << (int)right;
							case BinaryOperatorType.ShiftRight:    return (long)left >> (int)right;
					}
					long a = (long)left;
					long b = (long)right;
					switch (op) {
							case BinaryOperatorType.BitwiseAnd:  return a & b;
							case BinaryOperatorType.BitwiseOr:   return a | b;
							case BinaryOperatorType.ExclusiveOr: return a ^ b;
							
							case BinaryOperatorType.GreaterThan:        return a > b;
							case BinaryOperatorType.GreaterThanOrEqual: return a >= b;
							case BinaryOperatorType.Equality:           return a == b;
							case BinaryOperatorType.InEquality:         return a != b;
							case BinaryOperatorType.LessThan:           return a < b;
							case BinaryOperatorType.LessThanOrEqual:    return a <= b;
							
							case BinaryOperatorType.Add:           return a + b;
							case BinaryOperatorType.Subtract:      return a - b;
							case BinaryOperatorType.Multiply:      return a * b;
							case BinaryOperatorType.Divide:        return a / b;
							case BinaryOperatorType.Modulus:       return a % b;
							case BinaryOperatorType.Concat:        return a + b;
					}
				}
				
				if (argTypes == typeof(ulong)) {
					switch (op) {
							case BinaryOperatorType.ShiftLeft:     return (ulong)left << (int)right;
							case BinaryOperatorType.ShiftRight:    return (ulong)left >> (int)right;
					}
					ulong a = (ulong)left;
					ulong b = (ulong)right;
					switch (op) {
							case BinaryOperatorType.BitwiseAnd:  return a & b;
							case BinaryOperatorType.BitwiseOr:   return a | b;
							case BinaryOperatorType.ExclusiveOr: return a ^ b;
							
							case BinaryOperatorType.GreaterThan:        return a > b;
							case BinaryOperatorType.GreaterThanOrEqual: return a >= b;
							case BinaryOperatorType.Equality:           return a == b;
							case BinaryOperatorType.InEquality:         return a != b;
							case BinaryOperatorType.LessThan:           return a < b;
							case BinaryOperatorType.LessThanOrEqual:    return a <= b;
							
							case BinaryOperatorType.Add:           return a + b;
							case BinaryOperatorType.Subtract:      return a - b;
							case BinaryOperatorType.Multiply:      return a * b;
							case BinaryOperatorType.Divide:        return a / b;
							case BinaryOperatorType.Modulus:       return a % b;
							case BinaryOperatorType.Concat:        return a + b;
					}
				}
				
				return null;
			}
		}
		
		#endregion
	}
}<|MERGE_RESOLUTION|>--- conflicted
+++ resolved
@@ -78,32 +78,11 @@
 		
 		public static Value Evaluate(INode code, Process context)
 		{
-<<<<<<< HEAD
-			StackFrame stackFrame = null;
-=======
->>>>>>> 03aa5907
 			if (context.SelectedStackFrame == null && context.SelectedThread.MostRecentStackFrame == null)
 				// This can happen when needed 'dll' is missing.  This causes an exception dialog to be shown even before the applicaiton starts
 				throw new GetValueException("Can not evaluate because the process has no managed stack frames");
 			
-<<<<<<< HEAD
-			if (context.SelectedStackFrame != null) {
-				if (context.SelectedThread.MostRecentStackFrame != null) {
-					if (context.SelectedStackFrame.HasSymbols && context.SelectedThread.MostRecentStackFrame.HasSymbols) 
-						stackFrame = context.SelectedStackFrame;
-					else 
-						stackFrame = context.SelectedThread.MostRecentStackFrame;
-				} else {
-					stackFrame = context.SelectedThread.MostRecentStackFrame;
-				}
-			} else {
-				stackFrame = context.SelectedThread.MostRecentStackFrame;
-			}
-			
-			return Evaluate(code, stackFrame);
-=======
 			return Evaluate(code, context.GetCurrentExecutingFrame());
->>>>>>> 03aa5907
 		}
 		
 		public static Value Evaluate(INode code, StackFrame context, object data = null)
