--- conflicted
+++ resolved
@@ -62,13 +62,10 @@
       <RequiredTargetFramework>3.0</RequiredTargetFramework>
     </Reference>
     <Reference Include="System" />
-<<<<<<< HEAD
     <Reference Include="System.Core">
       <RequiredTargetFramework>3.5</RequiredTargetFramework>
     </Reference>
-=======
     <Reference Include="System.Data" />
->>>>>>> ae509da4
     <Reference Include="System.Design" />
     <Reference Include="System.Drawing" />
     <Reference Include="System.Windows.Forms" />
