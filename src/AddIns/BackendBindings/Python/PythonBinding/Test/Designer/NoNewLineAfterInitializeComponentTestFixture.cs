// <file>
//     <copyright see="prj:///doc/copyright.txt"/>
//     <license see="prj:///doc/license.txt"/>
//     <owner name="Matthew Ward" email="mrward@users.sourceforge.net"/>
//     <version>$Revision$</version>
// </file>

using ICSharpCode.SharpDevelop.Refactoring;
using System;
using System.CodeDom;
using System.ComponentModel;
using System.ComponentModel.Design;
using System.Drawing;
using System.IO;
using System.Windows.Forms;
using ICSharpCode.PythonBinding;
using ICSharpCode.SharpDevelop.Dom;
using NUnit.Framework;
using ICSharpCode.TextEditor;
using ICSharpCode.TextEditor.Document;
using PythonBinding.Tests.Utils;

namespace PythonBinding.Tests.Designer
{
	/// <summary>
	/// Tests the code can be generated if there is no new line after the InitializeComponent method.
	/// </summary>
	[TestFixture]
	public class NoNewLineAfterInitializeComponentMethodTestFixture
	{
		IDocument document;
		
		[TestFixtureSetUp]
		public void SetUpFixture()
		{
			using (TextEditorControl textEditor = new TextEditorControl()) {
				document = textEditor.Document;
				textEditor.Text = GetTextEditorCode();

				PythonParser parser = new PythonParser();
				ICompilationUnit compilationUnit = parser.Parse(new DefaultProjectContent(), @"test.py", document.TextContent);

				using (DesignSurface designSurface = new DesignSurface(typeof(UserControl))) {
					IDesignerHost host = (IDesignerHost)designSurface.GetService(typeof(IDesignerHost));
					UserControl userControl = (UserControl)host.RootComponent;			
					userControl.ClientSize = new Size(489, 389);
					
					PropertyDescriptorCollection descriptors = TypeDescriptor.GetProperties(userControl);
					PropertyDescriptor namePropertyDescriptor = descriptors.Find("Name", false);
					namePropertyDescriptor.SetValue(userControl, "userControl1");
					
<<<<<<< HEAD
					PythonDesignerGenerator.Merge(userControl, new TextEditorDocument(document), compilationUnit, new MockTextEditorProperties());
=======
					PythonDesignerGenerator.Merge(userControl, document, compilationUnit, new MockTextEditorProperties(), null);
>>>>>>> ae509da4
				}
			}
		}
		
		[Test]
		public void GeneratedCode()
		{
			string expectedCode = "from System.Windows.Forms import UserControl\r\n" +
									"\r\n" +
									"class MyUserControl(UserControl):\r\n" +
									"\tdef __init__(self):\r\n" +
									"\t\tself.InitializeComponent()\r\n" +
									"\t\r\n" +
									"\tdef InitializeComponent(self):\r\n" +
									"\t\tself.SuspendLayout()\r\n" +
									"\t\t# \r\n" +
									"\t\t# userControl1\r\n" +
									"\t\t# \r\n" + 
									"\t\tself.Name = \"userControl1\"\r\n" +
									"\t\tself.Size = System.Drawing.Size(489, 389)\r\n" +
									"\t\tself.ResumeLayout(False)\r\n" +
									"\t\tself.PerformLayout()\r\n";
			
			Assert.AreEqual(expectedCode, document.TextContent);
		}
		
		/// <summary>
		/// No new line after the pass statement for InitializeComponent method.
		/// </summary>
		string GetTextEditorCode()
		{
			return "from System.Windows.Forms import UserControl\r\n" +
					"\r\n" +
					"class MyUserControl(UserControl):\r\n" +
					"\tdef __init__(self):\r\n" +
					"\t\tself.InitializeComponent()\r\n" +
					"\t\r\n" +
					 "\tdef InitializeComponent(self):\r\n" +
					"\t\tpass"; 						
		}
	}
}<|MERGE_RESOLUTION|>--- conflicted
+++ resolved
@@ -49,11 +49,7 @@
 					PropertyDescriptor namePropertyDescriptor = descriptors.Find("Name", false);
 					namePropertyDescriptor.SetValue(userControl, "userControl1");
 					
-<<<<<<< HEAD
-					PythonDesignerGenerator.Merge(userControl, new TextEditorDocument(document), compilationUnit, new MockTextEditorProperties());
-=======
-					PythonDesignerGenerator.Merge(userControl, document, compilationUnit, new MockTextEditorProperties(), null);
->>>>>>> ae509da4
+					PythonDesignerGenerator.Merge(userControl, new TextEditorDocument(document), compilationUnit, new MockTextEditorProperties(), null);
 				}
 			}
 		}
