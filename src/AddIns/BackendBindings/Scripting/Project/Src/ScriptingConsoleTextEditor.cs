// Copyright (c) AlphaSierraPapa for the SharpDevelop Team (for details please see \doc\copyright.txt)
// This code is distributed under the GNU LGPL (for details please see \doc\license.txt)

using System;
using System.Globalization;
using System.Windows;
using System.Windows.Input;
using System.Windows.Media;
using System.Windows.Threading;

using ICSharpCode.AvalonEdit;
using ICSharpCode.AvalonEdit.CodeCompletion;
using ICSharpCode.AvalonEdit.Document;
using ICSharpCode.SharpDevelop.Gui;

namespace ICSharpCode.Scripting
{
	public class ScriptingConsoleTextEditor : IScriptingConsoleTextEditor
	{
		TextEditor textEditor;
		BeginReadOnlySectionProvider readOnlyRegion;
		CompletionWindow completionWindow;
		double? characterWidth;
		
		public ScriptingConsoleTextEditor(TextEditor textEditor)
		{
			this.textEditor = textEditor;
			readOnlyRegion = new BeginReadOnlySectionProvider();
			textEditor.TextArea.ReadOnlySectionProvider = readOnlyRegion;
			textEditor.PreviewKeyDown += OnTextEditorPreviewKeyDown;
		}
		
		void OnTextEditorPreviewKeyDown(object source, KeyEventArgs e)
		{
			if (PreviewKeyDown != null) {
				PreviewKeyDown(this, new ScriptingConsoleTextEditorKeyEventArgs(e));
			}
		}
		
		public event ConsoleTextEditorKeyEventHandler PreviewKeyDown;
		
		public void Dispose()
		{
			textEditor.PreviewKeyDown -= OnTextEditorPreviewKeyDown;
		}
		
<<<<<<< HEAD
		public void Write(string text)
=======
		public Color CustomLineColour {
			get { return customLineColour; }
		}
		
		public void Append(string text)
>>>>>>> 5048f030
		{
			textEditor.AppendText(text);
		}
		
		public int Column {
			get { return textEditor.TextArea.Caret.Column - 1; }
			set { textEditor.TextArea.Caret.Column = value + 1; }
		}
		
		public int SelectionStart {
			get { return textEditor.SelectionStart; }
		}
		
		public int SelectionLength {
			get { return textEditor.SelectionLength; }
		}

		public int Line {
			get { return textEditor.TextArea.Caret.Line - 1; }
			set { textEditor.TextArea.Caret.Line = value + 1; }
		}

		/// <summary>
		/// Gets the total number of lines in the text editor.
		/// </summary>
		public int TotalLines {
			get { return textEditor.Document.LineCount; }
		}

		/// <summary>
		/// Gets the text for the specified line.
		/// </summary>
		public string GetLine(int index)
		{
			DocumentLine line = textEditor.Document.GetLineByNumber(index + 1);
			return textEditor.Document.GetText(line);
		}
		
		/// <summary>
		/// Replaces the text at the specified index on the current line with the specified text.
		/// </summary>
		public void Replace(int index, int length, string text)
		{
			DocumentLine line = textEditor.Document.GetLineByNumber(textEditor.TextArea.Caret.Line);
			int offset = line.Offset + index;
			textEditor.Document.Replace(offset, length, text);
		}
				
		/// <summary>
		/// Makes the current text read only. Text can still be entered at the end.
		/// </summary>
		public void MakeCurrentContentReadOnly()
		{
			readOnlyRegion.EndOffset = textEditor.Document.TextLength;
		}
		
		public void ShowCompletionWindow(ScriptingConsoleCompletionDataProvider completionDataProvider)
		{
			ICompletionData[] items = completionDataProvider.GenerateCompletionData(this);
			if (items.Length > 0) {
				ShowCompletionWindow(items);
			}
		}
		
		void ShowCompletionWindow(ICompletionData[] items)
		{
			completionWindow = new CompletionWindow(textEditor.TextArea);
			completionWindow.Closed += CompletionWindowClosed;
			foreach (ICompletionData item in items) {
				completionWindow.CompletionList.CompletionData.Add(item);
			}
			completionWindow.ExpectInsertionBeforeStart = true;
			completionWindow.Show();
		}
		
		void ShowCompletionWindow(CompletionWindow window)
		{
			if (completionWindow == window) {
				window.Show();
			}
		}
		
		public bool IsCompletionWindowDisplayed {
			get { return completionWindow != null; }
		}	
		
		void CompletionWindowClosed(object source, EventArgs e)
		{
			if (completionWindow != null) {
				completionWindow.Closed -= CompletionWindowClosed;
				completionWindow = null;
			}
		}
		
		public void ScrollToEnd()
		{
			textEditor.ScrollToEnd();
		}
		
		public int GetMaximumVisibleColumns()
		{
			return (int)((textEditor.ViewportWidth + CharacterWidth - 1) / CharacterWidth);
		}
		
		double CharacterWidth {
			get {
				if (!characterWidth.HasValue) {
					GetCharacterWidth();
				}
				return characterWidth.Value;
			}
		}
		
		void GetCharacterWidth()
		{
			FormattedText formattedText = CreateFormattedTextForSingleCharacter();
			characterWidth = formattedText.Width;
		}
		
		FormattedText CreateFormattedTextForSingleCharacter()
		{
			return new FormattedText(
				"W",
				CultureInfo.InvariantCulture, 
				textEditor.FlowDirection, 
				CreateTextEditorTypeFace(),
				textEditor.FontSize,
				textEditor.Foreground);
		}
		
		Typeface CreateTextEditorTypeFace()
		{
			return new Typeface(
				textEditor.FontFamily,
				textEditor.FontStyle,
				textEditor.FontWeight,
				textEditor.FontStretch);
		}
	}
}<|MERGE_RESOLUTION|>--- conflicted
+++ resolved
@@ -44,15 +44,7 @@
 			textEditor.PreviewKeyDown -= OnTextEditorPreviewKeyDown;
 		}
 		
-<<<<<<< HEAD
-		public void Write(string text)
-=======
-		public Color CustomLineColour {
-			get { return customLineColour; }
-		}
-		
 		public void Append(string text)
->>>>>>> 5048f030
 		{
 			textEditor.AppendText(text);
 		}
