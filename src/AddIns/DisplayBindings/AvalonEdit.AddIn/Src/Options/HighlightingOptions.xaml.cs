--- conflicted
+++ resolved
@@ -550,23 +550,12 @@
 							case ErrorPainter.ErrorColorName:
 							case ErrorPainter.WarningColorName:
 							case ErrorPainter.MessageColorName:
-<<<<<<< HEAD
 								marker.MarkerTypes = TextMarkerTypes.SquigglyUnderline;
-								marker.ForegroundColor = item.Foreground;
-								marker.BackgroundColor = item.Background;
+								marker.MarkerColor = item.Foreground;
 								break;
 							default:
 								marker.MarkerTypes = TextMarkerTypes.None;
-								marker.ForegroundColor = item.Foreground;
-								marker.BackgroundColor = item.Background;
-=======
-								marker.MarkerType = TextMarkerType.SquigglyUnderline;
-								marker.MarkerColor = item.Foreground;
-								break;
-							default:
-								marker.MarkerType = TextMarkerType.None;
 								marker.MarkerColor = Colors.Transparent;
->>>>>>> 0ffd4fa4
 								break;
 						}
 					}
