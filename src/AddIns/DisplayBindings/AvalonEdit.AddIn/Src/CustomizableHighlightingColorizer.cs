﻿// Copyright (c) AlphaSierraPapa for the SharpDevelop Team (for details please see \doc\copyright.txt)
// This code is distributed under the GNU LGPL (for details please see \doc\license.txt)

using System;
using System.Collections.Generic;
using System.Diagnostics;
using System.Linq;
using System.Windows;
using System.Windows.Media;
using System.Windows.Threading;

using ICSharpCode.AvalonEdit.Document;
using ICSharpCode.AvalonEdit.Editing;
using ICSharpCode.AvalonEdit.Highlighting;
using ICSharpCode.AvalonEdit.Rendering;
using ICSharpCode.NRefactory.Editor;
using ICSharpCode.SharpDevelop.Editor;

namespace ICSharpCode.AvalonEdit.AddIn
{
	/// <summary>
	/// Applies a set of customizations to syntax highlighting.
	/// </summary>
	public class CustomizableHighlightingColorizer : HighlightingColorizer
	{
		#region ApplyCustomizationsToDefaultElements
		public const string DefaultTextAndBackground = "Default text/background";
		public const string SelectedText = "Selected text";
		public const string NonPrintableCharacters = "Non-printable characters";
		public const string LineNumbers = "Line numbers";
		public const string LinkText = "Link text";
		public const string BreakpointMarker = "Breakpoint";
		public const string InstructionPointerMarker = "Current statement";
		public const string ColumnRuler = "Column ruler";
		
		public static void ApplyCustomizationsToDefaultElements(TextEditor textEditor, IEnumerable<CustomizedHighlightingColor> customizations)
		{
			textEditor.ClearValue(TextEditor.BackgroundProperty);
			textEditor.ClearValue(TextEditor.ForegroundProperty);
			textEditor.ClearValue(TextEditor.LineNumbersForegroundProperty);
			textEditor.TextArea.ClearValue(TextArea.SelectionBorderProperty);
			textEditor.TextArea.ClearValue(TextArea.SelectionBrushProperty);
			textEditor.TextArea.ClearValue(TextArea.SelectionForegroundProperty);
			textEditor.TextArea.TextView.ClearValue(TextView.NonPrintableCharacterBrushProperty);
			textEditor.TextArea.TextView.ClearValue(TextView.LinkTextForegroundBrushProperty);
			textEditor.TextArea.TextView.ClearValue(TextView.LinkTextBackgroundBrushProperty);
			textEditor.TextArea.TextView.ClearValue(TextView.ColumnRulerPenProperty);
			
			// 'assigned' flags are used so that the first matching customization wins.
			// This is necessary because more specific customizations come first in the list
			// (language-specific customizations are first, followed by 'all languages' customizations)
			bool assignedDefaultText = false;
			bool assignedSelectedText = false;
			bool assignedNonPrintableCharacter = false;
			bool assignedLineNumbers = false;
			bool assignedLinkText = false;
			bool assignedColumnRulerColor = false;
			
			foreach (CustomizedHighlightingColor color in customizations) {
				switch (color.Name) {
					case DefaultTextAndBackground:
						if (assignedDefaultText)
							continue;
						assignedDefaultText = true;
						
						if (color.Background != null)
							textEditor.Background = CreateFrozenBrush(color.Background.Value);
						if (color.Foreground != null)
							textEditor.Foreground = CreateFrozenBrush(color.Foreground.Value);
						break;
					case SelectedText:
						if (assignedSelectedText)
							continue;
						assignedSelectedText = true;
						
						if (color.Background != null) {
							Pen pen = new Pen(CreateFrozenBrush(color.Background.Value), 1);
							pen.Freeze();
							textEditor.TextArea.SelectionBorder = pen;
							SolidColorBrush back = new SolidColorBrush(color.Background.Value);
							back.Opacity = 0.7; // TODO : remove this constant, let the use choose the opacity.
							back.Freeze();
							textEditor.TextArea.SelectionBrush = back;
						}
						if (color.Foreground != null) {
							textEditor.TextArea.SelectionForeground = CreateFrozenBrush(color.Foreground.Value);
						}
						break;
					case NonPrintableCharacters:
						if (assignedNonPrintableCharacter)
							continue;
						assignedNonPrintableCharacter = true;
						
						if (color.Foreground != null)
							textEditor.TextArea.TextView.NonPrintableCharacterBrush = CreateFrozenBrush(color.Foreground.Value);
						break;
					case LineNumbers:
						if (assignedLineNumbers)
							continue;
						assignedLineNumbers = true;
						
						if (color.Foreground != null)
							textEditor.LineNumbersForeground = CreateFrozenBrush(color.Foreground.Value);
						break;
					case LinkText:
						if (assignedLinkText)
							continue;
						assignedLinkText = true;
						if (color.Foreground != null)
							textEditor.TextArea.TextView.LinkTextForegroundBrush = CreateFrozenBrush(color.Foreground.Value);
						if (color.Background != null)
							textEditor.TextArea.TextView.LinkTextBackgroundBrush = CreateFrozenBrush(color.Background.Value);
						break;
					case ColumnRuler:
						if (assignedColumnRulerColor)
							continue;
						assignedColumnRulerColor = true;
						if (color.Foreground != null)
							textEditor.TextArea.TextView.ColumnRulerPen = CreateFrozenPen(color.Foreground.Value); 
						break;
				}
			}
		}
		#endregion
		
		readonly IHighlightingDefinition highlightingDefinition;
		readonly IEnumerable<CustomizedHighlightingColor> customizations;
		
		public CustomizableHighlightingColorizer(IHighlightingDefinition highlightingDefinition, IEnumerable<CustomizedHighlightingColor> customizations)
			: base(highlightingDefinition.MainRuleSet)
		{
			if (customizations == null)
				throw new ArgumentNullException("customizations");
			this.highlightingDefinition = highlightingDefinition;
			this.customizations = customizations;
		}
		
		protected override void DeregisterServices(TextView textView)
		{
			textView.Services.RemoveService(typeof(ISyntaxHighlighter));
			base.DeregisterServices(textView);
		}
		
		protected override void RegisterServices(TextView textView)
		{
			base.RegisterServices(textView);
			textView.Services.AddService(typeof(ISyntaxHighlighter), (CustomizingHighlighter)textView.GetService(typeof(IHighlighter)));
		}
		
		protected override IHighlighter CreateHighlighter(TextView textView, TextDocument document)
		{
			return new CustomizingHighlighter(textView, customizations, highlightingDefinition, base.CreateHighlighter(textView, document));
		}
		
<<<<<<< HEAD
		sealed class CustomizingHighlighter : IHighlighter, ISyntaxHighlighter
=======
		internal sealed class CustomizingHighlighter : IHighlighter
>>>>>>> c205964d
		{
			readonly TextView textView;
			readonly IEnumerable<CustomizedHighlightingColor> customizations;
			readonly IHighlightingDefinition highlightingDefinition;
			readonly IHighlighter baseHighlighter;
			List<IHighlighter> additionalHighlighters = new List<IHighlighter>();
			
			public CustomizingHighlighter(TextView textView, IEnumerable<CustomizedHighlightingColor> customizations, IHighlightingDefinition highlightingDefinition, IHighlighter baseHighlighter)
			{
				Debug.Assert(textView != null);
				Debug.Assert(customizations != null);
				Debug.Assert(highlightingDefinition != null);
				Debug.Assert(baseHighlighter != null);
				
				this.textView = textView;
				this.customizations = customizations;
				this.highlightingDefinition = highlightingDefinition;
				this.baseHighlighter = baseHighlighter;
				baseHighlighter.HighlightingStateChanged += highlighter_HighlightingStateChanged;
			}

			public IDocument Document {
				get { return baseHighlighter.Document; }
			}
			
			public IHighlightingDefinition HighlightingDefinition {
				get { return highlightingDefinition; }
			}
			
			public event HighlightingStateChangedEventHandler HighlightingStateChanged;
			
			public void UpdateHighlightingState(int lineNumber)
			{
				baseHighlighter.UpdateHighlightingState(lineNumber);
				foreach (var h in additionalHighlighters) {
					h.UpdateHighlightingState(lineNumber);
				}
			}
			
			public void AddAdditionalHighlighter(IHighlighter highlighter)
			{
				if (highlighter == null)
					throw new ArgumentNullException("highlighter");
				if (highlighter.Document != baseHighlighter.Document)
					throw new ArgumentException("Additional highlighters must use the same document as the base highlighter");
				additionalHighlighters.Add(highlighter);
				highlighter.HighlightingStateChanged += highlighter_HighlightingStateChanged;
			}
			
			public void RemoveAdditionalHighlighter(IHighlighter highlighter)
			{
				additionalHighlighters.Remove(highlighter);
				highlighter.HighlightingStateChanged -= highlighter_HighlightingStateChanged;
			}
			
			void highlighter_HighlightingStateChanged(IHighlighter sender, int lineNumber)
			{
				if (HighlightingStateChanged != null)
					HighlightingStateChanged(this, lineNumber);
			}
			
			public IEnumerable<string> GetSpanColorNamesFromLineStart(int lineNumber)
			{
				// delayed evaluation doesn't cause a problem here: GetColorStack is called immediately,
				// only the where/select portion is evaluated later. But that won't be a problem because the
				// HighlightingColor instance shouldn't change once it's in use.
				return from color in GetColorStack(lineNumber - 1)
					where color.Name != null
					select color.Name;
			}
			
			public IEnumerable<HighlightingColor> GetColorStack(int lineNumber)
			{
				List<HighlightingColor> list = new List<HighlightingColor>();
				for (int i = additionalHighlighters.Count - 1; i >= 0; i--) {
					var s = additionalHighlighters[i].GetColorStack(lineNumber);
					if (s != null)
						list.AddRange(s);
				}
				list.AddRange(baseHighlighter.GetColorStack(lineNumber));
				return list;
			}
			
			public HighlightedLine HighlightLine(int lineNumber)
			{
				HighlightedLine line = baseHighlighter.HighlightLine(lineNumber);
				foreach (IHighlighter h in additionalHighlighters) {
					line.MergeWith(h.HighlightLine(lineNumber));
				}
				foreach (HighlightedSection section in line.Sections) {
					section.Color = CustomizeColor(section.Color, customizations);
				}
				return line;
			}

			public void InvalidateLine(IDocumentLine line)
			{
				textView.Redraw(line, DispatcherPriority.Background);
			}
			
			public void InvalidateAll()
			{
				textView.Redraw(DispatcherPriority.Background);
			}
			
			public event EventHandler VisibleDocumentLinesChanged {
				add { textView.VisualLinesChanged += value; }
				remove { textView.VisualLinesChanged -= value; }
			}
			
			public IEnumerable<IDocumentLine> GetVisibleDocumentLines()
			{
				List<IDocumentLine> result = new List<IDocumentLine>();
				foreach (VisualLine line in textView.VisualLines) {
					if (line.FirstDocumentLine == line.LastDocumentLine) {
						result.Add(line.FirstDocumentLine);
					} else {
						int firstLineStart = line.FirstDocumentLine.Offset;
						int lineEndOffset = firstLineStart + line.FirstDocumentLine.TotalLength;
						foreach (VisualLineElement e in line.Elements) {
							int elementOffset = firstLineStart + e.RelativeTextOffset;
							if (elementOffset >= lineEndOffset) {
								var currentLine = this.Document.GetLineByOffset(elementOffset);
								lineEndOffset = currentLine.Offset + currentLine.TotalLength;
								result.Add(currentLine);
							}
						}
					}
				}
				return result;
			}
			
			public HighlightingColor GetNamedColor(string name)
			{
				return CustomizeColor(name, CustomizedHighlightingColor.FetchCustomizations(highlightingDefinition.Name));
			}
		}
		
		internal static HighlightingColor CustomizeColor(HighlightingColor color, IEnumerable<CustomizedHighlightingColor> customizations)
		{
			if (color == null || color.Name == null)
				return color;
			return CustomizeColor(color.Name, customizations) ?? color;
		}
		
		internal static HighlightingColor CustomizeColor(string name, IEnumerable<CustomizedHighlightingColor> customizations)
		{
			foreach (CustomizedHighlightingColor customization in customizations) {
				if (customization.Name == name) {
					return new HighlightingColor {
						Name = name,
						Background = CreateBrush(customization.Background),
						Foreground = CreateBrush(customization.Foreground),
						FontWeight = customization.Bold ? FontWeights.Bold : FontWeights.Normal,
						FontStyle = customization.Italic ? FontStyles.Italic : FontStyles.Normal
					};
				}
			}
			return null;
		}
		
		static HighlightingBrush CreateBrush(Color? color)
		{
			if (color == null)
				return null;
			else
				return new CustomizedBrush(color.Value);
		}
		
		sealed class CustomizedBrush : HighlightingBrush
		{
			readonly SolidColorBrush brush;
			
			public CustomizedBrush(Color color)
			{
				brush = CreateFrozenBrush(color);
			}
			
			public override Brush GetBrush(ITextRunConstructionContext context)
			{
				return brush;
			}
			
			public override string ToString()
			{
				return brush.ToString();
			}
		}
		
		static SolidColorBrush CreateFrozenBrush(Color color)
		{
			SolidColorBrush brush = new SolidColorBrush(color);
			brush.Freeze();
			return brush;
		}
		
		static Pen CreateFrozenPen(Color color)
		{
			Pen pen = new Pen(CreateFrozenBrush(color), 1);
			pen.Freeze();
			return pen;
		}
	}
}<|MERGE_RESOLUTION|>--- conflicted
+++ resolved
@@ -116,7 +116,7 @@
 							continue;
 						assignedColumnRulerColor = true;
 						if (color.Foreground != null)
-							textEditor.TextArea.TextView.ColumnRulerPen = CreateFrozenPen(color.Foreground.Value); 
+							textEditor.TextArea.TextView.ColumnRulerPen = CreateFrozenPen(color.Foreground.Value);
 						break;
 				}
 			}
@@ -152,16 +152,13 @@
 			return new CustomizingHighlighter(textView, customizations, highlightingDefinition, base.CreateHighlighter(textView, document));
 		}
 		
-<<<<<<< HEAD
-		sealed class CustomizingHighlighter : IHighlighter, ISyntaxHighlighter
-=======
-		internal sealed class CustomizingHighlighter : IHighlighter
->>>>>>> c205964d
+		internal sealed class CustomizingHighlighter : IHighlighter, ISyntaxHighlighter
 		{
 			readonly TextView textView;
 			readonly IEnumerable<CustomizedHighlightingColor> customizations;
 			readonly IHighlightingDefinition highlightingDefinition;
 			readonly IHighlighter baseHighlighter;
+			readonly IDocument document;
 			List<IHighlighter> additionalHighlighters = new List<IHighlighter>();
 			
 			public CustomizingHighlighter(TextView textView, IEnumerable<CustomizedHighlightingColor> customizations, IHighlightingDefinition highlightingDefinition, IHighlighter baseHighlighter)
@@ -172,6 +169,20 @@
 				Debug.Assert(baseHighlighter != null);
 				
 				this.textView = textView;
+				this.document = textView.Document;
+				this.customizations = customizations;
+				this.highlightingDefinition = highlightingDefinition;
+				this.baseHighlighter = baseHighlighter;
+				baseHighlighter.HighlightingStateChanged += highlighter_HighlightingStateChanged;
+			}
+			
+			public CustomizingHighlighter(IDocument document, IEnumerable<CustomizedHighlightingColor> customizations, IHighlightingDefinition highlightingDefinition, IHighlighter baseHighlighter)
+			{
+				Debug.Assert(customizations != null);
+				Debug.Assert(highlightingDefinition != null);
+				Debug.Assert(baseHighlighter != null);
+				
+				this.document = document;
 				this.customizations = customizations;
 				this.highlightingDefinition = highlightingDefinition;
 				this.baseHighlighter = baseHighlighter;
@@ -254,11 +265,15 @@
 
 			public void InvalidateLine(IDocumentLine line)
 			{
+				if (textView == null)
+					throw new InvalidOperationException("ISyntaxHighlighter has no TextView assigned!");
 				textView.Redraw(line, DispatcherPriority.Background);
 			}
 			
 			public void InvalidateAll()
 			{
+				if (textView == null)
+					throw new InvalidOperationException("ISyntaxHighlighter has no TextView assigned!");
 				textView.Redraw(DispatcherPriority.Background);
 			}
 			
@@ -269,6 +284,8 @@
 			
 			public IEnumerable<IDocumentLine> GetVisibleDocumentLines()
 			{
+				if (textView == null)
+					throw new InvalidOperationException("ISyntaxHighlighter has no TextView assigned!");
 				List<IDocumentLine> result = new List<IDocumentLine>();
 				foreach (VisualLine line in textView.VisualLines) {
 					if (line.FirstDocumentLine == line.LastDocumentLine) {
@@ -293,6 +310,29 @@
 			{
 				return CustomizeColor(name, CustomizedHighlightingColor.FetchCustomizations(highlightingDefinition.Name));
 			}
+			
+			public HighlightingColor DefaultTextColor {
+				get {
+					return GetNamedColor(CustomizableHighlightingColorizer.DefaultTextAndBackground);
+				}
+			}
+			
+			public HighlightedInlineBuilder BuildInlines(int lineNumber)
+			{
+				HighlightedInlineBuilder builder = new HighlightedInlineBuilder(document.GetText(document.GetLineByNumber(lineNumber)));
+				HighlightedLine highlightedLine = HighlightLine(lineNumber);
+				int startOffset = highlightedLine.DocumentLine.Offset;
+				// copy only the foreground and background colors
+				foreach (HighlightedSection section in highlightedLine.Sections) {
+					if (section.Color.Foreground != null) {
+						builder.SetForeground(section.Offset - startOffset, section.Length, section.Color.Foreground.GetBrush(null));
+					}
+					if (section.Color.Background != null) {
+						builder.SetBackground(section.Offset - startOffset, section.Length, section.Color.Background.GetBrush(null));
+					}
+				}
+				return builder;
+			}
 		}
 		
 		internal static HighlightingColor CustomizeColor(HighlightingColor color, IEnumerable<CustomizedHighlightingColor> customizations)
