--- conflicted
+++ resolved
@@ -28,11 +28,6 @@
 using ICSharpCode.NRefactory.Editor;
 using ICSharpCode.NRefactory.Semantics;
 using ICSharpCode.SharpDevelop;
-<<<<<<< HEAD
-=======
-using ICSharpCode.SharpDevelop.Bookmarks;
-using ICSharpCode.SharpDevelop.Dom;
->>>>>>> b2855bc8
 using ICSharpCode.SharpDevelop.Editor;
 using ICSharpCode.SharpDevelop.Editor.AvalonEdit;
 using ICSharpCode.SharpDevelop.Editor.Commands;
@@ -101,15 +96,6 @@
 		protected override void OnOptionChanged(PropertyChangedEventArgs e)
 		{
 			base.OnOptionChanged(e);
-<<<<<<< HEAD
-			if (e.PropertyName == "HighlightBrackets")
-				HighlightBrackets(null, e);
-			else if (e.PropertyName == "EnableFolding")
-				UpdateParseInformationForFolding();
-			else if (e.PropertyName == "HighlightSymbol") {
-				//if (this.caretReferencesRenderer != null)
-				//	this.caretReferencesRenderer.ClearHighlight();
-=======
 			switch (e.PropertyName) {
 				case "HighlightBrackets":
 					HighlightBrackets(null, e);
@@ -118,10 +104,9 @@
 					UpdateParseInformationForFolding();
 					break;
 				case "HighlightSymbol":
-					if (this.caretReferencesRenderer != null)
-						this.caretReferencesRenderer.ClearHighlight();
+					//if (this.caretReferencesRenderer != null)
+					//	this.caretReferencesRenderer.ClearHighlight();
 					break;
->>>>>>> b2855bc8
 			}
 		}
 		
