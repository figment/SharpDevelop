﻿// Copyright (c) AlphaSierraPapa for the SharpDevelop Team (for details please see \doc\copyright.txt)
// This code is distributed under the GNU LGPL (for details please see \doc\license.txt)

using System;
using System.Collections.ObjectModel;
using System.Diagnostics;
using System.IO;
using System.Linq;
using System.Text;
using System.Threading;
using System.Windows;
using System.Windows.Controls;
using System.Windows.Data;
using System.Windows.Input;
using System.Windows.Threading;
using ICSharpCode.AvalonEdit.AddIn.Options;
using ICSharpCode.AvalonEdit.Document;
using ICSharpCode.AvalonEdit.Editing;
using ICSharpCode.AvalonEdit.Highlighting;
using ICSharpCode.AvalonEdit.Rendering;
using ICSharpCode.AvalonEdit.Utils;
using ICSharpCode.Core;
using ICSharpCode.Core.Presentation;
using ICSharpCode.Editor;
using ICSharpCode.SharpDevelop;
using ICSharpCode.SharpDevelop.Bookmarks;
using ICSharpCode.SharpDevelop.Editor;
using ICSharpCode.SharpDevelop.Editor.AvalonEdit;
using ICSharpCode.SharpDevelop.Editor.CodeCompletion;
using ICSharpCode.SharpDevelop.Parser;

namespace ICSharpCode.AvalonEdit.AddIn
{
	/// <summary>
	/// Integrates AvalonEdit with SharpDevelop.
	/// Also provides support for Split-View (showing two AvalonEdit instances using the same TextDocument)
	/// </summary>
	public class CodeEditor : Grid, IDisposable, ICodeEditor
	{
		const string contextMenuPath = "/SharpDevelop/ViewContent/AvalonEdit/ContextMenu";
		
		QuickClassBrowser quickClassBrowser;
		readonly CodeEditorView primaryTextEditor;
		readonly CodeEditorAdapter primaryTextEditorAdapter;
		CodeEditorView secondaryTextEditor;
		CodeEditorView activeTextEditor;
		CodeEditorAdapter secondaryTextEditorAdapter;
		GridSplitter gridSplitter;
		readonly IconBarManager iconBarManager;
		readonly TextMarkerService textMarkerService;
		readonly IChangeWatcher changeWatcher;
		ErrorPainter errorPainter;
		
		public CodeEditorView PrimaryTextEditor {
			get { return primaryTextEditor; }
		}
		
		public CodeEditorView ActiveTextEditor {
			get { return activeTextEditor; }
			private set {
				if (activeTextEditor != value) {
					activeTextEditor = value;
					HandleCaretPositionChange();
				}
			}
		}
		
		TextDocument document;
		
		public TextDocument Document {
			get {
				return document;
			}
			private set {
				if (document != value) {
					document = value;
					
					if (DocumentChanged != null) {
						DocumentChanged(this, EventArgs.Empty);
					}
				}
			}
		}
		
		public event EventHandler DocumentChanged;
		
		[Obsolete("Use CodeEditor.Document instead; TextDocument now directly implements IDocument")]
		public IDocument DocumentAdapter {
			get { return this.Document; }
		}
		
		public ITextEditor PrimaryTextEditorAdapter {
			get { return primaryTextEditorAdapter; }
		}
		
		public ITextEditor ActiveTextEditorAdapter {
			get { return this.ActiveTextEditor.Adapter; }
		}
		
		public IconBarManager IconBarManager {
			get { return iconBarManager; }
		}
		
		FileName fileName;
		
		public FileName FileName {
			get { return fileName; }
			set {
				if (fileName != value) {
					fileName = value;
					
					primaryTextEditorAdapter.FileNameChanged();
					if (secondaryTextEditorAdapter != null)
						secondaryTextEditorAdapter.FileNameChanged();
					
					if (this.errorPainter == null) {
						this.errorPainter = new ErrorPainter(primaryTextEditorAdapter);
					} else {
						this.errorPainter.UpdateErrors();
					}
<<<<<<< HEAD
					changeWatcher.Initialize(this.Document, value);
					
=======
					if (changeWatcher != null) {
						changeWatcher.Initialize(this.DocumentAdapter);
					}
>>>>>>> b0051f49
					FetchParseInformation();
				}
			}
		}
		
		public void Redraw(ISegment segment, DispatcherPriority priority)
		{
			primaryTextEditor.TextArea.TextView.Redraw(segment, priority);
			if (secondaryTextEditor != null) {
				secondaryTextEditor.TextArea.TextView.Redraw(segment, priority);
			}
		}
		
		const double minRowHeight = 40;
		
		public CodeEditor()
		{
			CodeEditorOptions.Instance.PropertyChanged += CodeEditorOptions_Instance_PropertyChanged;
			CustomizedHighlightingColor.ActiveColorsChanged += CustomizedHighlightingColor_ActiveColorsChanged;
			ParserService.ParseInformationUpdated += ParserServiceParseInformationUpdated;
			
			this.FlowDirection = FlowDirection.LeftToRight; // code editing is always left-to-right
			this.CommandBindings.Add(new CommandBinding(SharpDevelopRoutedCommands.SplitView, OnSplitView));
			
			textMarkerService = new TextMarkerService(this);
			iconBarManager = new IconBarManager();
			if (CodeEditorOptions.Instance.EnableChangeMarkerMargin) {
				changeWatcher = new DefaultChangeWatcher();
			}
			primaryTextEditor = CreateTextEditor();
			primaryTextEditorAdapter = (CodeEditorAdapter)primaryTextEditor.TextArea.GetService(typeof(ITextEditor));
			Debug.Assert(primaryTextEditorAdapter != null);
			activeTextEditor = primaryTextEditor;
			
			this.Document = primaryTextEditor.Document;
			primaryTextEditor.SetBinding(TextEditor.DocumentProperty, new Binding("Document") { Source = this });
			
			this.ColumnDefinitions.Add(new ColumnDefinition());
			this.RowDefinitions.Add(new RowDefinition { Height = GridLength.Auto });
			this.RowDefinitions.Add(new RowDefinition { Height = new GridLength(1, GridUnitType.Star), MinHeight = minRowHeight });
			SetRow(primaryTextEditor, 1);
			
			this.Children.Add(primaryTextEditor);
		}
		
		void CodeEditorOptions_Instance_PropertyChanged(object sender, System.ComponentModel.PropertyChangedEventArgs e)
		{
			if (e.PropertyName == "EnableQuickClassBrowser")
				FetchParseInformation();
		}
		
		void CustomizedHighlightingColor_ActiveColorsChanged(object sender, EventArgs e)
		{
			// CustomizableHighlightingColorizer loads the new values automatically, we just need
			// to force a refresh in AvalonEdit.
			primaryTextEditor.UpdateCustomizedHighlighting();
			if (secondaryTextEditor != null)
				secondaryTextEditor.UpdateCustomizedHighlighting();
		}
		
		/// <summary>
		/// This method is called to create a new text editor view (=once for the primary editor; and whenever splitting the editor)
		/// </summary>
		protected virtual CodeEditorView CreateTextEditor()
		{
			CodeEditorView codeEditorView = new CodeEditorView();
			CodeEditorAdapter adapter = new CodeEditorAdapter(this, codeEditorView);
			codeEditorView.Adapter = adapter;
			TextView textView = codeEditorView.TextArea.TextView;
			textView.Services.AddService(typeof(ITextEditor), adapter);
			textView.Services.AddService(typeof(CodeEditor), this);
			
			codeEditorView.TextArea.TextEntering += TextAreaTextEntering;
			codeEditorView.TextArea.TextEntered += TextAreaTextEntered;
			codeEditorView.TextArea.Caret.PositionChanged += TextAreaCaretPositionChanged;
			codeEditorView.TextArea.DefaultInputHandler.CommandBindings.Add(
				new CommandBinding(CustomCommands.CtrlSpaceCompletion, OnCodeCompletion));
			
			textView.BackgroundRenderers.Add(textMarkerService);
			textView.LineTransformers.Add(textMarkerService);
			textView.Services.AddService(typeof(ITextMarkerService), textMarkerService);
			
			textView.Services.AddService(typeof(IEditorUIService), new AvalonEditEditorUIService(textView));
			
			textView.Services.AddService(typeof(IBookmarkMargin), iconBarManager);
			codeEditorView.TextArea.LeftMargins.Insert(0, new IconBarMargin(iconBarManager));
			
			if (CodeEditorOptions.Instance.EnableChangeMarkerMargin) {
				codeEditorView.TextArea.LeftMargins.Add(new ChangeMarkerMargin(changeWatcher));
			}
			
			textView.Services.AddService(typeof(ISyntaxHighlighter), new AvalonEditSyntaxHighlighterAdapter(textView));
			
			codeEditorView.TextArea.MouseRightButtonDown += TextAreaMouseRightButtonDown;
			codeEditorView.TextArea.ContextMenuOpening += TextAreaContextMenuOpening;
			codeEditorView.TextArea.TextCopied += textEditor_TextArea_TextCopied;
			codeEditorView.GotFocus += textEditor_GotFocus;
			
			return codeEditorView;
		}
		
		public event EventHandler<TextEventArgs> TextCopied;

		void textEditor_TextArea_TextCopied(object sender, TextEventArgs e)
		{
			if (TextCopied != null)
				TextCopied(this, e);
		}

		protected virtual void DisposeTextEditor(CodeEditorView textEditor)
		{
			foreach (var d in textEditor.TextArea.LeftMargins.OfType<IDisposable>())
				d.Dispose();
			textEditor.Dispose();
		}
		
		void textEditor_GotFocus(object sender, RoutedEventArgs e)
		{
			Debug.Assert(sender is CodeEditorView);
			this.ActiveTextEditor = (CodeEditorView)sender;
		}
		
		void TextAreaContextMenuOpening(object sender, ContextMenuEventArgs e)
		{
			ITextEditor adapter = GetAdapterFromSender(sender);
			MenuService.ShowContextMenu(sender as UIElement, adapter, contextMenuPath);
		}
		
		void TextAreaMouseRightButtonDown(object sender, MouseButtonEventArgs e)
		{
			TextEditor textEditor = GetTextEditorFromSender(sender);
			var position = textEditor.GetPositionFromPoint(e.GetPosition(textEditor));
			if (position.HasValue) {
				textEditor.TextArea.Caret.Position = position.Value;
			}
		}
		
		/// <summary>
		/// Use fixed encoding for loading.
		/// </summary>
		public bool UseFixedEncoding { get; set; }
		
		public Encoding Encoding {
			get { return primaryTextEditor.Encoding; }
			set { primaryTextEditor.Encoding = value; }
		}
		
		/// <summary>
		/// Gets if the document can be saved with the current encoding without losing data.
		/// </summary>
		public bool CanSaveWithCurrentEncoding()
		{
			Encoding encoding = this.Encoding;
			if (encoding == null || FileReader.IsUnicode(encoding))
				return true;
			// not a unicode codepage
			string text = document.Text;
			return encoding.GetString(encoding.GetBytes(text)) == text;
		}
		
		// always use primary text editor for loading/saving
		// (the file encoding is stored only there)
		public void Load(Stream stream)
		{
			if (UseFixedEncoding) {
				using (StreamReader reader = new StreamReader(stream, primaryTextEditor.Encoding, detectEncodingFromByteOrderMarks: false)) {
					primaryTextEditor.Text = reader.ReadToEnd();
				}
			} else {
				// do encoding auto-detection
				using (StreamReader reader = FileReader.OpenStream(stream, this.Encoding ?? FileService.DefaultFileEncoding.GetEncoding())) {
					primaryTextEditor.Text = reader.ReadToEnd();
					this.Encoding = reader.CurrentEncoding;
				}
			}
			// raise event which allows removing existing NewLineConsistencyCheck overlays
			if (LoadedFileContent != null)
				LoadedFileContent(this, EventArgs.Empty);
			NewLineConsistencyCheck.StartConsistencyCheck(this);
		}
		
		public event EventHandler LoadedFileContent;
		
		public void Save(Stream stream)
		{
			// don't use TextEditor.Save here because that would touch the Modified flag,
			// but OpenedFile is already managing IsDirty
			using (StreamWriter writer = new StreamWriter(stream, primaryTextEditor.Encoding ?? Encoding.UTF8)) {
				writer.Write(primaryTextEditor.Text);
			}
		}
		
		void OnSplitView(object sender, ExecutedRoutedEventArgs e)
		{
			if (secondaryTextEditor == null) {
				// create secondary editor
				this.RowDefinitions.Add(new RowDefinition { Height = new GridLength(1, GridUnitType.Star), MinHeight = minRowHeight });
				secondaryTextEditor = CreateTextEditor();
				secondaryTextEditorAdapter = (CodeEditorAdapter)secondaryTextEditor.TextArea.GetService(typeof(ITextEditor));
				Debug.Assert(primaryTextEditorAdapter != null);
				
				secondaryTextEditor.SetBinding(TextEditor.DocumentProperty,
				                               new Binding(TextEditor.DocumentProperty.Name) { Source = primaryTextEditor });
				secondaryTextEditor.SetBinding(TextEditor.IsReadOnlyProperty,
				                               new Binding(TextEditor.IsReadOnlyProperty.Name) { Source = primaryTextEditor });
				secondaryTextEditor.SyntaxHighlighting = primaryTextEditor.SyntaxHighlighting;
				secondaryTextEditor.UpdateCustomizedHighlighting();
				
				gridSplitter = new GridSplitter {
					Height = 4,
					HorizontalAlignment = HorizontalAlignment.Stretch,
					VerticalAlignment = VerticalAlignment.Top
				};
				SetRow(gridSplitter, 2);
				this.Children.Add(gridSplitter);
				
				secondaryTextEditor.Margin = new Thickness(0, 4, 0, 0);
				SetRow(secondaryTextEditor, 2);
				this.Children.Add(secondaryTextEditor);
				
				secondaryTextEditorAdapter.FileNameChanged();
				FetchParseInformation();
			} else {
				// remove secondary editor
				this.Children.Remove(secondaryTextEditor);
				this.Children.Remove(gridSplitter);
				secondaryTextEditorAdapter.Language.Detach();
				DisposeTextEditor(secondaryTextEditor);
				secondaryTextEditor = null;
				secondaryTextEditorAdapter = null;
				gridSplitter = null;
				this.RowDefinitions.RemoveAt(this.RowDefinitions.Count - 1);
				this.ActiveTextEditor = primaryTextEditor;
			}
		}
		
		public event EventHandler CaretPositionChanged;
		
		void TextAreaCaretPositionChanged(object sender, EventArgs e)
		{
			Debug.Assert(sender is Caret);
			Debug.Assert(!document.IsInUpdate);
			if (sender == this.ActiveTextEditor.TextArea.Caret) {
				HandleCaretPositionChange();
			}
		}
		
		void HandleCaretPositionChange()
		{
			if (quickClassBrowser != null) {
				quickClassBrowser.SelectItemAtCaretPosition(this.ActiveTextEditor.TextArea.Caret.Location);
			}
			
			CaretPositionChanged.RaiseEvent(this, EventArgs.Empty);
		}
		
		volatile static ReadOnlyCollection<ICodeCompletionBinding> codeCompletionBindings;
		
		public static ReadOnlyCollection<ICodeCompletionBinding> CodeCompletionBindings {
			get {
				if (codeCompletionBindings == null) {
					codeCompletionBindings = AddInTree.BuildItems<ICodeCompletionBinding>("/AddIns/DefaultTextEditor/CodeCompletion", null, false).AsReadOnly();
				}
				return codeCompletionBindings;
			}
		}
		
		SharpDevelopCompletionWindow CompletionWindow {
			get {
				return primaryTextEditor.ActiveCompletionWindow
					?? (secondaryTextEditor == null ? null : secondaryTextEditor.ActiveCompletionWindow);
			}
		}
		
		SharpDevelopInsightWindow InsightWindow {
			get {
				return primaryTextEditor.ActiveInsightWindow
					?? (secondaryTextEditor == null ? null : secondaryTextEditor.ActiveInsightWindow);
			}
		}
		
		void TextAreaTextEntering(object sender, TextCompositionEventArgs e)
		{
			// don't start new code completion if there is still a completion window open
			if (CompletionWindow != null)
				return;
			
			if (e.Handled)
				return;
			
			// disable all code completion bindings when CC is disabled
			if (!CodeCompletionOptions.EnableCodeCompletion)
				return;
			
			TextArea textArea = GetTextEditorFromSender(sender).TextArea;
			if (textArea.ActiveInputHandler != textArea.DefaultInputHandler)
				return; // deactivate CC for non-default input handlers
			
			ITextEditor adapter = GetAdapterFromSender(sender);
			
			foreach (char c in e.Text) {
				foreach (ICodeCompletionBinding cc in CodeCompletionBindings) {
					CodeCompletionKeyPressResult result = cc.HandleKeyPress(adapter, c);
					if (result == CodeCompletionKeyPressResult.Completed) {
						if (CompletionWindow != null) {
							// a new CompletionWindow was shown, but does not eat the input
							// tell it to expect the text insertion
							CompletionWindow.ExpectInsertionBeforeStart = true;
						}
						if (InsightWindow != null) {
							InsightWindow.ExpectInsertionBeforeStart = true;
						}
						return;
					} else if (result == CodeCompletionKeyPressResult.CompletedIncludeKeyInCompletion) {
						if (CompletionWindow != null) {
							if (CompletionWindow.StartOffset == CompletionWindow.EndOffset) {
								CompletionWindow.CloseWhenCaretAtBeginning = true;
							}
						}
						return;
					} else if (result == CodeCompletionKeyPressResult.EatKey) {
						e.Handled = true;
						return;
					}
				}
			}
		}
		
		void TextAreaTextEntered(object sender, TextCompositionEventArgs e)
		{
			if (e.Text.Length > 0 && !e.Handled) {
				ILanguageBinding languageBinding = GetAdapterFromSender(sender).Language;
				if (languageBinding != null && languageBinding.FormattingStrategy != null) {
					char c = e.Text[0];
					// When entering a newline, AvalonEdit might use either "\r\n" or "\n", depending on
					// what was passed to TextArea.PerformTextInput. We'll normalize this to '\n'
					// so that formatting strategies don't have to handle both cases.
					if (c == '\r')
						c = '\n';
					languageBinding.FormattingStrategy.FormatLine(GetAdapterFromSender(sender), c);
					
					if (c == '\n') {
						// Immediately parse on enter.
						// This ensures we have up-to-date CC info about the method boundary when a user
						// types near the end of a method.
						ParserService.ParseAsync(this.FileName, this.Document.CreateSnapshot());
					}
				}
			}
		}
		
		ITextEditor GetAdapterFromSender(object sender)
		{
			ITextEditorComponent textArea = (ITextEditorComponent)sender;
			ITextEditor textEditor = (ITextEditor)textArea.GetService(typeof(ITextEditor));
			if (textEditor == null)
				throw new InvalidOperationException("could not find TextEditor service");
			return textEditor;
		}
		
		CodeEditorView GetTextEditorFromSender(object sender)
		{
			ITextEditorComponent textArea = (ITextEditorComponent)sender;
			CodeEditorView textEditor = (CodeEditorView)textArea.GetService(typeof(TextEditor));
			if (textEditor == null)
				throw new InvalidOperationException("could not find TextEditor service");
			return textEditor;
		}
		
		void OnCodeCompletion(object sender, ExecutedRoutedEventArgs e)
		{
			if (CompletionWindow != null)
				CompletionWindow.Close();
			
			// disable all code completion bindings when CC is disabled
			if (!CodeCompletionOptions.EnableCodeCompletion)
				return;
			
			CodeEditorView textEditor = GetTextEditorFromSender(sender);
			foreach (ICodeCompletionBinding cc in CodeCompletionBindings) {
				if (cc.CtrlSpace(textEditor.Adapter)) {
					e.Handled = true;
					break;
				}
			}
		}
		
		public IHighlightingDefinition SyntaxHighlighting {
			get { return primaryTextEditor.SyntaxHighlighting; }
			set {
				primaryTextEditor.SyntaxHighlighting = value;
				primaryTextEditor.UpdateCustomizedHighlighting();
				if (secondaryTextEditor != null) {
					secondaryTextEditor.SyntaxHighlighting = value;
					secondaryTextEditor.UpdateCustomizedHighlighting();
				}
			}
		}
		
		void FetchParseInformation()
		{
			ParseInformation parseInfo = ParserService.GetCachedParseInformation(this.FileName);
			if (parseInfo == null) {
				// if parse info is not yet available, start parsing on background
				ParserService.ParseAsync(this.FileName, primaryTextEditorAdapter.Document);
				// we'll receive the result using the ParseInformationUpdated event
			}
			ParseInformationUpdated(parseInfo);
		}
		
		ParseInformation updateParseInfoTo;
		
		void ParserServiceParseInformationUpdated(object sender, ParseInformationEventArgs e)
		{
			if (e.FileName != this.FileName || !e.IsPrimaryParseInfoForFile)
				return;
			this.VerifyAccess();
			// When parse information is updated quickly in succession, only do a single update
			// to the latest version.
			updateParseInfoTo = e.NewParseInformation;
			this.Dispatcher.BeginInvoke(
				DispatcherPriority.Background,
				new Action(
					delegate {
						if (updateParseInfoTo != null) {
							ParseInformationUpdated(updateParseInfoTo);
							updateParseInfoTo = null;
						}
					}));
		}
		
		public void ParseInformationUpdated(ParseInformation parseInfo)
		{
			if (parseInfo != null && CodeEditorOptions.Instance.EnableQuickClassBrowser) {
				// don't create quickClassBrowser for files that don't have any classes
				// (but do keep the quickClassBrowser when the last class is removed from a file)
				if (quickClassBrowser != null || parseInfo.ParsedFile.TopLevelTypeDefinitions.Count > 0) {
					if (quickClassBrowser == null) {
						quickClassBrowser = new QuickClassBrowser();
						quickClassBrowser.JumpAction = (line, col) => ActiveTextEditor.JumpTo(line, col);
						SetRow(quickClassBrowser, 0);
						this.Children.Add(quickClassBrowser);
					}
					quickClassBrowser.Update(parseInfo.ParsedFile);
					quickClassBrowser.SelectItemAtCaretPosition(this.ActiveTextEditor.TextArea.Caret.Location);
				}
			} else {
				if (quickClassBrowser != null) {
					this.Children.Remove(quickClassBrowser);
					quickClassBrowser = null;
				}
			}
			iconBarManager.UpdateClassMemberBookmarks(parseInfo != null ? parseInfo.ParsedFile : null);
			primaryTextEditor.UpdateParseInformationForFolding(parseInfo);
			if (secondaryTextEditor != null)
				secondaryTextEditor.UpdateParseInformationForFolding(parseInfo);
		}
		
		public void Dispose()
		{
			CodeEditorOptions.Instance.PropertyChanged -= CodeEditorOptions_Instance_PropertyChanged;
			CustomizedHighlightingColor.ActiveColorsChanged -= CustomizedHighlightingColor_ActiveColorsChanged;
			ParserService.ParseInformationUpdated -= ParserServiceParseInformationUpdated;
			
			if (primaryTextEditorAdapter.Language != null)
				primaryTextEditorAdapter.Language.Detach();
			if (secondaryTextEditorAdapter != null && secondaryTextEditorAdapter.Language != null)
				secondaryTextEditorAdapter.Language.Detach();
			
			if (errorPainter != null)
				errorPainter.Dispose();
			this.Document = null;
			DisposeTextEditor(primaryTextEditor);
			if (secondaryTextEditor != null)
				DisposeTextEditor(secondaryTextEditor);
		}
	}
}<|MERGE_RESOLUTION|>--- conflicted
+++ resolved
@@ -118,14 +118,9 @@
 					} else {
 						this.errorPainter.UpdateErrors();
 					}
-<<<<<<< HEAD
-					changeWatcher.Initialize(this.Document, value);
-					
-=======
 					if (changeWatcher != null) {
-						changeWatcher.Initialize(this.DocumentAdapter);
+						changeWatcher.Initialize(this.Document, value);
 					}
->>>>>>> b0051f49
 					FetchParseInformation();
 				}
 			}
