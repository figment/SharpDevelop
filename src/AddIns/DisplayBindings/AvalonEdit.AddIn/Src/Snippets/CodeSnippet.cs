﻿// Copyright (c) AlphaSierraPapa for the SharpDevelop Team (for details please see \doc\copyright.txt)
// This code is distributed under the GNU LGPL (for details please see \doc\license.txt)

using System;
using System.Collections.Generic;
using System.ComponentModel;
using System.Linq;
using System.Text.RegularExpressions;
using ICSharpCode.AvalonEdit.Snippets;
using ICSharpCode.NRefactory.TypeSystem;
using ICSharpCode.SharpDevelop;
using ICSharpCode.SharpDevelop.Editor;
using ICSharpCode.SharpDevelop.Editor.AvalonEdit;
using ICSharpCode.SharpDevelop.Editor.CodeCompletion;
using ICSharpCode.SharpDevelop.Parser;

namespace ICSharpCode.AvalonEdit.AddIn.Snippets
{
	/// <summary>
	/// A code snippet.
	/// </summary>
	public class CodeSnippet : AbstractFreezable, INotifyPropertyChanged
	{
		string name = string.Empty, description = string.Empty, text = string.Empty, keyword = string.Empty;
		
		public CodeSnippet()
		{
		}
		
		public CodeSnippet(CodeSnippet copy)
		{
			this.name = copy.name;
			this.description = copy.description;
			this.text = copy.text;
			this.keyword = copy.keyword;
		}
		
		public string Name {
			get { return name; }
			set {
				CheckBeforeMutation();
				if (name != value) {
					name = value ?? string.Empty;
					OnPropertyChanged("Name");
				}
			}
		}
		
		public string Text {
			get { return text; }
			set {
				CheckBeforeMutation();
				if (text != value) {
					text = value ?? string.Empty;
					OnPropertyChanged("Text");
				}
			}
		}
		
		public string Description {
			get { return description; }
			set {
				CheckBeforeMutation();
				if (description != value) {
					description = value ?? string.Empty;
					OnPropertyChanged("Description");
				}
			}
		}
		
		public bool HasSelection {
			get {
				return pattern.Matches(this.Text)
					.OfType<Match>()
					.Any(item => item.Value == "${Selection}");
			}
		}
		
		public string Keyword {
			get { return keyword; }
			set {
				CheckBeforeMutation();
				if (keyword != value) {
					keyword = value ?? string.Empty;
					OnPropertyChanged("Keyword");
				}
			}
		}
		
		public event PropertyChangedEventHandler PropertyChanged;
		
		protected virtual void OnPropertyChanged(string propertyName)
		{
			if (PropertyChanged != null) {
				PropertyChanged(this, new PropertyChangedEventArgs(propertyName));
			}
		}
		
		public Snippet CreateAvalonEditSnippet(ITextEditor context)
		{
			return CreateAvalonEditSnippet(context, this.Text);
		}
		
		public ICompletionItem CreateCompletionItem(ITextEditor context)
		{
			return new SnippetCompletionItem(context, this) { AlwaysInsertSnippet = context.SelectionLength > 0 };
		}
		
		readonly static Regex pattern = new Regex(@"\$\{([^\}]*)\}", RegexOptions.CultureInvariant);
		
		public static Snippet CreateAvalonEditSnippet(ITextEditor context, string snippetText)
		{
			if (snippetText == null)
				throw new ArgumentNullException("text");
			var replaceableElements = new Dictionary<string, SnippetReplaceableTextElement>(StringComparer.OrdinalIgnoreCase);
			foreach (Match m in pattern.Matches(snippetText)) {
				string val = m.Groups[1].Value;
				int equalsSign = val.IndexOf('=');
				if (equalsSign > 0) {
					string name = val.Substring(0, equalsSign);
					replaceableElements[name] = new SnippetReplaceableTextElement();
				}
			}
			Snippet snippet = new Snippet();
			int pos = 0;
			foreach (Match m in pattern.Matches(snippetText)) {
				if (pos < m.Index) {
					snippet.Elements.Add(new SnippetTextElement { Text = snippetText.Substring(pos, m.Index - pos) });
					pos = m.Index;
				}
				snippet.Elements.Add(CreateElementForValue(context, replaceableElements, m.Groups[1].Value, m.Index, snippetText));
				pos = m.Index + m.Length;
			}
			if (pos < snippetText.Length) {
				snippet.Elements.Add(new SnippetTextElement { Text = snippetText.Substring(pos) });
			}
			if (!snippet.Elements.Any(e => e is SnippetCaretElement)) {
				int index = snippet.Elements.FindIndex(e2 => e2 is SnippetSelectionElement);
				if (index > -1)
					snippet.Elements.Insert(index + 1, new SnippetCaretElement());
			}
			return snippet;
		}
		
		readonly static Regex functionPattern = new Regex(@"^([a-zA-Z]+)\(([^\)]*)\)$", RegexOptions.CultureInvariant);
		
		static SnippetElement CreateElementForValue(ITextEditor context, Dictionary<string, SnippetReplaceableTextElement> replaceableElements, string val, int offset, string snippetText)
		{
			SnippetReplaceableTextElement srte;
			int equalsSign = val.IndexOf('=');
			if (equalsSign > 0) {
				string name = val.Substring(0, equalsSign);
				if (replaceableElements.TryGetValue(name, out srte)) {
					if (srte.Text == null)
						srte.Text = val.Substring(equalsSign + 1);
					return srte;
				}
			}
			
			foreach (ISnippetElementProvider provider in SnippetManager.Instance.SnippetElementProviders) {
				SnippetElement element = provider.GetElement(new SnippetInfo(val, snippetText, offset));
				if (element != null)
					return element;
			}
			
			if (replaceableElements.TryGetValue(val, out srte))
				return new SnippetBoundElement { TargetElement = srte };
			Match m = functionPattern.Match(val);
			if (m.Success) {
				Func<string, string> f = GetFunction(context, m.Groups[1].Value);
				if (f != null) {
					string innerVal = m.Groups[2].Value;
					if (replaceableElements.TryGetValue(innerVal, out srte))
						return new FunctionBoundElement { TargetElement = srte, function = f };
					string result2 = GetValue(context, innerVal);
					if (result2 != null)
						return new SnippetTextElement { Text = f(result2) };
					else
						return new SnippetTextElement { Text = f(innerVal) };
				}
			}
			string result = GetValue(context, val);
			if (result != null)
				return new SnippetTextElement { Text = result };
			else
				return new SnippetReplaceableTextElement { Text = val }; // ${unknown} -> replaceable element
		}
		
		static string GetValue(ITextEditor editor, string propertyName)
		{
			if ("ClassName".Equals(propertyName, StringComparison.OrdinalIgnoreCase)) {
				var c = GetCurrentClass(editor);
				if (c != null)
					return c.Name;
			}
			return Core.StringParser.GetValue(propertyName);
		}
		
		static IUnresolvedTypeDefinition GetCurrentClass(ITextEditor editor)
		{
			var parseInfo = SD.ParserService.GetExistingParsedFile(editor.FileName);
			if (parseInfo != null) {
				return parseInfo.GetInnermostTypeDefinition(editor.Caret.Location);
			}
			return null;
		}
		
		static Func<string, string> GetFunction(ITextEditor context, string name)
		{
			if ("toLower".Equals(name, StringComparison.OrdinalIgnoreCase))
				return s => s.ToLower();
			if ("toUpper".Equals(name, StringComparison.OrdinalIgnoreCase))
				return s => s.ToUpper();
			#warning Reimplement language-specific name conversion functions
			/*
			if ("toFieldName".Equals(name, StringComparison.OrdinalIgnoreCase))
				return s => context.Language.Properties.CodeGenerator.GetFieldName(s);
			if ("toPropertyName".Equals(name, StringComparison.OrdinalIgnoreCase))
				return s => context.Language.Properties.CodeGenerator.GetPropertyName(s);
			if ("toParameterName".Equals(name, StringComparison.OrdinalIgnoreCase))
				return s => context.Language.Properties.CodeGenerator.GetParameterName(s);
				*/
			return null;
		}
		
		sealed class FunctionBoundElement : SnippetBoundElement
		{
			internal Func<string, string> function;
			
			public override string ConvertText(string input)
			{
				return function(input);
			}
		}
		
		/// <summary>
		/// Reports the snippet usage to UDC
		/// </summary>
		internal void TrackUsage(string activationMethod)
		{
<<<<<<< HEAD
			bool isUserModified = !SnippetManager.defaultSnippets.Any(g => g.Snippets.Contains(this));
			SD.AnalyticsMonitor.TrackFeature(typeof(CodeSnippet), isUserModified ? "usersnippet" : Name, activationMethod);
=======
			bool isUserModified = !SnippetManager.Instance.defaultSnippets.Any(g => g.Snippets.Contains(this, CodeSnippetComparer.Instance));
			Core.AnalyticsMonitorService.TrackFeature(typeof(CodeSnippet), isUserModified ? "usersnippet" : Name, activationMethod);
>>>>>>> 47edcedd
		}
	}
}<|MERGE_RESOLUTION|>--- conflicted
+++ resolved
@@ -6,13 +6,14 @@
 using System.ComponentModel;
 using System.Linq;
 using System.Text.RegularExpressions;
+
 using ICSharpCode.AvalonEdit.Snippets;
 using ICSharpCode.NRefactory.TypeSystem;
+using ICSharpCode.NRefactory.TypeSystem.Implementation;
 using ICSharpCode.SharpDevelop;
 using ICSharpCode.SharpDevelop.Editor;
 using ICSharpCode.SharpDevelop.Editor.AvalonEdit;
 using ICSharpCode.SharpDevelop.Editor.CodeCompletion;
-using ICSharpCode.SharpDevelop.Parser;
 
 namespace ICSharpCode.AvalonEdit.AddIn.Snippets
 {
@@ -38,7 +39,7 @@
 		public string Name {
 			get { return name; }
 			set {
-				CheckBeforeMutation();
+				FreezableHelper.ThrowIfFrozen(this);
 				if (name != value) {
 					name = value ?? string.Empty;
 					OnPropertyChanged("Name");
@@ -49,7 +50,7 @@
 		public string Text {
 			get { return text; }
 			set {
-				CheckBeforeMutation();
+				FreezableHelper.ThrowIfFrozen(this);
 				if (text != value) {
 					text = value ?? string.Empty;
 					OnPropertyChanged("Text");
@@ -60,7 +61,7 @@
 		public string Description {
 			get { return description; }
 			set {
-				CheckBeforeMutation();
+				FreezableHelper.ThrowIfFrozen(this);
 				if (description != value) {
 					description = value ?? string.Empty;
 					OnPropertyChanged("Description");
@@ -79,7 +80,7 @@
 		public string Keyword {
 			get { return keyword; }
 			set {
-				CheckBeforeMutation();
+				FreezableHelper.ThrowIfFrozen(this);
 				if (keyword != value) {
 					keyword = value ?? string.Empty;
 					OnPropertyChanged("Keyword");
@@ -238,13 +239,8 @@
 		/// </summary>
 		internal void TrackUsage(string activationMethod)
 		{
-<<<<<<< HEAD
-			bool isUserModified = !SnippetManager.defaultSnippets.Any(g => g.Snippets.Contains(this));
+			bool isUserModified = !SnippetManager.Instance.defaultSnippets.Any(g => g.Snippets.Contains(this, CodeSnippetComparer.Instance));
 			SD.AnalyticsMonitor.TrackFeature(typeof(CodeSnippet), isUserModified ? "usersnippet" : Name, activationMethod);
-=======
-			bool isUserModified = !SnippetManager.Instance.defaultSnippets.Any(g => g.Snippets.Contains(this, CodeSnippetComparer.Instance));
-			Core.AnalyticsMonitorService.TrackFeature(typeof(CodeSnippet), isUserModified ? "usersnippet" : Name, activationMethod);
->>>>>>> 47edcedd
 		}
 	}
 }