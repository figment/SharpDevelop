--- conflicted
+++ resolved
@@ -94,11 +94,8 @@
     <Compile Include="Src\CodeEditorView.cs" />
     <Compile Include="Src\ContextActionsRenderer.cs" />
     <Compile Include="Src\ExpressionHighlightRenderer.cs" />
-<<<<<<< HEAD
     <Compile Include="Src\CodeManipulation.cs" />
-=======
     <Compile Include="Src\CaretHighlightAdorner.cs" />
->>>>>>> 02b5a9bd
     <Compile Include="Src\NewLineConsistencyCheck.cs" />
     <Compile Include="Src\SharpDevelopTextEditor.cs" />
     <Compile Include="Src\Commands\FoldingCommands.cs" />
