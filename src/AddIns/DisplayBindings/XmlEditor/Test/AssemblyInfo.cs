﻿// Copyright (c) AlphaSierraPapa for the SharpDevelop Team (for details please see \doc\copyright.txt)
// This code is distributed under the GNU LGPL (for details please see \doc\license.txt)

using System.Reflection;
using System.Runtime.CompilerServices;
using NUnit.Framework;

// Information about this assembly is defined by the following
// attributes.
//
// change them to the information which is associated with the assembly
// you compile.

[assembly: AssemblyTitle("")]
[assembly: AssemblyDescription("")]
[assembly: AssemblyConfiguration("")]
[assembly: AssemblyCompany("")]
[assembly: AssemblyProduct("")]
[assembly: AssemblyCopyright("")]
[assembly: AssemblyTrademark("")]
[assembly: AssemblyCulture("")]

// The assembly version has following format :
//
// Major.Minor.Build.Revision
//
// You can specify all values by your own or you can build default build and revision
// numbers with the '*' character (the default):

<<<<<<< HEAD
[assembly: AssemblyVersion("2.0.0.1")]
=======
[assembly: AssemblyVersion("2.0.0.1")]

// The following attributes specify the key for the sign of your assembly. See the
// .NET Framework documentation for more information about signing.
// This is not required, if you don't want signing let these attributes like they're.
[assembly: AssemblyDelaySign(false)]
[assembly: AssemblyKeyFile("")]

// Run unit tests on STA thread.
[assembly: RequiresSTA]
>>>>>>> 0ffd4fa4
<|MERGE_RESOLUTION|>--- conflicted
+++ resolved
@@ -27,17 +27,6 @@
 // You can specify all values by your own or you can build default build and revision
 // numbers with the '*' character (the default):
 
-<<<<<<< HEAD
 [assembly: AssemblyVersion("2.0.0.1")]
-=======
-[assembly: AssemblyVersion("2.0.0.1")]
-
-// The following attributes specify the key for the sign of your assembly. See the
-// .NET Framework documentation for more information about signing.
-// This is not required, if you don't want signing let these attributes like they're.
-[assembly: AssemblyDelaySign(false)]
-[assembly: AssemblyKeyFile("")]
-
 // Run unit tests on STA thread.
-[assembly: RequiresSTA]
->>>>>>> 0ffd4fa4
+[assembly: RequiresSTA]