--- conflicted
+++ resolved
@@ -32,12 +32,5 @@
 	public const string Build = "0";
 	public const string Revision = "$INSERTREVISION$";
 	
-<<<<<<< HEAD
-	public const string MainVersion = Major + "." + Minor;
-	public const string FullVersion = Major + "." + Minor + "." + Build + "." + Revision;
-	
-	public const string BranchName = "reports";
-=======
 	public const string FullVersion = Major + "." + Minor + "." + Build + ".$INSERTREVISION$$INSERTBRANCHPOSTFIX$";
->>>>>>> b6f4ade7
 }