--- conflicted
+++ resolved
@@ -232,18 +232,6 @@
 		}
 		
 		// HACK: find a better way to allow the host app to process link commands
-<<<<<<< HEAD
 		public static Func<string, ICommand> LinkCommandCreator { get; set; }
-		
-		/// <summary>
-		/// Creates an KeyGesture for a shortcut.
-		/// </summary>
-		public static KeyGesture ParseShortcut(string text)
-		{
-			return (KeyGesture)new KeyGestureConverter().ConvertFromInvariantString(text.Replace(',', '+').Replace('|', '+'));
-		}
-=======
-		public static Converter<string, ICommand> LinkCommandCreator { get; set; }
->>>>>>> 82a96fed
 	}
 }