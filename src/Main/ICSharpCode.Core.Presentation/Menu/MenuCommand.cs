// <file>
//     <copyright see="prj:///doc/copyright.txt"/>
//     <license see="prj:///doc/license.txt"/>
//     <author name="Daniel Grunwald"/>
//     <version>$Revision$</version>
// </file>

using System;
using System.Collections;
using System.Diagnostics;
using System.Reflection;
using System.Linq;
using System.Threading;
using System.Windows;
using System.Windows.Controls;
using System.Windows.Input;
using System.Text;
using CommandManager=ICSharpCode.Core.Presentation.SDCommandManager;

namespace ICSharpCode.Core.Presentation
{
	class CommandWrapper : System.Windows.Input.ICommand
	{
		public static System.Windows.Input.ICommand GetCommand(Codon codon, object caller, bool createCommand)
		{
			string commandName = codon.Properties["command"];
			if (!string.IsNullOrEmpty(commandName)) {
				var wpfCommand = MenuService.GetRegisteredCommand(codon.AddIn, commandName);
				if (wpfCommand != null) {
					return wpfCommand;
				} else {
					MessageService.ShowError("Could not find WPF command '" + commandName + "'.");
					// return dummy command
					return new CommandWrapper(codon, caller, null);
				}
			}
			return new CommandWrapper(codon, caller, createCommand);
		}
		
		bool commandCreated;
		ICommand addInCommand;
		readonly Codon codon;
		readonly object caller;
		
		public CommandWrapper(Codon codon, object caller, bool createCommand)
		{
			this.codon = codon;
			this.caller = caller;
			if (createCommand) {
				commandCreated = true;
				CreateCommand();
			}
		}
		
		public CommandWrapper(Codon codon, object caller, ICommand command)
		{
			this.codon = codon;
			this.caller = caller;
			this.addInCommand = command;
			commandCreated = true;
		}
		
		public ICommand GetAddInCommand()
		{
			if (!commandCreated) {
				CreateCommand();
			}
			return addInCommand;
		}
		
		[System.Diagnostics.CodeAnalysis.SuppressMessage("Microsoft.Design", "CA1031:DoNotCatchGeneralExceptionTypes", Justification="We're displaying the message to the user.")]
		void CreateCommand()
		{
			commandCreated = true;
			try {
				string link = codon.Properties["link"];
				ICommand menuCommand;
				if (link != null && link.Length > 0) {
					if (MenuService.LinkCommandCreator == null)
						throw new NotSupportedException("MenuCommand.LinkCommandCreator is not set, cannot create LinkCommands.");
					menuCommand = MenuService.LinkCommandCreator(codon.Properties["link"]);
				} else {
					menuCommand = (ICommand)codon.AddIn.CreateObject(codon.Properties["class"]);
				}
				if (menuCommand != null) {
					menuCommand.Owner = caller;
				}
				addInCommand = menuCommand;
			} catch (Exception e) {
				MessageService.ShowException(e, "Can't create menu command : " + codon.Id);
			}
		}
		
		public event EventHandler CanExecuteChanged {
			add { System.Windows.Input.CommandManager.RequerySuggested += value; }
			remove { System.Windows.Input.CommandManager.RequerySuggested -= value; }
		}
		
		public void Execute(object parameter)
		{
			if (!commandCreated) {
				CreateCommand();
			}
			if (CanExecute(parameter)) {
				addInCommand.Run();
			}
		}
		
		public bool CanExecute(object parameter)
		{
			//LoggingService.Debug("CanExecute " + codon.Id);
			if (codon.GetFailedAction(caller) != ConditionFailedAction.Nothing)
				return false;
			if (!commandCreated)
				return true;
			if (addInCommand == null)
				return false;
			IMenuCommand menuCommand = addInCommand as IMenuCommand;
			if (menuCommand != null) {
				return menuCommand.IsEnabled;
			} else {
				return true;
			}
		}
	}
	
	class MenuCommand : CoreMenuItem
	{
		private BindingInfoTemplate bindingTemplate;
		
		public MenuCommand(UIElement inputBindingOwner, Codon codon, object caller, bool createCommand) : base(codon, caller)
		{
<<<<<<< HEAD
			this.Command = CommandWrapper.GetCommand(codon, caller, createCommand);
			if (!string.IsNullOrEmpty(codon.Properties["shortcut"])) {
				KeyGesture kg = MenuService.ParseShortcut(codon.Properties["shortcut"]);
				if (inputBindingOwner != null) {
					var shortcutCommand = this.Command;
					string featureName = GetFeatureName();
					if (shortcutCommand != null && !string.IsNullOrEmpty(featureName))
						shortcutCommand = new ShortcutCommandWrapper(shortcutCommand, featureName);
					inputBindingOwner.InputBindings.Add(new InputBinding(shortcutCommand, kg));
=======
			string tplRoutedCommandName = null;
			if(codon.Properties.Contains("command")) {
				tplRoutedCommandName = codon.Properties["command"];				
			} else if(codon.Properties.Contains("link") || codon.Properties.Contains("class")) {
				tplRoutedCommandName = string.IsNullOrEmpty(codon.Properties["link"]) ? codon.Properties["class"] : codon.Properties["link"];
			}
			
			string tplOwnerInstance = null;
			string tplOwnerType = null;
			if(codon.Properties.Contains("ownerinstance")) {
				tplOwnerInstance = codon.Properties["ownerinstance"];
			} else if(codon.Properties.Contains("ownertype")) {
				tplOwnerType = codon.Properties["ownertype"];
			}
			
			bindingTemplate = BindingInfoTemplate.Create(tplOwnerInstance, tplOwnerType, tplRoutedCommandName);

			var routedCommand = SDCommandManager.GetRoutedUICommand(tplRoutedCommandName);
			if(routedCommand != null) {
				this.Command = routedCommand;
			}
			
			var gestures = SDCommandManager.FindInputGestures(bindingTemplate, null);
			
			this.InputGestureText = (string)new InputGestureCollectionConverter().ConvertToInvariantString(gestures);
			
			SDCommandManager.GesturesChanged += MenuCommand_GesturesChanged;
		}
		
		private void MenuCommand_GesturesChanged(object sender, NotifyGesturesChangedEventArgs e) 
		{
			foreach(var desc in e.ModificationDescriptions) {
				var temp = desc.InputBindingIdentifier;
				if((bindingTemplate.OwnerInstanceName == null || bindingTemplate.OwnerInstanceName == temp.OwnerInstanceName)
					&& (bindingTemplate.OwnerTypeName == null || bindingTemplate.OwnerTypeName == temp.OwnerTypeName)
					&& (bindingTemplate.RoutedCommandName == null || bindingTemplate.RoutedCommandName == temp.RoutedCommandName)) {

					var updatedGestures = SDCommandManager.FindInputGestures(bindingTemplate, null);
					this.InputGestureText = (string)new InputGestureCollectionConverter().ConvertToInvariantString(updatedGestures);
>>>>>>> 82a96fed
				}
			}
		}
		
		string GetFeatureName()
		{
			string commandName = codon.Properties["command"];
			if (string.IsNullOrEmpty(commandName)) {
				return codon.Properties["class"];
			} else {
				return commandName;
			}
		}
		
		protected override void OnClick()
		{
			base.OnClick();
			string feature = GetFeatureName();
			if (!string.IsNullOrEmpty(feature)) {
				AnalyticsMonitorService.TrackFeature(feature, "Menu");
			}
		}
		
		sealed class ShortcutCommandWrapper : System.Windows.Input.ICommand
		{
			readonly System.Windows.Input.ICommand baseCommand;
			readonly string featureName;
			
			public ShortcutCommandWrapper(System.Windows.Input.ICommand baseCommand, string featureName)
			{
				Debug.Assert(baseCommand != null);
				Debug.Assert(featureName != null);
				this.baseCommand = baseCommand;
				this.featureName = featureName;
			}
			
			public event EventHandler CanExecuteChanged {
				add { baseCommand.CanExecuteChanged += value; }
				remove { baseCommand.CanExecuteChanged -= value; }
			}
			
			public void Execute(object parameter)
			{
				AnalyticsMonitorService.TrackFeature(featureName, "Shortcut");
				baseCommand.Execute(parameter);
			}
			
			public bool CanExecute(object parameter)
			{
				return baseCommand.CanExecute(parameter);
			}
		}
	}
}<|MERGE_RESOLUTION|>--- conflicted
+++ resolved
@@ -15,7 +15,6 @@
 using System.Windows.Controls;
 using System.Windows.Input;
 using System.Text;
-using CommandManager=ICSharpCode.Core.Presentation.SDCommandManager;
 
 namespace ICSharpCode.Core.Presentation
 {
@@ -92,8 +91,8 @@
 		}
 		
 		public event EventHandler CanExecuteChanged {
-			add { System.Windows.Input.CommandManager.RequerySuggested += value; }
-			remove { System.Windows.Input.CommandManager.RequerySuggested -= value; }
+			add { CommandManager.RequerySuggested += value; }
+			remove { CommandManager.RequerySuggested -= value; }
 		}
 		
 		public void Execute(object parameter)
@@ -130,20 +129,9 @@
 		
 		public MenuCommand(UIElement inputBindingOwner, Codon codon, object caller, bool createCommand) : base(codon, caller)
 		{
-<<<<<<< HEAD
-			this.Command = CommandWrapper.GetCommand(codon, caller, createCommand);
-			if (!string.IsNullOrEmpty(codon.Properties["shortcut"])) {
-				KeyGesture kg = MenuService.ParseShortcut(codon.Properties["shortcut"]);
-				if (inputBindingOwner != null) {
-					var shortcutCommand = this.Command;
-					string featureName = GetFeatureName();
-					if (shortcutCommand != null && !string.IsNullOrEmpty(featureName))
-						shortcutCommand = new ShortcutCommandWrapper(shortcutCommand, featureName);
-					inputBindingOwner.InputBindings.Add(new InputBinding(shortcutCommand, kg));
-=======
 			string tplRoutedCommandName = null;
 			if(codon.Properties.Contains("command")) {
-				tplRoutedCommandName = codon.Properties["command"];				
+				tplRoutedCommandName = codon.Properties["command"];
 			} else if(codon.Properties.Contains("link") || codon.Properties.Contains("class")) {
 				tplRoutedCommandName = string.IsNullOrEmpty(codon.Properties["link"]) ? codon.Properties["class"] : codon.Properties["link"];
 			}
@@ -180,7 +168,6 @@
 
 					var updatedGestures = SDCommandManager.FindInputGestures(bindingTemplate, null);
 					this.InputGestureText = (string)new InputGestureCollectionConverter().ConvertToInvariantString(updatedGestures);
->>>>>>> 82a96fed
 				}
 			}
 		}
