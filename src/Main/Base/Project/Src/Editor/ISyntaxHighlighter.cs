﻿// Copyright (c) AlphaSierraPapa for the SharpDevelop Team (for details please see \doc\copyright.txt)
// This code is distributed under the GNU LGPL (for details please see \doc\license.txt)

using System;
using System.Collections.Generic;
using System.Linq;
using ICSharpCode.AvalonEdit.Highlighting;
<<<<<<< HEAD
using ICSharpCode.NRefactory.Editor;
=======
>>>>>>> b2855bc8

namespace ICSharpCode.SharpDevelop.Editor
{
	/// <summary>
	/// Represents the syntax highlighter inside the text editor.
	/// </summary>
	public interface ISyntaxHighlighter
	{
		/// <summary>
		/// Retrieves the names of the spans that are active at the start of the specified line.
		/// Nested spans are returned in inside-out order (first element of result enumerable is the innermost span).
		/// </summary>
		IEnumerable<string> GetSpanColorNamesFromLineStart(int lineNumber);
		
		/// <summary>
<<<<<<< HEAD
		/// Gets the highlighting definition that is being used.
		/// </summary>
		IHighlightingDefinition HighlightingDefinition { get; }
		
		/// <summary>
		/// Adds an additional highlighting engine that runs in addition to the XSHD-based highlighting.
		/// </summary>
		void AddAdditionalHighlighter(IHighlighter highlighter);
		
		/// <summary>
		/// Removes an additional highlighting engine.
		/// </summary>
		void RemoveAdditionalHighlighter(IHighlighter highlighter);
		
		/// <summary>
		/// Invalidates a line, causing it to be re-highlighted.
		/// </summary>
		/// <remarks>
		/// This method is intended to be called by additional highlighters that process external information
		/// (e.g. semantic highlighting).
		/// </remarks>
		void InvalidateLine(IDocumentLine line);
		
		/// <summary>
		/// Invalidates all lines, causing-them to be re-highlighted.
		/// </summary>
		/// <remarks>
		/// This method is intended to be called by additional highlighters that process external information
		/// (e.g. semantic highlighting).
		/// </remarks>
		void InvalidateAll();
		
		/// <summary>
		/// Gets the document lines that are currently visible in the editor.
		/// </summary>
		IEnumerable<IDocumentLine> GetVisibleDocumentLines();
		
		/// <summary>
		/// Raised when the set of visible document lines has changed.
		/// </summary>
		event EventHandler VisibleDocumentLinesChanged;
=======
		/// Retrieves the HighlightingColor with the specified name. Returns null if no color matching the name is found.
		/// </summary>
		HighlightingColor GetNamedColor(string name);
>>>>>>> b2855bc8
	}
	
	public static class SyntaxHighligherKnownSpanNames
	{
		public const string Comment = "Comment";
		public const string String = "String";
		public const string Char = "Char";
		
		public static bool IsLineStartInsideComment(this ISyntaxHighlighter highligher, int lineNumber)
		{
			return highligher.GetSpanColorNamesFromLineStart(lineNumber).Contains(Comment);
		}
		
		public static bool IsLineStartInsideString(this ISyntaxHighlighter highligher, int lineNumber)
		{
			return highligher.GetSpanColorNamesFromLineStart(lineNumber).Contains(String);
		}
	}
}<|MERGE_RESOLUTION|>--- conflicted
+++ resolved
@@ -5,10 +5,7 @@
 using System.Collections.Generic;
 using System.Linq;
 using ICSharpCode.AvalonEdit.Highlighting;
-<<<<<<< HEAD
 using ICSharpCode.NRefactory.Editor;
-=======
->>>>>>> b2855bc8
 
 namespace ICSharpCode.SharpDevelop.Editor
 {
@@ -24,7 +21,11 @@
 		IEnumerable<string> GetSpanColorNamesFromLineStart(int lineNumber);
 		
 		/// <summary>
-<<<<<<< HEAD
+		/// Retrieves the HighlightingColor with the specified name. Returns null if no color matching the name is found.
+		/// </summary>
+		HighlightingColor GetNamedColor(string name);
+		
+		/// <summary>
 		/// Gets the highlighting definition that is being used.
 		/// </summary>
 		IHighlightingDefinition HighlightingDefinition { get; }
@@ -66,11 +67,6 @@
 		/// Raised when the set of visible document lines has changed.
 		/// </summary>
 		event EventHandler VisibleDocumentLinesChanged;
-=======
-		/// Retrieves the HighlightingColor with the specified name. Returns null if no color matching the name is found.
-		/// </summary>
-		HighlightingColor GetNamedColor(string name);
->>>>>>> b2855bc8
 	}
 	
 	public static class SyntaxHighligherKnownSpanNames
