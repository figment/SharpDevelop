--- conflicted
+++ resolved
@@ -156,13 +156,8 @@
 				AddSourceFiles(file, lineNr);
 			} else {
 				AddSourceFiles(text, 0);
-<<<<<<< HEAD
 				foreach (IUnresolvedTypeDefinition c in SearchClasses(text)) {
-					AddItem(c, GetMatchType(text, c.Name));
-=======
-				foreach (IClass c in SearchClasses(text)) {
 					AddItem(c, GetMatchType(text, c.Name), false);
->>>>>>> fbf0b6d4
 				}
 				AddAllMembersMatchingText(text);
 			}
@@ -179,52 +174,23 @@
 			if (editor != null) {
 				IParsedFile parseInfo = SD.ParserService.GetExistingParsedFile(editor.FileName);
 				if (parseInfo != null) {
-<<<<<<< HEAD
 					foreach (IUnresolvedTypeDefinition c in parseInfo.TopLevelTypeDefinitions) {
-						AddAllMembersMatchingText(c, text);
+						AddAllMembersMatchingText(c, text, true);
 					}
 				}
 			}
 		}
 
-		void AddAllMembersMatchingText(IUnresolvedTypeDefinition c, string text)
+		void AddAllMembersMatchingText(IUnresolvedTypeDefinition c, string text, bool inCurrentFile)
 		{
 			foreach (IUnresolvedTypeDefinition innerClass in c.NestedTypes) {
-				AddAllMembersMatchingText(innerClass, text);
+				AddAllMembersMatchingText(innerClass, text, inCurrentFile);
 			}
 			foreach (IUnresolvedMember m in c.Members) {
 				if (m.EntityType != EntityType.Constructor) {
-					AddItemIfMatchText(text, m, ClassBrowserIconService.Method);
-				}
-			}
-=======
-					foreach (IClass c in parseInfo.CompilationUnit.Classes) {
-						AddAllMembersMatchingText(c, text, true);
-					}
-				}
-			}
-		}
-
-		void AddAllMembersMatchingText(IClass c, string text, bool inCurrentFile)
-		{
-			foreach (IClass innerClass in c.InnerClasses) {
-				AddAllMembersMatchingText(innerClass, text, inCurrentFile);
-			}
-			foreach (IMethod m in c.Methods) {
-				if (!m.IsConstructor) {
 					AddItemIfMatchText(text, m, ClassBrowserIconService.GetIcon(m), inCurrentFile);
 				}
 			}
-			foreach (IField f in c.Fields) {
-				AddItemIfMatchText(text, f, ClassBrowserIconService.GetIcon(f), inCurrentFile);
-			}
-			foreach (IProperty p in c.Properties) {
-				AddItemIfMatchText(text, p, ClassBrowserIconService.GetIcon(p), inCurrentFile);
-			}
-			foreach (IEvent evt in c.Events) {
-				AddItemIfMatchText(text, evt, ClassBrowserIconService.GetIcon(evt), inCurrentFile);
-			}
->>>>>>> fbf0b6d4
 		}
 		
 		void AddSourceFiles(string text, int lineNumber)
@@ -264,13 +230,8 @@
 			if (int.TryParse(text, out num)) {
 				ITextEditor editor = GetEditor();
 				if (editor != null) {
-<<<<<<< HEAD
 					num = Math.Min(editor.Document.LineCount, Math.Max(1, num));
-					AddItem(StringParser.Parse("${res:Dialog.Goto.GotoLine} ") + num, ClassBrowserIconService.GotoArrow, num, int.MaxValue);
-=======
-					num = Math.Min(editor.Document.TotalNumberOfLines, Math.Max(1, num));
 					AddItem(StringParser.Parse("${res:Dialog.Goto.GotoLine} ") + num, ClassBrowserIconService.GotoArrow, num, int.MaxValue, false);
->>>>>>> fbf0b6d4
 				}
 			}
 		}
@@ -282,7 +243,6 @@
 				foreach (IProject project in ProjectService.OpenSolution.Projects) {
 					IProjectContent projectContent = project.ProjectContent;
 					if (projectContent != null) {
-<<<<<<< HEAD
 						foreach (IUnresolvedTypeDefinition c in projectContent.GetAllTypeDefinitions()) {
 							string className = c.Name;
 							if (className.Length >= text.Length) {
@@ -290,25 +250,6 @@
 									list.Add(c);
 								}
 							}
-=======
-						AddClasses(needle, member, list, projectContent.Classes);
-					}
-				}
-			}
-			return list;
-		}
-		
-		void AddClasses(string classPart, string memberPart, ArrayList list, IEnumerable<IClass> classes)
-		{
-			foreach (IClass c in classes) {
-				string className = c.Name;
-				if (className.Length >= classPart.Length) {
-					if (className.IndexOf(classPart, StringComparison.OrdinalIgnoreCase) >= 0) {
-						if (memberPart.Length > 0) {
-							AddAllMembersMatchingText(c, memberPart, false);
-						} else {
-							list.Add(c);
->>>>>>> fbf0b6d4
 						}
 					}
 				}
@@ -362,20 +303,12 @@
 			newItems.Add(item);
 		}
 		
-<<<<<<< HEAD
-		void AddItem(IUnresolvedTypeDefinition c, int matchType)
-=======
-		void AddItem(IClass c, int matchType, bool inCurrentFile)
->>>>>>> fbf0b6d4
+		void AddItem(IUnresolvedTypeDefinition c, int matchType, bool inCurrentFile)
 		{
 			AddItem(c, ClassBrowserIconService.GetIcon(c), matchType, inCurrentFile);
 		}
 		
-<<<<<<< HEAD
-		void AddItemIfMatchText(string text, IUnresolvedMember member, IImage image)
-=======
-		void AddItemIfMatchText(string text, IMember member, IImage image, bool inCurrentFile)
->>>>>>> fbf0b6d4
+		void AddItemIfMatchText(string text, IUnresolvedMember member, IImage image, bool inCurrentFile)
 		{
 			string name = member.Name;
 			int matchType = GetMatchType(text, name);
@@ -384,15 +317,9 @@
 			}
 		}
 		
-<<<<<<< HEAD
-		void AddItem(IUnresolvedEntity e, IImage image, int matchType)
-		{
-			AddItem(e.Name + " (" + e.FullName + ")", image, e, matchType);
-=======
-		void AddItem(IEntity e, IImage image, int matchType, bool inCurrentFile)
-		{
-			AddItem(e.Name + " (" + e.FullyQualifiedName + ")", image, e, matchType, inCurrentFile);
->>>>>>> fbf0b6d4
+		void AddItem(IUnresolvedEntity e, IImage image, int matchType, bool inCurrentFile)
+		{
+			AddItem(e.Name + " (" + e.FullName + ")", image, e, matchType, inCurrentFile);
 		}
 		
 		void cancelButtonClick(object sender, RoutedEventArgs e)
