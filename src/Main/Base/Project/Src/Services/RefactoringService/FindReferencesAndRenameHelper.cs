--- conflicted
+++ resolved
@@ -374,12 +374,8 @@
 				var startOffset = document.GetOffset(start);
 				var endOffset = document.GetOffset(end);
 				var builder = SearchResultsPad.CreateInlineBuilder(start, end, document, highlighter);
-<<<<<<< HEAD
-				SearchResultMatch res = new SearchResultMatch(fileName, start, end, startOffset, endOffset - startOffset, builder, highlighter.DefaultTextColor);
-=======
 				var defaultTextColor = highlighter != null ? highlighter.DefaultTextColor : null;
-				SearchResultMatch res = new SearchResultMatch(fileName, start, end, r.Offset, r.Length, builder, defaultTextColor);
->>>>>>> 0ffd4fa4
+				SearchResultMatch res = new SearchResultMatch(fileName, start, end, startOffset, endOffset - startOffset, builder, defaultTextColor);
 				results.Add(res);
 			}
 			SearchResultsPad.Instance.ShowSearchResults(title, results);
