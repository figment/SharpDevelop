--- conflicted
+++ resolved
@@ -14,38 +14,31 @@
 {
 	public class OptionsCommand : AbstractMenuCommand
 	{
-		public static void ShowTabbedOptions(string dialogTitle, AddInTreeNode node)
+		public static bool? ShowTabbedOptions(string dialogTitle, AddInTreeNode node)
 		{
 			TabbedOptionsDialog o = new TabbedOptionsDialog(node.BuildChildItems<IOptionPanelDescriptor>(null));
 			o.Title = dialogTitle;
 			o.Owner = WorkbenchSingleton.MainWindow;
-			o.ShowDialog();
+			return o.ShowDialog();
 		}
 		
-		public static void ShowTreeOptions(string dialogTitle, AddInTreeNode node)
+		public static bool? ShowTreeOptions(string dialogTitle, AddInTreeNode node)
 		{
 			TreeViewOptionsDialog o = new TreeViewOptionsDialog(node.BuildChildItems<IOptionPanelDescriptor>(null));
 			o.Title = dialogTitle;
 			o.Owner = WorkbenchSingleton.MainWindow;
-			o.ShowDialog();
+			return o.ShowDialog();
 		}
 		
 		public override void Run()
 		{
-<<<<<<< HEAD
-			ShowTreeOptions(
+			bool? result = ShowTreeOptions(
 				ResourceService.GetString("Dialog.Options.TreeViewOptions.DialogName"),
 				AddInTree.GetTreeNode("/SharpDevelop/Dialogs/OptionsDialog"));
-=======
-			using (TreeViewOptions optionsDialog = new TreeViewOptions(AddInTree.GetTreeNode("/SharpDevelop/Dialogs/OptionsDialog"))) {
-				optionsDialog.FormBorderStyle = FormBorderStyle.FixedDialog;
-				
-				optionsDialog.Owner = WorkbenchSingleton.MainForm;
-				if (optionsDialog.ShowDialog(WorkbenchSingleton.MainForm) == DialogResult.OK) {
-					PropertyService.Save();
-				}
+			if (result ?? false) {
+				// save properties after changing options
+				PropertyService.Save();
 			}
->>>>>>> aa5981c5
 		}
 	}
 	
