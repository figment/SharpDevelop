--- conflicted
+++ resolved
@@ -578,10 +578,7 @@
 
 				<!--<ComponentRef Id="JavaScriptBindingDll"/>
 				<ComponentRef Id="JavaScriptBindingAddin"/>
-<<<<<<< HEAD
 				<ComponentRef Id="Antlr3RuntimeDll"/>-->
-=======
-				<ComponentRef Id="Antlr3RuntimeDll"/>
 			
 				<ComponentRef Id="OpenCoverConsoleExe"/>
 				<ComponentRef Id="OpenCoverConsoleExeConfig"/>
@@ -595,7 +592,6 @@
 				<ComponentRef Id="OpenCoverMonoCecilPdbDll"/>
 				<ComponentRef Id="OpenCoverProfilerX86Dll"/>
 				<ComponentRef Id="OpenCoverProfilerX64Dll"/>
->>>>>>> a7fcf4d9
 			</Feature>
 			<Feature Id="SharpDevelopFileAssociations"
 			         Level="2"
