--- conflicted
+++ resolved
@@ -8,12 +8,7 @@
 using System.Windows.Controls.Primitives;
 using System.Windows.Media;
 using System.Windows.Media.TextFormatting;
-<<<<<<< HEAD
-=======
-
-using ICSharpCode.AvalonEdit.Document;
 using ICSharpCode.AvalonEdit.Editing;
->>>>>>> 5e18c7a6
 using ICSharpCode.AvalonEdit.Utils;
 using ICSharpCode.NRefactory.Editor;
 
@@ -168,15 +163,15 @@
 					} else {
 						Rect lastRect = Rect.Empty;
 						if (segmentStartVCInLine <= visualEndCol) {
-							foreach (TextBounds b in line.GetTextBounds(segmentStartVCInLine, segmentEndVCInLine - segmentStartVCInLine)) {
+						foreach (TextBounds b in line.GetTextBounds(segmentStartVCInLine, segmentEndVCInLine - segmentStartVCInLine)) {
 								double left = b.Rectangle.Left - scrollOffset.X;
 								double right = b.Rectangle.Right - scrollOffset.X;
 								if (!lastRect.IsEmpty)
 									yield return lastRect;
-								// left>right is possible in RTL languages
+							// left>right is possible in RTL languages
 								lastRect = new Rect(Math.Min(left, right), y, Math.Abs(right - left), line.Height);
-							}
 						}
+					}
 						if (segmentEndVC >= vl.VisualLengthWithEndOfLineMarker) {
 							double left = (segmentStartVC > vl.VisualLengthWithEndOfLineMarker ? vl.GetTextLineVisualXPosition(lastTextLine, segmentStartVC) : line.Width) - scrollOffset.X;
 							double right = ((segmentEndVC == int.MaxValue || line != lastTextLine) ? Math.Max(((IScrollInfo)textView).ExtentWidth, ((IScrollInfo)textView).ViewportWidth) : vl.GetTextLineVisualXPosition(lastTextLine, segmentEndVC)) - scrollOffset.X;
@@ -188,13 +183,13 @@
 								} else {
 									yield return lastRect;
 									yield return extendSelection;
-								}
+				}
 							} else
 								yield return extendSelection;
 						} else
 							yield return lastRect;
-					}
-				}
+			}
+		}
 			}
 		}
 		
