--- conflicted
+++ resolved
@@ -608,11 +608,7 @@
     <value>{0} arayüz ekle</value>
   </data>
   <data name="AddIns.SharpRefactoring.OverrideEqualsGetHashCodeMethods.AddOperatorOverloads" xml:space="preserve">
-<<<<<<< HEAD
-    <value>Taşma operatörü ekle</value>
-=======
     <value>Aşırı yükleme operatörü ekle</value>
->>>>>>> 9345aa7c
   </data>
   <data name="AddIns.SharpRefactoring.OverrideEqualsGetHashCodeMethods.AddOtherMethod" xml:space="preserve">
     <value>${otherMethod} geçersiz ekleme</value>
@@ -1023,11 +1019,7 @@
     <value>Temel sınıf kategorisindeki nesne üyelerini göster</value>
   </data>
   <data name="ComponentInspector.CustomObjectPanel.ShowPublicMembersCheckBox" xml:space="preserve">
-<<<<<<< HEAD
-    <value>Sadece genel üyeler</value>
-=======
     <value>Sadece public üyeler</value>
->>>>>>> 9345aa7c
   </data>
   <data name="ComponentInspector.ErrorDialog.LessInformationButton" xml:space="preserve">
     <value>Kısa Bilgilendirme</value>
@@ -1077,11 +1069,7 @@
     <value>Tüm seviyeler</value>
   </data>
   <data name="ComponentInspector.FindDialog.AssembliesRadioButton" xml:space="preserve">
-<<<<<<< HEAD
-    <value>Çevirmeler/Türler</value>
-=======
     <value>Derlemeler/Türler</value>
->>>>>>> 9345aa7c
   </data>
   <data name="ComponentInspector.FindDialog.ContainsRadioButton" xml:space="preserve">
     <value>İçerir</value>
@@ -1329,11 +1317,7 @@
     <value>Özellik/Olay erişim yöntemleri</value>
   </data>
   <data name="ComponentInspector.ObjectTreeOptionsPanel.ShowPublicMembersOnlyCheckBox" xml:space="preserve">
-<<<<<<< HEAD
-    <value>Sadece genel üyeler</value>
-=======
     <value>Sadece public üyeler</value>
->>>>>>> 9345aa7c
   </data>
   <data name="ComponentInspector.OutputList.OutputColumnHeader" xml:space="preserve">
     <value>Çıktı</value>
@@ -1486,11 +1470,7 @@
     <value>&lt;Boş&gt;</value>
   </data>
   <data name="Dialog.EditAvailableConfigurationsDialog.EnterNewName" xml:space="preserve">
-<<<<<<< HEAD
-    <value>Yeni adı girin:</value>
-=======
     <value>Yeni ad girin:</value>
->>>>>>> 9345aa7c
   </data>
   <data name="Dialog.EditAvailableConfigurationsDialog.InvalidName" xml:space="preserve">
     <value>Ad geçersiz.</value>
@@ -1887,11 +1867,7 @@
     <value>İstisnalar</value>
   </data>
   <data name="Dialog.Options.IDEOptions.Debugging.PauseOnHandledExceptions" xml:space="preserve">
-<<<<<<< HEAD
-    <value>Tanıtıcı istisnaları duraklat</value>
-=======
     <value>Yakalanan istisnaları duraklat</value>
->>>>>>> 9345aa7c
   </data>
   <data name="Dialog.Options.IDEOptions.Debugging.Stepping" xml:space="preserve">
     <value>Adımlama</value>
@@ -2217,12 +2193,9 @@
   <data name="Dialog.Options.IDEOptions.TextEditor.Markers.PanelName" xml:space="preserve">
     <value>İşaretleyiciler ve Cetveller</value>
   </data>
-<<<<<<< HEAD
-=======
   <data name="Dialog.Options.IDEOptions.TextEditor.Markers.RulersGroupBox" xml:space="preserve">
     <value>Cetveller</value>
   </data>
->>>>>>> 9345aa7c
   <data name="Dialog.Options.IDEOptions.TextEditor.Markers.ShowHiddenDefinitionsCheckBox" xml:space="preserve">
     <value>Gizli tanımları (sadece parentezler) göster</value>
   </data>
@@ -4059,7 +4032,6 @@
   </data>
   <data name="ICSharpCode.SharpDevelop.Internal.Project.ProjectReference.PublicKeyToken" xml:space="preserve">
     <value>Ortak Anahtar İşareti</value>
-<<<<<<< HEAD
   </data>
   <data name="ICSharpCode.SharpDevelop.Internal.Project.ProjectReference.PublicKeyToken.Description" xml:space="preserve">
     <value>Ortak anahtar işareti</value>
@@ -4067,15 +4039,6 @@
   <data name="ICSharpCode.SharpDevelop.Internal.Project.ProjectReference.ReferenceOutputAssembly" xml:space="preserve">
     <value>Referans derleme</value>
   </data>
-=======
-  </data>
-  <data name="ICSharpCode.SharpDevelop.Internal.Project.ProjectReference.PublicKeyToken.Description" xml:space="preserve">
-    <value>Ortak anahtar işareti</value>
-  </data>
-  <data name="ICSharpCode.SharpDevelop.Internal.Project.ProjectReference.ReferenceOutputAssembly" xml:space="preserve">
-    <value>Referans derleme</value>
-  </data>
->>>>>>> 9345aa7c
   <data name="ICSharpCode.SharpDevelop.Internal.Project.ProjectReference.ReferenceOutputAssembly.Description" xml:space="preserve">
     <value>Yanlış(False) olarak ayarlanırsa, Bu referans yalnızca bir derleme bağımlılık isteği belirtir ve referans derleme yapılmaz.</value>
   </data>
@@ -4763,11 +4726,7 @@
     <value>parametre</value>
   </data>
   <data name="MainWindow.Editor.Tooltip.UnresolvedOverload" xml:space="preserve">
-<<<<<<< HEAD
-    <value>Taşma</value>
-=======
     <value>Aşırı yükleme</value>
->>>>>>> 9345aa7c
   </data>
   <data name="MainWindow.SaveChangesMessage" xml:space="preserve">
     <value>Geçerli değişiklikleri kaydetmek istiyor musunuz?</value>
@@ -4821,7 +4780,7 @@
     <value>Proje Referanslarını Göster</value>
   </data>
   <data name="MainWindow.Windows.ClassBrowser.ClassViewSettings.ShowProtectedMembers.Label" xml:space="preserve">
-    <value>Korunmuş Üyeleri Göster</value>
+    <value>Protected Üyeleri Göster</value>
   </data>
   <data name="MainWindow.Windows.ClassBrowser.ClassViewSettings.ShowPublicMembers.Label" xml:space="preserve">
     <value>Public Üyeleri Göster</value>
@@ -4962,11 +4921,7 @@
     <value>İstisnaya müdahale edilemedi. Hata ayıklaması yapılan program daha fazla devam edemez.</value>
   </data>
   <data name="MainWindow.Windows.Debug.ExceptionForm.Error.CannotInterceptHandledException" xml:space="preserve">
-<<<<<<< HEAD
-    <value>İşlenen istisnaya müdahale edilemedi. Hata ayıklama sembolleri istisna kaynağı için mevcut olmayabilir.</value>
-=======
     <value>Yakalanan istisnaya müdahale edilemedi. Hata ayıklama sembolleri istisna kaynağı için mevcut olmayabilir.</value>
->>>>>>> 9345aa7c
   </data>
   <data name="MainWindow.Windows.Debug.ExceptionForm.HideExceptionDetails" xml:space="preserve">
     <value>İstisna Detaylarını Gizle</value>
@@ -4993,17 +4948,10 @@
     <value>İstisna</value>
   </data>
   <data name="MainWindow.Windows.Debug.ExceptionForm.Title.Handled" xml:space="preserve">
-<<<<<<< HEAD
-    <value>İşlenen istisna</value>
-  </data>
-  <data name="MainWindow.Windows.Debug.ExceptionForm.Title.Unhandled" xml:space="preserve">
-    <value>İşlenmeyen istisna</value>
-=======
     <value>Yakalanan istisna</value>
   </data>
   <data name="MainWindow.Windows.Debug.ExceptionForm.Title.Unhandled" xml:space="preserve">
     <value>Bilinmeyen istisna</value>
->>>>>>> 9345aa7c
   </data>
   <data name="MainWindow.Windows.Debug.ExceptionHistory" xml:space="preserve">
     <value>İstisna geçmişi</value>
@@ -5045,18 +4993,6 @@
     <value>Ad</value>
   </data>
   <data name="MainWindow.Windows.Debug.LocalVariables.NonPublicMembers" xml:space="preserve">
-<<<<<<< HEAD
-    <value>Genel üyeler dışında</value>
-  </data>
-  <data name="MainWindow.Windows.Debug.LocalVariables.NonPublicStaticMembers" xml:space="preserve">
-    <value>Genel sabit üyeler dışında</value>
-  </data>
-  <data name="MainWindow.Windows.Debug.LocalVariables.PrivateMembers" xml:space="preserve">
-    <value>Özel üyeler</value>
-  </data>
-  <data name="MainWindow.Windows.Debug.LocalVariables.PrivateStaticMembers" xml:space="preserve">
-    <value>Özel Sabit Üyeler</value>
-=======
     <value>Public üyeler dışında</value>
   </data>
   <data name="MainWindow.Windows.Debug.LocalVariables.NonPublicStaticMembers" xml:space="preserve">
@@ -5067,7 +5003,6 @@
   </data>
   <data name="MainWindow.Windows.Debug.LocalVariables.PrivateStaticMembers" xml:space="preserve">
     <value>Private Static Üyeler</value>
->>>>>>> 9345aa7c
   </data>
   <data name="MainWindow.Windows.Debug.LocalVariables.ShowFullError" xml:space="preserve">
     <value>Hatanın tümünü göster...</value>
@@ -5076,11 +5011,7 @@
     <value>Değerleri onaltılık göster</value>
   </data>
   <data name="MainWindow.Windows.Debug.LocalVariables.StaticMembers" xml:space="preserve">
-<<<<<<< HEAD
-    <value>Sabit üyeler</value>
-=======
     <value>Static üyeler</value>
->>>>>>> 9345aa7c
   </data>
   <data name="MainWindow.Windows.Debug.LocalVariables.TypeColumn" xml:space="preserve">
     <value>Tür</value>
@@ -5401,11 +5332,7 @@
     <value>Doğrulama: başarılı</value>
   </data>
   <data name="NUnitPad.NUnitPadContent.CancelItem" xml:space="preserve">
-<<<<<<< HEAD
-    <value>Test çevirmeleri yüklenemiyor, kendiliğinden yükleme iptal edildi.</value>
-=======
     <value>Test derlemeleri yüklenemiyor, kendiliğinden yükleme iptal edildi.</value>
->>>>>>> 9345aa7c
   </data>
   <data name="NUnitPad.NUnitPadContent.GotoDefinitionContextMenuLabel" xml:space="preserve">
     <value>Tanimlamaya &amp;git</value>
@@ -5414,11 +5341,7 @@
     <value>Mevcut seçili projedeki NUnit 'e referans ekle</value>
   </data>
   <data name="NUnitPad.NUnitPadContent.RefreshItem" xml:space="preserve">
-<<<<<<< HEAD
-    <value>Test çevirmelerini yeniden yükler</value>
-=======
     <value>Test derlemelerini yeniden yükler</value>
->>>>>>> 9345aa7c
   </data>
   <data name="NUnitPad.NUnitPadContent.RunAllTests" xml:space="preserve">
     <value>Bütün testleri çalıştır</value>
@@ -5445,15 +5368,6 @@
     <value>Test durumu '${TestCase}' yürütülemedi.</value>
   </data>
   <data name="ObjectBrowser.Menu.LoadAssembly" xml:space="preserve">
-<<<<<<< HEAD
-    <value>Çevirme Yükle...</value>
-  </data>
-  <data name="ObjectBrowser.Menu.LoadRef" xml:space="preserve">
-    <value>Referanslı Çevirmeleri Yükle</value>
-  </data>
-  <data name="ObjectBrowser.Menu.LoadStd" xml:space="preserve">
-    <value>Standart Çevirmeleri Yükle</value>
-=======
     <value>Derleme Yükle...</value>
   </data>
   <data name="ObjectBrowser.Menu.LoadRef" xml:space="preserve">
@@ -5461,7 +5375,6 @@
   </data>
   <data name="ObjectBrowser.Menu.LoadStd" xml:space="preserve">
     <value>Standart Derlemeleri Yükle</value>
->>>>>>> 9345aa7c
   </data>
   <data name="OpenFileTabEventHandler.ContextMenu.Close" xml:space="preserve">
     <value>Kapat</value>
@@ -5484,8 +5397,6 @@
   <data name="OpenFileTabEventHandler.OpenCommandPromptHere" xml:space="preserve">
     <value>Burada komut istemi aç</value>
   </data>
-<<<<<<< HEAD
-=======
   <data name="PortableLibrary.ChooseTargetFrameworks" xml:space="preserve">
     <value>hedef çalışmaçerçevesini seçin</value>
   </data>
@@ -5507,7 +5418,6 @@
   <data name="PortableLibrary.ToolsInstallationHelp" xml:space="preserve">
     <value>Visual Studio yüklemeden Taşınabilir Sınıf Kitaplığı Araçları'nı yüklemek için,bilgisayarınıza dosyayı(PortableLibraryTools.exe)indirip kaydedin ve bir komut istemi penceresinde kurulum programını çalıştırın.Komut satırında /buildmachine anahtarı ekleyin.</value>
   </data>
->>>>>>> 9345aa7c
   <data name="ProjectBrowser.Toolbar.CollapseAll" xml:space="preserve">
     <value>Bütün düğümleri daralt</value>
   </data>
@@ -5542,11 +5452,7 @@
     <value>Web Referansı Ekle</value>
   </data>
   <data name="ProjectComponent.ContextMenu.Build" xml:space="preserve">
-<<<<<<< HEAD
-    <value>D&amp;erle</value>
-=======
     <value>Derle</value>
->>>>>>> 9345aa7c
   </data>
   <data name="ProjectComponent.ContextMenu.Clean" xml:space="preserve">
     <value>Temizle</value>
@@ -5666,17 +5572,10 @@
     <value>Tüm web referanslarını sil</value>
   </data>
   <data name="RegExpTk.MainDialog.Assemblies" xml:space="preserve">
-<<<<<<< HEAD
-    <value>Çevirmeler (*.dll)|*.dll</value>
-  </data>
-  <data name="RegExpTk.MainDialog.Assembly" xml:space="preserve">
-    <value>Çevirme</value>
-=======
     <value>Derlemeler (*.dll)|*.dll</value>
   </data>
   <data name="RegExpTk.MainDialog.Assembly" xml:space="preserve">
     <value>Derleme</value>
->>>>>>> 9345aa7c
   </data>
   <data name="RegExpTk.MainDialog.Classname" xml:space="preserve">
     <value>Sınıf adı</value>
@@ -5685,11 +5584,7 @@
     <value>Derle</value>
   </data>
   <data name="RegExpTk.MainDialog.CreateAssembly" xml:space="preserve">
-<<<<<<< HEAD
-    <value>Çevirme oluştur</value>
-=======
     <value>Derleme oluştur</value>
->>>>>>> 9345aa7c
   </data>
   <data name="RegExpTk.MainDialog.ECMA" xml:space="preserve">
     <value>ECMA betiği</value>
@@ -5719,11 +5614,7 @@
     <value>Çok satırlı</value>
   </data>
   <data name="RegExpTk.MainDialog.Namespace" xml:space="preserve">
-<<<<<<< HEAD
-    <value>Adalanı</value>
-=======
     <value>Ad alanı</value>
->>>>>>> 9345aa7c
   </data>
   <data name="RegExpTk.MainDialog.PublicVisible" xml:space="preserve">
     <value>Açıkça görünür</value>
@@ -5798,11 +5689,7 @@
     <value>Sözcük olmayan karakter değeri</value>
   </data>
   <data name="RegExpTk.RegExpMenu.UngreedyStar" xml:space="preserve">
-<<<<<<< HEAD
-    <value>Tok yıldız</value>
-=======
     <value>Dolu yıldız</value>
->>>>>>> 9345aa7c
   </data>
   <data name="RegExpTk.RegExpMenu.WhitespaceCharacter" xml:space="preserve">
     <value>Boşluk karakteri</value>
@@ -6469,17 +6356,10 @@
     <value>Boş Dosya</value>
   </data>
   <data name="Templates.File.Exception.Description" xml:space="preserve">
-<<<<<<< HEAD
-    <value>Yeni bir Kuraldışı Sınıf oluştur.</value>
-  </data>
-  <data name="Templates.File.Exception.Name" xml:space="preserve">
-    <value>Kuraldışı Durum</value>
-=======
     <value>Yeni bir istisna Sınıf oluştur.</value>
   </data>
   <data name="Templates.File.Exception.Name" xml:space="preserve">
     <value>İstisna</value>
->>>>>>> 9345aa7c
   </data>
   <data name="Templates.File.GtkSharpWindow.Description" xml:space="preserve">
     <value>Bir Gtk# uygulaması için pencere</value>
@@ -6518,11 +6398,7 @@
     <value>MSBuild dosyası</value>
   </data>
   <data name="Templates.File.MyExtensionClass.Description" xml:space="preserve">
-<<<<<<< HEAD
-    <value>"My" alanadını uzatan sınıf için bir şablon.</value>
-=======
     <value>"My" ad alanını uzatan sınıf için bir şablon.</value>
->>>>>>> 9345aa7c
   </data>
   <data name="Templates.File.MyExtensionClass.Name" xml:space="preserve">
     <value>"My" uzantılar</value>
@@ -6888,11 +6764,7 @@
     <value>Kenarçubuğu Yapılandır...</value>
   </data>
   <data name="XML.MainMenu.Analysis" xml:space="preserve">
-<<<<<<< HEAD
-    <value>&amp;Analiz</value>
-=======
     <value>Analiz</value>
->>>>>>> 9345aa7c
   </data>
   <data name="XML.MainMenu.BuildMenu" xml:space="preserve">
     <value>Derle</value>
@@ -6952,21 +6824,13 @@
     <value>Hata ayıklamaya devam et</value>
   </data>
   <data name="XML.MainMenu.DebugMenu.Continue.Description" xml:space="preserve">
-<<<<<<< HEAD
-    <value>İşlemin yürütülmesine devam eder.</value>
-=======
     <value>İşlemin yürütülmesine devam edilir.</value>
->>>>>>> 9345aa7c
   </data>
   <data name="XML.MainMenu.DebugMenu.Detach" xml:space="preserve">
     <value>Bırak</value>
   </data>
   <data name="XML.MainMenu.DebugMenu.Error.BadAssembly" xml:space="preserve">
-<<<<<<< HEAD
-    <value>Programın .NET Framework sürüm numarası bulunamadı. Programın yönetilen çevirici olup olmadığını kontrol edin.</value>
-=======
     <value>Programın .NET Framework sürüm numarası bulunamadı. Programın yönetilen derleme olup olmadığını kontrol edin.</value>
->>>>>>> 9345aa7c
   </data>
   <data name="XML.MainMenu.DebugMenu.Error.CannotAttachToProcess" xml:space="preserve">
     <value>İşleme eklenemiyor.</value>
@@ -7407,11 +7271,7 @@
     <value>Tüm Yer İmlerini Temizle</value>
   </data>
   <data name="XML.MainMenu.SearchMenu.ClrBookmark.Description" xml:space="preserve">
-<<<<<<< HEAD
-    <value>Mevcut tampondaki tüm yer imlerini temizle</value>
-=======
     <value>Mevcut tampondaki tüm yer imlerini temizler</value>
->>>>>>> 9345aa7c
   </data>
   <data name="XML.MainMenu.SearchMenu.Find" xml:space="preserve">
     <value>Bul...</value>
