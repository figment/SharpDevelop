﻿<?xml version="1.0" encoding="utf-8"?>
<root>
  <!-- 
    Microsoft ResX Schema 
    
    Version 2.0
    
    The primary goals of this format is to allow a simple XML format 
    that is mostly human readable. The generation and parsing of the 
    various data types are done through the TypeConverter classes 
    associated with the data types.
    
    Example:
    
    ... ado.net/XML headers & schema ...
    <resheader name="resmimetype">text/microsoft-resx</resheader>
    <resheader name="version">2.0</resheader>
    <resheader name="reader">System.Resources.ResXResourceReader, System.Windows.Forms, ...</resheader>
    <resheader name="writer">System.Resources.ResXResourceWriter, System.Windows.Forms, ...</resheader>
    <data name="Name1"><value>this is my long string</value><comment>this is a comment</comment></data>
    <data name="Color1" type="System.Drawing.Color, System.Drawing">Blue</data>
    <data name="Bitmap1" mimetype="application/x-microsoft.net.object.binary.base64">
        <value>[base64 mime encoded serialized .NET Framework object]</value>
    </data>
    <data name="Icon1" type="System.Drawing.Icon, System.Drawing" mimetype="application/x-microsoft.net.object.bytearray.base64">
        <value>[base64 mime encoded string representing a byte array form of the .NET Framework object]</value>
        <comment>This is a comment</comment>
    </data>
                
    There are any number of "resheader" rows that contain simple 
    name/value pairs.
    
    Each data row contains a name, and value. The row also contains a 
    type or mimetype. Type corresponds to a .NET class that support 
    text/value conversion through the TypeConverter architecture. 
    Classes that don't support this are serialized and stored with the 
    mimetype set.
    
    The mimetype is used for serialized objects, and tells the 
    ResXResourceReader how to depersist the object. This is currently not 
    extensible. For a given mimetype the value must be set accordingly:
    
    Note - application/x-microsoft.net.object.binary.base64 is the format 
    that the ResXResourceWriter will generate, however the reader can 
    read any of the formats listed below.
    
    mimetype: application/x-microsoft.net.object.binary.base64
    value   : The object must be serialized with 
            : System.Runtime.Serialization.Formatters.Binary.BinaryFormatter
            : and then encoded with base64 encoding.
    
    mimetype: application/x-microsoft.net.object.soap.base64
    value   : The object must be serialized with 
            : System.Runtime.Serialization.Formatters.Soap.SoapFormatter
            : and then encoded with base64 encoding.

    mimetype: application/x-microsoft.net.object.bytearray.base64
    value   : The object must be serialized into a byte array 
            : using a System.ComponentModel.TypeConverter
            : and then encoded with base64 encoding.
    -->
  <xsd:schema id="root" xmlns="" xmlns:xsd="http://www.w3.org/2001/XMLSchema" xmlns:msdata="urn:schemas-microsoft-com:xml-msdata">
    <xsd:import namespace="http://www.w3.org/XML/1998/namespace" />
    <xsd:element name="root" msdata:IsDataSet="true">
      <xsd:complexType>
        <xsd:choice maxOccurs="unbounded">
          <xsd:element name="metadata">
            <xsd:complexType>
              <xsd:sequence>
                <xsd:element name="value" type="xsd:string" minOccurs="0" />
              </xsd:sequence>
              <xsd:attribute name="name" use="required" type="xsd:string" />
              <xsd:attribute name="type" type="xsd:string" />
              <xsd:attribute name="mimetype" type="xsd:string" />
              <xsd:attribute ref="xml:space" />
            </xsd:complexType>
          </xsd:element>
          <xsd:element name="assembly">
            <xsd:complexType>
              <xsd:attribute name="alias" type="xsd:string" />
              <xsd:attribute name="name" type="xsd:string" />
            </xsd:complexType>
          </xsd:element>
          <xsd:element name="data">
            <xsd:complexType>
              <xsd:sequence>
                <xsd:element name="value" type="xsd:string" minOccurs="0" msdata:Ordinal="1" />
                <xsd:element name="comment" type="xsd:string" minOccurs="0" msdata:Ordinal="2" />
              </xsd:sequence>
              <xsd:attribute name="name" type="xsd:string" use="required" msdata:Ordinal="1" />
              <xsd:attribute name="type" type="xsd:string" msdata:Ordinal="3" />
              <xsd:attribute name="mimetype" type="xsd:string" msdata:Ordinal="4" />
              <xsd:attribute ref="xml:space" />
            </xsd:complexType>
          </xsd:element>
          <xsd:element name="resheader">
            <xsd:complexType>
              <xsd:sequence>
                <xsd:element name="value" type="xsd:string" minOccurs="0" msdata:Ordinal="1" />
              </xsd:sequence>
              <xsd:attribute name="name" type="xsd:string" use="required" />
            </xsd:complexType>
          </xsd:element>
        </xsd:choice>
      </xsd:complexType>
    </xsd:element>
  </xsd:schema>
  <resheader name="resmimetype">
    <value>text/microsoft-resx</value>
  </resheader>
  <resheader name="version">
    <value>2.0</value>
  </resheader>
  <resheader name="reader">
    <value>System.Resources.ResXResourceReader, System.Windows.Forms, Version=4.0.0.0, Culture=neutral, PublicKeyToken=b77a5c561934e089</value>
  </resheader>
  <resheader name="writer">
    <value>System.Resources.ResXResourceWriter, System.Windows.Forms, Version=4.0.0.0, Culture=neutral, PublicKeyToken=b77a5c561934e089</value>
  </resheader>
  <data name="AddInManager.About" xml:space="preserve">
    <value>About</value>
  </data>
  <data name="AddInManager.ActionCancelDeinstallation" xml:space="preserve">
    <value>Cancel deinstallation</value>
  </data>
  <data name="AddInManager.ActionCancelInstallation" xml:space="preserve">
    <value>Cancel installation</value>
  </data>
  <data name="AddInManager.ActionCancelUpdate" xml:space="preserve">
    <value>Cancel update</value>
  </data>
  <data name="AddInManager.ActionDisable" xml:space="preserve">
    <value>Disable</value>
  </data>
  <data name="AddInManager.ActionEnable" xml:space="preserve">
    <value>Enable</value>
  </data>
  <data name="AddInManager.ActionInstall" xml:space="preserve">
    <value>Install</value>
  </data>
  <data name="AddInManager.ActionUninstall" xml:space="preserve">
    <value>Uninstall</value>
  </data>
  <data name="AddInManager.ActionUpdate" xml:space="preserve">
    <value>Update</value>
  </data>
  <data name="AddInManager.AddInDependencyFailed" xml:space="preserve">
    <value>A dependency for this AddIn was not found. Install it to enable this AddIn.</value>
  </data>
  <data name="AddInManager.AddInDisabled" xml:space="preserve">
    <value>Disabled</value>
  </data>
  <data name="AddInManager.AddInEnabled" xml:space="preserve">
    <value>AddIn will be enabled after restarting SharpDevelop</value>
  </data>
  <data name="AddInManager.AddInInstalled" xml:space="preserve">
    <value>AddIn will be installed after restarting SharpDevelop</value>
  </data>
  <data name="AddInManager.AddInInstalledTwice" xml:space="preserve">
    <value>This AddIns is installed twice. Please uninstall one  copy.</value>
  </data>
  <data name="AddInManager.AddInMustHaveIdentity" xml:space="preserve">
    <value>The AddIn must have an &lt;Identity&gt; for use with the AddIn-Manager.</value>
  </data>
  <data name="AddInManager.AddInRemoved" xml:space="preserve">
    <value>AddIn will be removed after restarting SharpDevelop</value>
  </data>
  <data name="AddInManager.AddInUpdated" xml:space="preserve">
    <value>AddIn will be updated after restarting SharpDevelop</value>
  </data>
  <data name="AddInManager.AddInWillBeDisabled" xml:space="preserve">
    <value>AddIn will be disabled after restarting SharpDevelop</value>
  </data>
  <data name="AddInManager.CannotDisableAddInManager" xml:space="preserve">
    <value>You cannot disable the AddInManager because you need it to re-enable AddIns!</value>
  </data>
  <data name="AddInManager.CannotInstallIntoApplicationDirectory" xml:space="preserve">
    <value>You cannot install AddIns inside the ${ProductName} directory, they will be picked up as pre-installed AddIns automatically.</value>
  </data>
  <data name="AddInManager.DescriptionCancelDeinstallation" xml:space="preserve">
    <value>Aborts the deinstallation of the selected AddIn(s).</value>
  </data>
  <data name="AddInManager.DescriptionCancelInstall" xml:space="preserve">
    <value>Aborts the installation of the selected AddIn(s).</value>
  </data>
  <data name="AddInManager.DescriptionCancelUpdate" xml:space="preserve">
    <value>Aborts the update of the selected AddIn(s).</value>
  </data>
  <data name="AddInManager.DescriptionDisable" xml:space="preserve">
    <value>Disables the selected AddIn(s).</value>
  </data>
  <data name="AddInManager.DescriptionEnable" xml:space="preserve">
    <value>Enables the selected AddIn(s).</value>
  </data>
  <data name="AddInManager.DescriptionInconsistentSelection" xml:space="preserve">
    <value>The selection is inconsistent, please select only AddIns with the same status.</value>
  </data>
  <data name="AddInManager.FileAssociation" xml:space="preserve">
    <value>AddIn Installation Package</value>
  </data>
  <data name="AddInManager.FileFilter" xml:space="preserve">
    <value>SharpDevelop AddIns|*.addin;*.sdaddin|All files|*.*</value>
  </data>
  <data name="AddInManager.InstallButton" xml:space="preserve">
    <value>&amp;Install AddIn</value>
  </data>
  <data name="AddInManager.NoAddInsInstalled" xml:space="preserve">
    <value>You don't have any AddIns installed.
Download an AddIn from the Internet, then click 'Install AddIn' and choose the downloaded file to install it.</value>
  </data>
  <data name="AddInManager.OpenWebsite" xml:space="preserve">
    <value>Open Website</value>
  </data>
  <data name="AddInManager.Options" xml:space="preserve">
    <value>Options</value>
  </data>
  <data name="AddInManager.RequiredBy" xml:space="preserve">
    <value>AddIns are required by:</value>
  </data>
  <data name="AddInManager.RequiredDependencies" xml:space="preserve">
    <value>Required dependencies:</value>
  </data>
  <data name="AddInManager.ShowPreinstalledAddIns" xml:space="preserve">
    <value>Show preinstalled AddIns</value>
  </data>
  <data name="AddInManager.Title" xml:space="preserve">
    <value>AddIn Manager</value>
  </data>
  <data name="AddInManager.UnknownFileFormat" xml:space="preserve">
    <value>Unknown file format:</value>
  </data>
  <data name="AddIns.ClassDiagram.ShowClassDiagram" xml:space="preserve">
    <value>Show Class Diagram</value>
  </data>
  <data name="AddIns.Git.TortoiseGitRequired" xml:space="preserve">
    <value>TortoiseGit needs to be installed to execute this action.</value>
    <comment>Error message when executing git command but TortoiseGit cannot be found</comment>
  </data>
  <data name="AddIns.HelpViewer.ContentsPadTitle" xml:space="preserve">
    <value>Contents</value>
  </data>
  <data name="AddIns.HelpViewer.DisplayContentsCommand" xml:space="preserve">
    <value>Display Contents</value>
  </data>
  <data name="AddIns.HelpViewer.DisplaySearchCommand" xml:space="preserve">
    <value>Search</value>
  </data>
  <data name="AddIns.HelpViewer.HelpLibraryRootTitle" xml:space="preserve">
    <value>Help Library</value>
  </data>
  <data name="AddIns.HelpViewer.HelpModeLabel" xml:space="preserve">
    <value>Help Mode</value>
  </data>
  <data name="AddIns.HelpViewer.InstalledHelpCatalogsLabel" xml:space="preserve">
    <value>Installed Help Catalogs</value>
  </data>
  <data name="AddIns.HelpViewer.MicrosoftHelpViewerTitle" xml:space="preserve">
    <value>Microsoft Help Viewer</value>
  </data>
  <data name="AddIns.HelpViewer.OfflineFeatureRequestMsg" xml:space="preserve">
    <value>You requested an offline feature in the online help mode. You have to change the mode in order to use this feature.</value>
  </data>
  <data name="AddIns.HelpViewer.SearchDoSearchButton" xml:space="preserve">
    <value>Search</value>
  </data>
  <data name="AddIns.HelpViewer.SearchLookForLabel" xml:space="preserve">
    <value>Look for:</value>
  </data>
  <data name="AddIns.HelpViewer.SearchPadTitle" xml:space="preserve">
    <value>Search</value>
  </data>
  <data name="AddIns.HelpViewer.ShowErrorHelpTitle" xml:space="preserve">
    <value>Show Help</value>
  </data>
  <data name="AddIns.HelpViewer.UseExternalHelp" xml:space="preserve">
    <value>Use external help</value>
  </data>
  <data name="AddIns.HelpViewer.UseOfflineHelpLabel" xml:space="preserve">
    <value>I want to use local help</value>
  </data>
  <data name="AddIns.HelpViewer.UseOnlineHelpLabel" xml:space="preserve">
    <value>I want to use online help</value>
  </data>
  <data name="AddIns.HexEditor.DefaultBytesPerLine" xml:space="preserve">
    <value>Number of bytes per line</value>
    <comment>hex editor option (number of bytes displayed in one line)</comment>
  </data>
  <data name="AddIns.HexEditor.Display" xml:space="preserve">
    <value>Display</value>
    <comment>'display' group box in hex editor options</comment>
  </data>
  <data name="AddIns.HexEditor.Display.Elements" xml:space="preserve">
    <value>Elements</value>
    <comment>Elements that can be configured in hex editor options</comment>
  </data>
  <data name="AddIns.HexEditor.Display.Elements.Data" xml:space="preserve">
    <value>Data</value>
  </data>
  <data name="AddIns.HexEditor.Display.Elements.Offset" xml:space="preserve">
    <value>Offset</value>
  </data>
  <data name="AddIns.HexEditor.NumeralSystem" xml:space="preserve">
    <value>Numeral system</value>
  </data>
  <data name="AddIns.HexEditor.SizeToFit" xml:space="preserve">
    <value>Resize to fit current width</value>
    <comment>Used for the HexEditor's full width display button in the left corner of the display.</comment>
  </data>
  <data name="AddIns.HtmlHelp2.AddToFavorites" xml:space="preserve">
    <value>Add to Help Favorites</value>
  </data>
  <data name="AddIns.HtmlHelp2.Back" xml:space="preserve">
    <value>Back</value>
  </data>
  <data name="AddIns.HtmlHelp2.Contents" xml:space="preserve">
    <value>Contents</value>
  </data>
  <data name="AddIns.HtmlHelp2.DefaultEmptyFilter" xml:space="preserve">
    <value>(no filter)</value>
  </data>
  <data name="AddIns.HtmlHelp2.Delete" xml:space="preserve">
    <value>Delete</value>
  </data>
  <data name="AddIns.HtmlHelp2.DynamicHelp" xml:space="preserve">
    <value>Dynamic Help</value>
  </data>
  <data name="AddIns.HtmlHelp2.EnterURL" xml:space="preserve">
    <value>Enter URL</value>
  </data>
  <data name="AddIns.HtmlHelp2.Environment" xml:space="preserve">
    <value>Help 2.0 Environment</value>
  </data>
  <data name="AddIns.HtmlHelp2.Favorites" xml:space="preserve">
    <value>Help Favorites</value>
  </data>
  <data name="AddIns.HtmlHelp2.FilteredBy" xml:space="preserve">
    <value>Filtered by:</value>
  </data>
  <data name="AddIns.HtmlHelp2.Forward" xml:space="preserve">
    <value>Forward</value>
  </data>
  <data name="AddIns.HtmlHelp2.HelpCollectionMayBeEmpty" xml:space="preserve">
    <value>The Help 2.0 system seems to be installed, but either the selected collection has no content or its content is unavailable.</value>
  </data>
  <data name="AddIns.HtmlHelp2.HelpSearchCaption" xml:space="preserve">
    <value>Searching</value>
  </data>
  <data name="AddIns.HtmlHelp2.HelpSearchInProgress" xml:space="preserve">
    <value>Searching for "${0}" ...</value>
  </data>
  <data name="AddIns.HtmlHelp2.HelpSystemNotAvailable" xml:space="preserve">
    <value>The help system is not available.
You need to install the .NET Framework SDK to get the help system.</value>
  </data>
  <data name="AddIns.HtmlHelp2.HelpUpdateCaption" xml:space="preserve">
    <value>Help Update in Progress</value>
  </data>
  <data name="AddIns.HtmlHelp2.HelpUpdateInProgress" xml:space="preserve">
    <value>Help is updating to reflect your recent changes.  This may take several minutes.</value>
  </data>
  <data name="AddIns.HtmlHelp2.HighlightMatches" xml:space="preserve">
    <value>Highlight matches</value>
  </data>
  <data name="AddIns.HtmlHelp2.Homepage" xml:space="preserve">
    <value>Homepage</value>
  </data>
  <data name="AddIns.HtmlHelp2.Index" xml:space="preserve">
    <value>Index</value>
  </data>
  <data name="AddIns.HtmlHelp2.IndexResults" xml:space="preserve">
    <value>Index results</value>
  </data>
  <data name="AddIns.HtmlHelp2.Location" xml:space="preserve">
    <value>Location</value>
  </data>
  <data name="AddIns.HtmlHelp2.LookFor" xml:space="preserve">
    <value>Look for:</value>
  </data>
  <data name="AddIns.HtmlHelp2.LookForSimilarWords" xml:space="preserve">
    <value>Look for similiar words</value>
  </data>
  <data name="AddIns.HtmlHelp2.MultiTopic" xml:space="preserve">
    <value>topics</value>
  </data>
  <data name="AddIns.HtmlHelp2.NewWindow" xml:space="preserve">
    <value>New Window</value>
  </data>
  <data name="AddIns.HtmlHelp2.NextTopic" xml:space="preserve">
    <value>Next topic</value>
  </data>
  <data name="AddIns.HtmlHelp2.NoDataIsAvailableForDynamicHelp" xml:space="preserve">
    <value>No data is available for the current selection.</value>
  </data>
  <data name="AddIns.HtmlHelp2.Options.AdditionOptions" xml:space="preserve">
    <value>Additional Options</value>
  </data>
  <data name="AddIns.HtmlHelp2.Options.Groupbox" xml:space="preserve">
    <value>Help Collection</value>
  </data>
  <data name="AddIns.HtmlHelp2.Options.Label" xml:space="preserve">
    <value>Please select the help collection that you want to use in SharpDevelop.</value>
  </data>
  <data name="AddIns.HtmlHelp2.Options.Reregister" xml:space="preserve">
    <value>Reregister SharpDevelop help</value>
  </data>
  <data name="AddIns.HtmlHelp2.Options.ShowTocPictures" xml:space="preserve">
    <value>Show pictures in the content</value>
  </data>
  <data name="AddIns.HtmlHelp2.PreviousTopic" xml:space="preserve">
    <value>Previous topic</value>
  </data>
  <data name="AddIns.HtmlHelp2.PrintSubtopics" xml:space="preserve">
    <value>Print Subtopics ...</value>
  </data>
  <data name="AddIns.HtmlHelp2.PrintTopic" xml:space="preserve">
    <value>Print Topic ...</value>
  </data>
  <data name="AddIns.HtmlHelp2.PrintTopicAndSubtopics" xml:space="preserve">
    <value>Print Topic and Subtopics ...</value>
  </data>
  <data name="AddIns.HtmlHelp2.Rank" xml:space="preserve">
    <value>Rank</value>
  </data>
  <data name="AddIns.HtmlHelp2.Refresh" xml:space="preserve">
    <value>Refresh</value>
  </data>
  <data name="AddIns.HtmlHelp2.RemoveFavorite" xml:space="preserve">
    <value>Are you sure you want to remove "${0}" from favorites?</value>
  </data>
  <data name="AddIns.HtmlHelp2.Rename" xml:space="preserve">
    <value>Rename</value>
  </data>
  <data name="AddIns.HtmlHelp2.ResultsOfIndexResults" xml:space="preserve">
    <value>Index results for ${0} - found ${1} ${2}</value>
  </data>
  <data name="AddIns.HtmlHelp2.ResultsOfSearchResults" xml:space="preserve">
    <value>Search results for ${0} - found ${1} ${2}</value>
  </data>
  <data name="AddIns.HtmlHelp2.Search" xml:space="preserve">
    <value>Search</value>
  </data>
  <data name="AddIns.HtmlHelp2.SearchCommand" xml:space="preserve">
    <value>Search...</value>
  </data>
  <data name="AddIns.HtmlHelp2.SearchInPreviouslyFoundTopics" xml:space="preserve">
    <value>Search in previously found topics only</value>
  </data>
  <data name="AddIns.HtmlHelp2.SearchInTitlesOnly" xml:space="preserve">
    <value>Search in titles only</value>
  </data>
  <data name="AddIns.HtmlHelp2.SearchOnline" xml:space="preserve">
    <value>Search online</value>
  </data>
  <data name="AddIns.HtmlHelp2.SearchResults" xml:space="preserve">
    <value>Search results</value>
  </data>
  <data name="AddIns.HtmlHelp2.SingleTopic" xml:space="preserve">
    <value>topic</value>
  </data>
  <data name="AddIns.HtmlHelp2.Stop" xml:space="preserve">
    <value>Stop</value>
  </data>
  <data name="AddIns.HtmlHelp2.SyncTOC" xml:space="preserve">
    <value>Synchronize TOC</value>
  </data>
  <data name="AddIns.HtmlHelp2.TextZoom" xml:space="preserve">
    <value>Text zoom</value>
  </data>
  <data name="AddIns.HtmlHelp2.Title" xml:space="preserve">
    <value>Title</value>
  </data>
  <data name="AddIns.HtmlHelp2.UseCurrentProjectLanguageForSearch" xml:space="preserve">
    <value>Use current Project language</value>
  </data>
  <data name="AddIns.Profiler.Commands.FindCallsOfSelected.TabTitle" xml:space="preserve">
    <value>Result</value>
  </data>
  <data name="AddIns.Profiler.Commands.SetAsRoot.TabTitle" xml:space="preserve">
    <value>Merged Nodes</value>
  </data>
  <data name="AddIns.Profiler.Commands.ShowFunctions.TabTitle" xml:space="preserve">
    <value>All functions for {0}</value>
  </data>
  <data name="AddIns.Profiler.DatabaseTooNewError" xml:space="preserve">
    <value>The selected SharpDevelop profiling session was created by a newer version of SharpDevelop and thus cannot be opened.</value>
  </data>
  <data name="AddIns.Profiler.FileExtensionDescription" xml:space="preserve">
    <value>SharpDevelop Profiling Session</value>
  </data>
  <data name="AddIns.Profiler.Messages.FileNotFound" xml:space="preserve">
    <value>This project cannot be started because the executable file was not found, please ensure that the project and all its depencies are built correctly!
</value>
  </data>
  <data name="AddIns.Profiler.Messages.NoStartableProjectFound" xml:space="preserve">
    <value>No startable project was found. Aborting ...</value>
  </data>
  <data name="AddIns.Profiler.Messages.NoStartableProjectWantToProfileStartupProject" xml:space="preserve">
    <value>This project cannot be started. Do you want to profile the solution's StartUp project instead?</value>
  </data>
  <data name="AddIns.Profiler.Messages.PreparingForAnalysis" xml:space="preserve">
    <value>Preparing for analysis ...</value>
  </data>
  <data name="AddIns.Profiler.Messages.RegisterFailed" xml:space="preserve">
    <value>Could not register the profiler into COM Registry. Cannot start profiling!</value>
  </data>
  <data name="AddIns.Profiler.Messages.UnregisterFailed" xml:space="preserve">
    <value>Could not unregister the profiler from COM Registry!</value>
  </data>
  <data name="AddIns.Profiler.MessageViewCategory" xml:space="preserve">
    <value>Profile</value>
  </data>
  <data name="AddIns.Profiler.Options.General.DataCollection.CombineRecursiveCalls" xml:space="preserve">
    <value>Combine recursive calls.</value>
  </data>
  <data name="AddIns.Profiler.Options.General.DataCollection.DoNotProfileNetInternals" xml:space="preserve">
    <value>Do not profile .NET internal calls.</value>
  </data>
  <data name="AddIns.Profiler.Options.General.DataCollection.EnableDC" xml:space="preserve">
    <value>Collect data at the end of the session only.</value>
  </data>
  <data name="AddIns.Profiler.Options.General.DataCollection.EnableDCAtStartup" xml:space="preserve">
    <value>Start to collect data immediately after the session started.</value>
  </data>
  <data name="AddIns.Profiler.Options.General.DataCollection.Header" xml:space="preserve">
    <value>Data Collection</value>
  </data>
  <data name="AddIns.Profiler.Options.General.DataCollection.SizeOfStorageDescription" xml:space="preserve">
    <value>Size of temporary storage file:</value>
  </data>
  <data name="AddIns.Profiler.Options.General.DataCollection.TrackEvents" xml:space="preserve">
    <value>Trace events</value>
  </data>
  <data name="AddIns.Profiler.Options.General.Title" xml:space="preserve">
    <value>General</value>
  </data>
  <data name="AddIns.Profiler.Options.Title" xml:space="preserve">
    <value>Profiling</value>
  </data>
  <data name="AddIns.Profiler.ProfileCurrentProject" xml:space="preserve">
    <value>Profile current project</value>
  </data>
  <data name="AddIns.Profiler.ProfileExecutable" xml:space="preserve">
    <value>Select executable to profile</value>
  </data>
  <data name="AddIns.Profiler.ProfileExecutable.ErrorMessage" xml:space="preserve">
    <value>Invalid data, please try again!</value>
  </data>
  <data name="AddIns.Profiler.ProfileExecutableForm.CmdLineArgsText" xml:space="preserve">
    <value>Command line arguments:</value>
  </data>
  <data name="AddIns.Profiler.ProfileExecutableForm.DescriptionText" xml:space="preserve">
    <value>Select the path of the executable you want to profile.
Optionally you can specify a working directory and command line arguments.
</value>
  </data>
  <data name="AddIns.Profiler.ProfileExecutableForm.ExePathText" xml:space="preserve">
    <value>Executable path:</value>
  </data>
  <data name="AddIns.Profiler.ProfileExecutableForm.StartText" xml:space="preserve">
    <value>Start profiling</value>
  </data>
  <data name="AddIns.Profiler.ProfileExecutableForm.Title" xml:space="preserve">
    <value>Profile Executable</value>
  </data>
  <data name="AddIns.Profiler.ProfileExecutableForm.WorkingDirText" xml:space="preserve">
    <value>Working directory:</value>
  </data>
  <data name="AddIns.Profiler.ProfilerControlWindow.CollectData" xml:space="preserve">
    <value>Collect data</value>
  </data>
  <data name="AddIns.Profiler.ProfilerControlWindow.Shutdown" xml:space="preserve">
    <value>Shutdown</value>
  </data>
  <data name="AddIns.Profiler.ProfilerControlWindow.Title" xml:space="preserve">
    <value>Profiler control window</value>
  </data>
  <data name="AddIns.Profiler.ProfilingView.CallCountColumnText" xml:space="preserve">
    <value>Call count</value>
  </data>
  <data name="AddIns.Profiler.ProfilingView.CallsText" xml:space="preserve">
    <value>Calls:</value>
  </data>
  <data name="AddIns.Profiler.ProfilingView.ClearQueryHistoryText" xml:space="preserve">
    <value>Clear query history</value>
  </data>
  <data name="AddIns.Profiler.ProfilingView.ContextMenu.CopySelectedData" xml:space="preserve">
    <value>Copy selected data</value>
  </data>
  <data name="AddIns.Profiler.ProfilingView.ContextMenu.CopyStacktrace" xml:space="preserve">
    <value>Copy stacktrace</value>
  </data>
  <data name="AddIns.Profiler.ProfilingView.ContextMenu.FindCallsOfSelected" xml:space="preserve">
    <value>Find calls of selected functions</value>
  </data>
  <data name="AddIns.Profiler.ProfilingView.ContextMenu.GoToDefinition" xml:space="preserve">
    <value>Go to definition</value>
  </data>
  <data name="AddIns.Profiler.ProfilingView.ContextMenu.SetAsRoot" xml:space="preserve">
    <value>Set as root/Merge</value>
  </data>
  <data name="AddIns.Profiler.ProfilingView.ContextMenu.ShowFunctions" xml:space="preserve">
    <value>Show functions</value>
  </data>
  <data name="AddIns.Profiler.ProfilingView.CpuCyclesText" xml:space="preserve">
    <value>CPU cycles:</value>
  </data>
  <data name="AddIns.Profiler.ProfilingView.ExecuteQueryText" xml:space="preserve">
    <value>Execute query</value>
  </data>
  <data name="AddIns.Profiler.ProfilingView.ExpandHotPathSubtreeText" xml:space="preserve">
    <value>Expand selected hot path</value>
  </data>
  <data name="AddIns.Profiler.ProfilingView.NameColumnText" xml:space="preserve">
    <value>Name</value>
  </data>
  <data name="AddIns.Profiler.ProfilingView.OverviewTabText" xml:space="preserve">
    <value>Overview</value>
  </data>
  <data name="AddIns.Profiler.ProfilingView.QueryHistoryText" xml:space="preserve">
    <value>Query History</value>
  </data>
  <data name="AddIns.Profiler.ProfilingView.SearchLabelText" xml:space="preserve">
    <value>Search:</value>
  </data>
  <data name="AddIns.Profiler.ProfilingView.ShowQueryBarText" xml:space="preserve">
    <value>Show query bar</value>
  </data>
  <data name="AddIns.Profiler.ProfilingView.TimePercentageOfParentColumnText" xml:space="preserve">
    <value>% of parent</value>
  </data>
  <data name="AddIns.Profiler.ProfilingView.TimeSpentColumnText" xml:space="preserve">
    <value>Time spent</value>
  </data>
  <data name="AddIns.Profiler.ProfilingView.TimeSpentPerCallColumnText" xml:space="preserve">
    <value>Time spent/call</value>
  </data>
  <data name="AddIns.Profiler.ProfilingView.TimeSpentSelfColumnText" xml:space="preserve">
    <value>Time spent (self)</value>
  </data>
  <data name="AddIns.Profiler.ProfilingView.TimeSpentSelfPerCallColumnText" xml:space="preserve">
    <value>Time spent (self)/call</value>
  </data>
  <data name="AddIns.Profiler.ProfilingView.TimeText" xml:space="preserve">
    <value>Time:</value>
  </data>
  <data name="AddIns.Profiler.ProfilingView.Title" xml:space="preserve">
    <value>Profiling Session Analyzer</value>
  </data>
  <data name="AddIns.Profiler.ProfilingView.Top20TabText" xml:space="preserve">
    <value>Top 20</value>
  </data>
  <data name="AddIns.Profiler.ProfilingView.WaitBarText" xml:space="preserve">
    <value>Refreshing view, please wait ...</value>
  </data>
  <data name="AddIns.Profiler.UnitTests.RunWithProfiler" xml:space="preserve">
    <value>Run with profiler</value>
  </data>
  <data name="AddIns.SharpRefactoring.ExtractMethod" xml:space="preserve">
    <value>Extract method</value>
    <comment>Text of the "Extract Method" refactoring menu command.</comment>
  </data>
  <data name="AddIns.SharpRefactoring.ExtractMethod.ContainsBreakError" xml:space="preserve">
    <value>The selected code contains a break statement without the enclosing loop. Please change the selection!</value>
  </data>
  <data name="AddIns.SharpRefactoring.ExtractMethod.ContainsContinueError" xml:space="preserve">
    <value>The selected code contains a continue statement without the enclosing loop. Please change the selection!</value>
  </data>
  <data name="AddIns.SharpRefactoring.ExtractMethod.ContainsGotoError" xml:space="preserve">
    <value>The selected code contains a goto statement without the label. Please change the selection!</value>
  </data>
  <data name="AddIns.SharpRefactoring.ExtractMethod.EnterName" xml:space="preserve">
    <value>Enter a name for the new method</value>
  </data>
  <data name="AddIns.SharpRefactoring.ExtractMethod.InvalidSelection" xml:space="preserve">
    <value>Invalid selection! Please select a valid range.</value>
  </data>
  <data name="AddIns.SharpRefactoring.ExtractMethod.ParseErrors" xml:space="preserve">
    <value>Errors occured during parsing! Cannot extract a new method.</value>
  </data>
  <data name="AddIns.SharpRefactoring.ExtractMethodNotSupported" xml:space="preserve">
    <value>Extracting methods in {0} is currently not supported!</value>
    <comment>Used to notify the user that the MethodExtractor can not extract the code in the current programming language.

{0} is the value from ProjectService.CurrentProject.Language</comment>
  </data>
  <data name="AddIns.SharpRefactoring.InsertCtor" xml:space="preserve">
    <value>Insert constructor</value>
  </data>
  <data name="AddIns.SharpRefactoring.InsertCtor.AddCheckForNullLabel" xml:space="preserve">
    <value>Add check for null</value>
  </data>
  <data name="AddIns.SharpRefactoring.InsertCtor.AddRangeCheckLabel" xml:space="preserve">
    <value>Add range check</value>
  </data>
  <data name="AddIns.SharpRefactoring.InsertCtor.Description" xml:space="preserve">
    <value>Select all fields you want to create a constructor with:</value>
  </data>
  <data name="AddIns.SharpRefactoring.InsertCtor.VariableLabel" xml:space="preserve">
    <value>Variable</value>
  </data>
  <data name="AddIns.SharpRefactoring.IntroduceMethod" xml:space="preserve">
    <value>Introduce method {0} in {1}</value>
  </data>
  <data name="AddIns.SharpRefactoring.OverrideEqualsGetHashCodeMethods" xml:space="preserve">
    <value>Override Equals() and GetHashCode()</value>
  </data>
  <data name="AddIns.SharpRefactoring.OverrideEqualsGetHashCodeMethods.AddInterface" xml:space="preserve">
    <value>Add interface {0}</value>
  </data>
  <data name="AddIns.SharpRefactoring.OverrideEqualsGetHashCodeMethods.AddOperatorOverloads" xml:space="preserve">
    <value>Add operator overloads</value>
  </data>
  <data name="AddIns.SharpRefactoring.OverrideEqualsGetHashCodeMethods.AddOtherMethod" xml:space="preserve">
    <value>Add ${otherMethod} override</value>
  </data>
  <data name="AddIns.SharpRefactoring.OverrideEqualsGetHashCodeMethods.SurroundWithRegion" xml:space="preserve">
    <value>Surround with #region</value>
  </data>
  <data name="AddIns.SharpRefactoring.OverrideToStringMethod" xml:space="preserve">
    <value>Override ToString()</value>
  </data>
  <data name="AddIns.SharpRefactoring.OverrideToStringMethod.Description" xml:space="preserve">
    <value>Select the fields you want to use in the ToString() implementation:</value>
  </data>
  <data name="AddIns.SharpRefactoring.ResolveAttribute" xml:space="preserve">
    <value>Resolve attribute: {0}</value>
  </data>
  <data name="AddIns.SharpRefactoring.ResolveExtensionMethod" xml:space="preserve">
    <value>Resolve extension method {0}</value>
  </data>
  <data name="AddIns.SourceAnalysis.CheckWithStyleCop" xml:space="preserve">
    <value>Check with StyleCop</value>
  </data>
  <data name="AddIns.SourceAnalysis.Title" xml:space="preserve">
    <value>Source Analysis</value>
  </data>
  <data name="AddIns.Subversion.AddToIgnoreList" xml:space="preserve">
    <value>Add to ignore list</value>
  </data>
  <data name="AddIns.Subversion.Blame" xml:space="preserve">
    <value>Blame</value>
    <comment>blame/praise/annotate- show author for each line of code in the file</comment>
  </data>
  <data name="AddIns.Subversion.BranchOrTag" xml:space="preserve">
    <value>Branch/tag</value>
    <comment>Shows the dialog for branching/tagging</comment>
  </data>
  <data name="AddIns.Subversion.CannotCopyError" xml:space="preserve">
    <value>The file/directory cannot be copied because it is in subversion status '{0}'.</value>
  </data>
  <data name="AddIns.Subversion.CannotMoveError" xml:space="preserve">
    <value>The file/directory cannot be moved because it is in subversion status '{0}'.</value>
  </data>
  <data name="AddIns.Subversion.CannotRemoveError" xml:space="preserve">
    <value>The file/directory cannot be removed because it is in subversion status '{0}'.</value>
  </data>
  <data name="AddIns.Subversion.CheckForModifications" xml:space="preserve">
    <value>Check for modifications</value>
    <comment>Command to check a directory for modifications (both local and remote)</comment>
  </data>
  <data name="AddIns.Subversion.Checkout" xml:space="preserve">
    <value>Checkout</value>
    <comment>Download source code from the version control server</comment>
  </data>
  <data name="AddIns.Subversion.CleanUp" xml:space="preserve">
    <value>Clean up</value>
    <comment>Runs svn cleanup, fixing problems in the working copy</comment>
  </data>
  <data name="AddIns.Subversion.Commit" xml:space="preserve">
    <value>Commit</value>
    <comment>Command to upload local changes to version control system</comment>
  </data>
  <data name="AddIns.Subversion.CreatePatch" xml:space="preserve">
    <value>Create patch</value>
    <comment>Create a patch file containing the local modifications</comment>
  </data>
  <data name="AddIns.Subversion.DeleteDirectory" xml:space="preserve">
    <value>Delete directory</value>
  </data>
  <data name="AddIns.Subversion.Diff" xml:space="preserve">
    <value>Diff</value>
    <comment>Command to show local modifications done to a file</comment>
  </data>
  <data name="AddIns.Subversion.EditConflicts" xml:space="preserve">
    <value>Edit conflicts</value>
    <comment>Command to edit version-control conflicts in a file</comment>
  </data>
  <data name="AddIns.Subversion.ErrorDelete" xml:space="preserve">
    <value>Error deleting ${File}</value>
    <comment>Message shown when a file or directory cannot be deleted</comment>
  </data>
  <data name="AddIns.Subversion.Export" xml:space="preserve">
    <value>Export</value>
    <comment>Export files from the local working copy</comment>
  </data>
  <data name="AddIns.Subversion.ForceDelete" xml:space="preserve">
    <value>Force delete</value>
  </data>
  <data name="AddIns.Subversion.History" xml:space="preserve">
    <value>History</value>
  </data>
  <data name="AddIns.Subversion.ItemRemovedFromIgnoreList" xml:space="preserve">
    <value>'{0}' was removed from the ignore list.</value>
  </data>
  <data name="AddIns.Subversion.KeepOldSolution" xml:space="preserve">
    <value>Keep old solution open</value>
    <comment>Button text to keep old solution open</comment>
  </data>
  <data name="AddIns.Subversion.Lock" xml:space="preserve">
    <value>Get lock</value>
  </data>
  <data name="AddIns.Subversion.MarkConflictsAsResolved" xml:space="preserve">
    <value>Mark conflicts as resolved</value>
    <comment>Command to tell version-control system that conflicts were resolved</comment>
  </data>
  <data name="AddIns.Subversion.Merge" xml:space="preserve">
    <value>Merge</value>
    <comment>Merge changes from another branch to this directory</comment>
  </data>
  <data name="AddIns.Subversion.Options.AutoAdd" xml:space="preserve">
    <value>Automatically &amp;add new files</value>
  </data>
  <data name="AddIns.Subversion.Options.AutoDelete" xml:space="preserve">
    <value>Automatically &amp;delete removed files</value>
  </data>
  <data name="AddIns.Subversion.Options.ReloadProjectAfterChanges" xml:space="preserve">
    <value>&amp;Re-load project after changes to project file(s)</value>
  </data>
  <data name="AddIns.Subversion.Options.RenameInsideSubversion" xml:space="preserve">
    <value>&amp;Rename files inside Subversion (keeps history)</value>
  </data>
  <data name="AddIns.Subversion.Options.Title" xml:space="preserve">
    <value>Subversion Options</value>
    <comment>Title of the subversion options panel</comment>
  </data>
  <data name="AddIns.Subversion.Options.UseHistoryDisplayBinding" xml:space="preserve">
    <value>Show &amp;history tab for version-controlled files</value>
    <comment>Show tab page History for each version-controlled file</comment>
  </data>
  <data name="AddIns.Subversion.ReloadSolution" xml:space="preserve">
    <value>Reload solution</value>
    <comment>Button to confirm reloading the solution after project files were changes</comment>
  </data>
  <data name="AddIns.Subversion.ReloadSolutionAfterProjectChanges" xml:space="preserve">
    <value>SharpDevelop detected that the version control operation changed project files.
You should reload the solution.</value>
  </data>
  <data name="AddIns.Subversion.Relocate" xml:space="preserve">
    <value>Relocate</value>
    <comment>Change the URL of the version control server</comment>
  </data>
  <data name="AddIns.Subversion.RemoveFromIgnoreList" xml:space="preserve">
    <value>Remove from ignore list</value>
  </data>
  <data name="AddIns.Subversion.RemoveMovedFile" xml:space="preserve">
    <value>The file has just been moved to this location, do you really want to remove it?</value>
  </data>
  <data name="AddIns.Subversion.RepositoryBrowser" xml:space="preserve">
    <value>Repository browser</value>
    <comment>Launch a tool to view the repository of the version control system</comment>
  </data>
  <data name="AddIns.Subversion.Revert" xml:space="preserve">
    <value>Revert</value>
    <comment>Command to revert local modifications done to a version-controlled file</comment>
  </data>
  <data name="AddIns.Subversion.RevertLocalModifications" xml:space="preserve">
    <value>The file has local modifications. Do you really want to remove it?</value>
  </data>
  <data name="AddIns.Subversion.RevisionGraph" xml:space="preserve">
    <value>Revision graph</value>
    <comment>Show the revision graph for a directory</comment>
  </data>
  <data name="AddIns.Subversion.SaveFiles" xml:space="preserve">
    <value>Save files</value>
    <comment>Button text to confirm saving all open files</comment>
  </data>
  <data name="AddIns.Subversion.ShowLog" xml:space="preserve">
    <value>Show Log</value>
    <comment>Shows the history for the file</comment>
  </data>
  <data name="AddIns.Subversion.SVNRequiresSavingFiles" xml:space="preserve">
    <value>The version control operation would affect files with unsaved modifications.
You have to save those files before running the operation.</value>
  </data>
  <data name="AddIns.Subversion.Switch" xml:space="preserve">
    <value>Switch</value>
    <comment>Switch the working copy to a different branch</comment>
  </data>
  <data name="AddIns.Subversion.TortoiseSVNRequired" xml:space="preserve">
    <value>TortoiseSVN needs to be installed to execute this action.</value>
  </data>
  <data name="AddIns.Subversion.Update" xml:space="preserve">
    <value>Update</value>
    <comment>Command to download changes done by other developers to the working copy</comment>
  </data>
  <data name="AddIns.Subversion.UpdateToRevision" xml:space="preserve">
    <value>Update to revision</value>
    <comment>Command to update a file to a specific version</comment>
  </data>
  <data name="AddIns.UsageDataCollector.AcceptConfirmation" xml:space="preserve">
    <value>Thank you for participating! You can still opt-out later using the SharpDevelop options.</value>
    <comment>text that confirms the user accepted UDC</comment>
  </data>
  <data name="AddIns.UsageDataCollector.AcceptRadioButton" xml:space="preserve">
    <value>I would like to participate - collect and upload usage data</value>
    <comment>Option to start participating in usage data collection</comment>
  </data>
  <data name="AddIns.UsageDataCollector.DeclineConfirmation" xml:space="preserve">
    <value>You can still opt-in later using the SharpDevelop options.</value>
    <comment>Text that confirms the user declined UDC</comment>
  </data>
  <data name="AddIns.UsageDataCollector.DeclineRadioButton" xml:space="preserve">
    <value>I do not want to participate</value>
    <comment>Option for declining to participate in usage data collection</comment>
  </data>
  <data name="AddIns.UsageDataCollector.Introduction" xml:space="preserve">
    <value>We need your help! To improve SharpDevelop in the future, we would like to know which features are used most.
SharpDevelop can collect this information and upload it automatically.</value>
    <comment>introduction to UsageDataCollector, appears on first start of SharpDevelop 4.0</comment>
  </data>
  <data name="AddIns.UsageDataCollector.PrivacyStatement" xml:space="preserve">
    <value>Privacy Statement</value>
    <comment>text for link to privacy statement</comment>
  </data>
  <data name="AddIns.UsageDataCollector.ShowCollectedData" xml:space="preserve">
    <value>Show collected data</value>
    <comment>button for showing the data collected so far</comment>
  </data>
  <data name="AddIns.UsageDataCollector.Title" xml:space="preserve">
    <value>Usage Data Collector</value>
    <comment>title of the usage data collector start page message (only visible on first start of SharpDevelop 4) and name of the corresponding page in the options dialog</comment>
  </data>
  <data name="AddIns.VBNetBinding.CodeCompletion.QuestionmarkEqualsItem.Description" xml:space="preserve">
    <value>Let SharpDevelop figure out the type based on the initializer.</value>
  </data>
  <data name="AddIns.XamlBinding.Menu.EditGridColumnsAndRows" xml:space="preserve">
    <value>Edit grid columns and rows</value>
  </data>
  <data name="AddIns.XamlBinding.Menu.ExtractPropertiesAsStyle" xml:space="preserve">
    <value>Extract properties as style</value>
  </data>
  <data name="AddIns.XamlBinding.Menu.ExtractPropertiesAsStyle.ErrorNoSelection" xml:space="preserve">
    <value>No valid element selected!</value>
  </data>
  <data name="AddIns.XamlBinding.Menu.ExtractPropertiesAsStyle.PropertyColumn" xml:space="preserve">
    <value>Property/Event Name</value>
  </data>
  <data name="AddIns.XamlBinding.Menu.ExtractPropertiesAsStyle.ReplaceQuestion" xml:space="preserve">
    <value>The selected control has already a style assigned. Do you want to replace the style with the newly created style?</value>
  </data>
  <data name="AddIns.XamlBinding.Menu.ExtractPropertiesAsStyle.StyleName" xml:space="preserve">
    <value>Style name:</value>
  </data>
  <data name="AddIns.XamlBinding.Menu.ExtractPropertiesAsStyle.ValueColumn" xml:space="preserve">
    <value>Property Value</value>
  </data>
  <data name="AddIns.XamlBinding.Menu.GroupInto" xml:space="preserve">
    <value>Group into</value>
  </data>
  <data name="AddIns.XamlBinding.Menu.RemoveMargin" xml:space="preserve">
    <value>Remove margin</value>
  </data>
  <data name="AddIns.XamlBinding.Menu.RemoveUnnecessaryAttributes" xml:space="preserve">
    <value>Remove unnecessary attributes</value>
  </data>
  <data name="AddIns.XamlBinding.NewEventHandlerItem" xml:space="preserve">
    <value>&lt;new event handler&gt;</value>
  </data>
  <data name="AddIns.XamlBinding.Options.CodeCompletionGroupLabel" xml:space="preserve">
    <value>Code completion</value>
  </data>
  <data name="AddIns.XamlBinding.Options.EventColor" xml:space="preserve">
    <value>Event color:</value>
  </data>
  <data name="AddIns.XamlBinding.Options.EventHandlerNamePattern" xml:space="preserve">
    <value>Event handler name pattern:</value>
  </data>
  <data name="AddIns.XamlBinding.Options.HighlightingDescription" xml:space="preserve">
    <value>Select the colors that should be used by the XAML highlighter:</value>
  </data>
  <data name="AddIns.XamlBinding.Options.HighlightingGroupLabel" xml:space="preserve">
    <value>Highlighting</value>
  </data>
  <data name="AddIns.XamlBinding.Options.IgnoredElementColor" xml:space="preserve">
    <value>Ignored element color:</value>
  </data>
  <data name="AddIns.XamlBinding.Options.NamespaceDeclarationColor" xml:space="preserve">
    <value>XML namespace declaration color:</value>
  </data>
  <data name="AddIns.XamlBinding.Options.PropertyColor" xml:space="preserve">
    <value>Property color:</value>
  </data>
  <data name="AddIns.XamlBinding.Options.SwitchToCodeViewAfterInsertion" xml:space="preserve">
    <value>Switch to code after insertion of new event handler</value>
  </data>
  <data name="AddIns.XamlBinding.Options.Title" xml:space="preserve">
    <value>XAML</value>
  </data>
  <data name="AddIns.XamlBinding.Options.UseExtensionCompletion" xml:space="preserve">
    <value>Use markup extension completion</value>
  </data>
  <data name="AddIns.XamlBinding.Options.UseHighlighting" xml:space="preserve">
    <value>Use advanced highlighting</value>
  </data>
  <data name="AvalonEdit.FileEncoding.EncodingCausesDataLoss" xml:space="preserve">
    <value>The file cannot be saved with the current encoding ${encoding} without losing data.</value>
  </data>
  <data name="AvalonEdit.FileEncoding.EncodingCausesDataLoss.Continue" xml:space="preserve">
    <value>Continue</value>
    <comment>continue using the current encoding (may cause data loss)</comment>
  </data>
  <data name="AvalonEdit.FileEncoding.EncodingCausesDataLoss.UseUTF8" xml:space="preserve">
    <value>Save as UTF-8</value>
  </data>
  <data name="BackendBindings.ExecutionManager.CantExecuteDLLError" xml:space="preserve">
    <value>Project is configured as dll and no execution command is specified.
You can specifiy an execution command in the project options.</value>
  </data>
  <data name="BackendBindings.ExecutionManager.NoSingleFileCompilation" xml:space="preserve">
    <value>Compiling single files is not supported, please create a project!</value>
  </data>
  <data name="CompilerResultView.DescriptionText" xml:space="preserve">
    <value>Description</value>
  </data>
  <data name="CompilerResultView.FileText" xml:space="preserve">
    <value>File</value>
  </data>
  <data name="CompilerResultView.LineText" xml:space="preserve">
    <value>Line</value>
  </data>
  <data name="ComponentInspector.AboutDialog.Title" xml:space="preserve">
    <value>About</value>
  </data>
  <data name="ComponentInspector.AboutDialog.VersionLabel" xml:space="preserve">
    <value>Version:</value>
  </data>
  <data name="ComponentInspector.ActionMenu.CastMenuItem" xml:space="preserve">
    <value>Cast</value>
  </data>
  <data name="ComponentInspector.ActionMenu.CopyObjectMenuItem" xml:space="preserve">
    <value>&amp;Copy Object</value>
  </data>
  <data name="ComponentInspector.ActionMenu.CopyTextMenuItem" xml:space="preserve">
    <value>Copy T&amp;ext</value>
  </data>
  <data name="ComponentInspector.ActionMenu.CopyValueTextMenuItem" xml:space="preserve">
    <value>Copy &amp;Value Text</value>
  </data>
  <data name="ComponentInspector.ActionMenu.CutObjectMenuItem" xml:space="preserve">
    <value>Cu&amp;t Object</value>
  </data>
  <data name="ComponentInspector.ActionMenu.EventLoggingMenuItem" xml:space="preserve">
    <value>&amp;Event Logging</value>
  </data>
  <data name="ComponentInspector.ActionMenu.OnDesignSurfaceMenuItem" xml:space="preserve">
    <value>On Design Surface</value>
  </data>
  <data name="ComponentInspector.ActionMenu.PasteObjectMenuItem" xml:space="preserve">
    <value>&amp;Paste Object</value>
  </data>
  <data name="ComponentInspector.ActionMenu.RefreshRunningComObjectsMenuItem" xml:space="preserve">
    <value>Refresh COM Running Objects</value>
  </data>
  <data name="ComponentInspector.ActionMenu.RegisterTypeLibMenuItem" xml:space="preserve">
    <value>Register TypeLib</value>
  </data>
  <data name="ComponentInspector.ActionMenu.RemoveFromFavouritesMenuItem" xml:space="preserve">
    <value>Remove from Favorites</value>
  </data>
  <data name="ComponentInspector.ActionMenu.UnregisterTypeLibMenuItem" xml:space="preserve">
    <value>Unregister TypeLib</value>
  </data>
  <data name="ComponentInspector.AssemblyTreeNode.Text" xml:space="preserve">
    <value>Opened Assemblies</value>
  </data>
  <data name="ComponentInspector.AttachDialog.AttachFailedMessage" xml:space="preserve">
    <value>Error attaching to process {0}.</value>
  </data>
  <data name="ComponentInspector.AttachDialog.ProcessLabel" xml:space="preserve">
    <value>Process</value>
    <comment>Labels a running process</comment>
  </data>
  <data name="ComponentInspector.AttachDialog.Title" xml:space="preserve">
    <value>Attach</value>
  </data>
  <data name="ComponentInspector.CastDialog.CannotFindType" xml:space="preserve">
    <value>Cannot find type</value>
  </data>
  <data name="ComponentInspector.CastDialog.CannotFindTypeInAssembliesMessage" xml:space="preserve">
    <value>Cannot find type {0} in any of the assemblies currently open.</value>
  </data>
  <data name="ComponentInspector.CastDialog.CastForTitle" xml:space="preserve">
    <value>Cast for</value>
  </data>
  <data name="ComponentInspector.CastDialog.CastTitle" xml:space="preserve">
    <value>Cast</value>
  </data>
  <data name="ComponentInspector.CastDialog.CastToLabel" xml:space="preserve">
    <value>Cast to</value>
  </data>
  <data name="ComponentInspector.CastDialog.DetermineTypeOfCastFailedMessage" xml:space="preserve">
    <value>Error determining type of cast.</value>
  </data>
  <data name="ComponentInspector.CastDialog.RememberCastCheckBox" xml:space="preserve">
    <value>Remember cast across sessions?</value>
  </data>
  <data name="ComponentInspector.CastDialog.TypeIncompatibleMessage" xml:space="preserve">
    <value>Cast type incompatible with object's type.</value>
  </data>
  <data name="ComponentInspector.ComCategoryRootTreeNode.Text" xml:space="preserve">
    <value>Component Categories</value>
  </data>
  <data name="ComponentInspector.ComClassRootTreeNode.Text" xml:space="preserve">
    <value>Classes</value>
  </data>
  <data name="ComponentInspector.ComInterfaceRootTreeNode.Text" xml:space="preserve">
    <value>Interfaces</value>
  </data>
  <data name="ComponentInspector.ComRunningObjectsTreeNode.Text" xml:space="preserve">
    <value>COM Running Objects</value>
  </data>
  <data name="ComponentInspector.ComTreeNode.Text" xml:space="preserve">
    <value>Favorite/Recently Accessed Type Libraries</value>
  </data>
  <data name="ComponentInspector.ComTypeLibraryRootTreeNode.Text" xml:space="preserve">
    <value>Type Libraries</value>
  </data>
  <data name="ComponentInspector.ConstructorDialog.Information" xml:space="preserve">
    <value>If you select a constructor with parameters, after you hit OK, please fill in the parameters and then drag the selected constructor to where you want this object to be created.</value>
  </data>
  <data name="ComponentInspector.ConstructorDialog.Title" xml:space="preserve">
    <value>Select a Constructor</value>
  </data>
  <data name="ComponentInspector.ControlsTab" xml:space="preserve">
    <value>Controls</value>
  </data>
  <data name="ComponentInspector.CreateObjectMenuItem" xml:space="preserve">
    <value>Create O&amp;bject</value>
  </data>
  <data name="ComponentInspector.CustDirectoriesPanel.ApplicationWorkingFolder" xml:space="preserve">
    <value>Application Working Directory</value>
  </data>
  <data name="ComponentInspector.CustDirectoriesPanel.ConvertedAssembliesFolder" xml:space="preserve">
    <value>ActiveX Converted Assemblies</value>
  </data>
  <data name="ComponentInspector.CustDirectoriesPanel.Title" xml:space="preserve">
    <value>Directories</value>
  </data>
  <data name="ComponentInspector.CustomActiveXPanel.AutomaticallyGetPropertiesCheckBox" xml:space="preserve">
    <value>Automatically Get COM Properties</value>
  </data>
  <data name="ComponentInspector.CustomActiveXPanel.GetRunningComObjectsCheckBox" xml:space="preserve">
    <value>Get COM Running Objects at Startup</value>
  </data>
  <data name="ComponentInspector.CustomObjectPanel.OtherLabel" xml:space="preserve">
    <value>Other</value>
  </data>
  <data name="ComponentInspector.CustomObjectPanel.ShowBaseClassNamesCheckBox" xml:space="preserve">
    <value>Show base class names</value>
  </data>
  <data name="ComponentInspector.CustomObjectPanel.ShowLabel" xml:space="preserve">
    <value>Show</value>
  </data>
  <data name="ComponentInspector.CustomObjectPanel.ShowObjectAsBaseCheckBox" xml:space="preserve">
    <value>Show Object members in base class category</value>
  </data>
  <data name="ComponentInspector.CustomObjectPanel.ShowPublicMembersCheckBox" xml:space="preserve">
    <value>Public members only</value>
  </data>
  <data name="ComponentInspector.ErrorDialog.LessInformationButton" xml:space="preserve">
    <value>Less Information</value>
  </data>
  <data name="ComponentInspector.ErrorDialog.MoreInformationButton" xml:space="preserve">
    <value>More Information</value>
  </data>
  <data name="ComponentInspector.ErrorDialog.ReportAsBugButton" xml:space="preserve">
    <value>Report as Bug</value>
  </data>
  <data name="ComponentInspector.EventLogList.ClearAllMenuItem" xml:space="preserve">
    <value>Clear &amp;All</value>
  </data>
  <data name="ComponentInspector.EventLogList.ClearMenuItem" xml:space="preserve">
    <value>&amp;Clear</value>
  </data>
  <data name="ComponentInspector.EventLogList.EventColumnHeader" xml:space="preserve">
    <value>Event</value>
  </data>
  <data name="ComponentInspector.EventLogList.EventsBeingLoggedTab" xml:space="preserve">
    <value>Events Being Logged</value>
  </data>
  <data name="ComponentInspector.EventLogList.EventsTab" xml:space="preserve">
    <value>Event Log</value>
  </data>
  <data name="ComponentInspector.EventLogList.IncrementColumnHeader" xml:space="preserve">
    <value>Inc</value>
  </data>
  <data name="ComponentInspector.EventLogList.NoEventsBeingLoggedMessage" xml:space="preserve">
    <value>You are not logging any events.

To begin logging events, select an object or an event in the Objects panel, and either right-click or use the Action menu to enable event logging.</value>
  </data>
  <data name="ComponentInspector.EventLogList.ParametersColumnHeader" xml:space="preserve">
    <value>Parameters</value>
  </data>
  <data name="ComponentInspector.EventLogList.StopAllLoggingMenuItem" xml:space="preserve">
    <value>Stop &amp;All Logging</value>
  </data>
  <data name="ComponentInspector.EventLogList.StopLoggingMenuItem" xml:space="preserve">
    <value>&amp;Stop Logging</value>
  </data>
  <data name="ComponentInspector.EventLogList.TimeColumnHeader" xml:space="preserve">
    <value>Time</value>
  </data>
  <data name="ComponentInspector.FindDialog.AllLevelsLabel" xml:space="preserve">
    <value>All levels</value>
  </data>
  <data name="ComponentInspector.FindDialog.AssembliesRadioButton" xml:space="preserve">
    <value>Assemblies/Types</value>
  </data>
  <data name="ComponentInspector.FindDialog.ContainsRadioButton" xml:space="preserve">
    <value>Contains</value>
  </data>
  <data name="ComponentInspector.FindDialog.FindButton" xml:space="preserve">
    <value>Find</value>
  </data>
  <data name="ComponentInspector.FindDialog.FindIn" xml:space="preserve">
    <value>Find In</value>
  </data>
  <data name="ComponentInspector.FindDialog.FindWhatLabel" xml:space="preserve">
    <value>Find what:</value>
  </data>
  <data name="ComponentInspector.FindDialog.FoundListColumnHeader" xml:space="preserve">
    <value>Item</value>
  </data>
  <data name="ComponentInspector.FindDialog.FullNameLabel" xml:space="preserve">
    <value>Full Name</value>
  </data>
  <data name="ComponentInspector.FindDialog.LevelSelectOnlyDownLabel" xml:space="preserve">
    <value>Only down</value>
  </data>
  <data name="ComponentInspector.FindDialog.LevelsLabel" xml:space="preserve">
    <value>Levels</value>
  </data>
  <data name="ComponentInspector.FindDialog.LookingAtLabel" xml:space="preserve">
    <value>Looking at:</value>
  </data>
  <data name="ComponentInspector.FindDialog.MatchLabel" xml:space="preserve">
    <value>Match</value>
  </data>
  <data name="ComponentInspector.FindDialog.NoItemsFoundMessage" xml:space="preserve">
    <value>No items found</value>
  </data>
  <data name="ComponentInspector.FindDialog.NoTreeNodeSelectedDialogTitle" xml:space="preserve">
    <value>Please Select Tree Node</value>
  </data>
  <data name="ComponentInspector.FindDialog.NoTreeNodeSelectedMessage" xml:space="preserve">
    <value>You must select a node in some tree; the find will begin with that node.</value>
  </data>
  <data name="ComponentInspector.FindDialog.ObjectTreeNameCheckBox" xml:space="preserve">
    <value>Name</value>
  </data>
  <data name="ComponentInspector.FindDialog.ObjectTreeRadioButtonText" xml:space="preserve">
    <value>Object Tree</value>
  </data>
  <data name="ComponentInspector.FindDialog.ObjectTreeValueCheckBox" xml:space="preserve">
    <value>Value</value>
  </data>
  <data name="ComponentInspector.FindDialog.SelectNameOrValueDialogTitle" xml:space="preserve">
    <value>Please Select Name/Value</value>
  </data>
  <data name="ComponentInspector.FindDialog.SelectNameOrValueMessage" xml:space="preserve">
    <value>Please select one or both of Name or Value when searching the Object tree.</value>
  </data>
  <data name="ComponentInspector.FindDialog.SelectNodeInTreeNameMessage" xml:space="preserve">
    <value>You must select a node in the {0} tree; the find will begin with that node.</value>
  </data>
  <data name="ComponentInspector.FindDialog.ShowItemMenuItem" xml:space="preserve">
    <value>Show Item</value>
  </data>
  <data name="ComponentInspector.FindDialog.StartingWithLabel" xml:space="preserve">
    <value>Starting with:</value>
  </data>
  <data name="ComponentInspector.FindDialog.StartsWithRadioButton" xml:space="preserve">
    <value>Starts With</value>
  </data>
  <data name="ComponentInspector.FindDialog.Title" xml:space="preserve">
    <value>Find</value>
  </data>
  <data name="ComponentInspector.GacList.CultureColumn" xml:space="preserve">
    <value>Culture</value>
  </data>
  <data name="ComponentInspector.GacList.GlobalAssemblyNameColumn" xml:space="preserve">
    <value>Global Assembly Name</value>
  </data>
  <data name="ComponentInspector.GacList.OpenMenuItem" xml:space="preserve">
    <value>&amp;Open</value>
  </data>
  <data name="ComponentInspector.GacList.PublicKeyTokenColumn" xml:space="preserve">
    <value>Public Key Token</value>
  </data>
  <data name="ComponentInspector.GacList.VersionColumn" xml:space="preserve">
    <value>Version</value>
  </data>
  <data name="ComponentInspector.GeneralOptionsPanel.AutomaticallyGetComPropertiesCheckBox" xml:space="preserve">
    <value>Automatically get COM properties</value>
  </data>
  <data name="ComponentInspector.GeneralOptionsPanel.GetRunningComObjectsAtStartupCheckBox" xml:space="preserve">
    <value>Get COM running objects at startup</value>
  </data>
  <data name="ComponentInspector.GeneralOptionsPanel.PanelsGroupBox" xml:space="preserve">
    <value>Panels</value>
  </data>
  <data name="ComponentInspector.GeneralOptionsPanel.ShowAssemblyPanelCheckBox" xml:space="preserve">
    <value>Show Assembly Panel</value>
  </data>
  <data name="ComponentInspector.GeneralOptionsPanel.ShowControlsPanelCheckBox" xml:space="preserve">
    <value>Show Controls Panel</value>
  </data>
  <data name="ComponentInspector.GeneralOptionsPanel.ShowGacPanelCheckBox" xml:space="preserve">
    <value>Show GAC Panel</value>
  </data>
  <data name="ComponentInspector.GetPropertyMenuItem" xml:space="preserve">
    <value>&amp;Get Property</value>
  </data>
  <data name="ComponentInspector.GettingStartedDialog.Information" xml:space="preserve">
    <value>The Inspector can view or manipulate any ActiveX/COM object.

Browse the COM running objects using the object tree at the left.  Right click a member of the object tree to invoke a method.

Browse through the installed COM components in the ActiveX/COM tab.

Open a type library or control file using the Open menu.

To create/manipulate a ActiveX/COM object, drag a class within a TypeLib/Control to the object tree or design surface.</value>
  </data>
  <data name="ComponentInspector.GettingStartedDialog.ShowThisDialogCheckBox" xml:space="preserve">
    <value>Show this Dialog</value>
  </data>
  <data name="ComponentInspector.GettingStartedDialog.Title" xml:space="preserve">
    <value>Getting Started</value>
  </data>
  <data name="ComponentInspector.ImagePanel.ControlDesignSurfaceLabel" xml:space="preserve">
    <value>Control Design Surface</value>
  </data>
  <data name="ComponentInspector.ImagePanel.DesignModeLabel" xml:space="preserve">
    <value>Design Mode</value>
  </data>
  <data name="ComponentInspector.InspectorMenu.CloseAssembly" xml:space="preserve">
    <value>Close &amp;Assembly...</value>
  </data>
  <data name="ComponentInspector.InspectorMenu.Find" xml:space="preserve">
    <value>&amp;Find...</value>
  </data>
  <data name="ComponentInspector.InspectorMenu.ObjectTreeOptionsPanel.Title" xml:space="preserve">
    <value>Object Tree</value>
  </data>
  <data name="ComponentInspector.InspectorMenu.OpenAssembly" xml:space="preserve">
    <value>&amp;Open Assembly...</value>
  </data>
  <data name="ComponentInspector.InspectorMenu.TypeHandlerOptionsPanel.Title" xml:space="preserve">
    <value>Type Handlers</value>
  </data>
  <data name="ComponentInspector.InvokeMethodMenuItem" xml:space="preserve">
    <value>Invoke &amp;Method</value>
  </data>
  <data name="ComponentInspector.MainMenu.InspectorMenu" xml:space="preserve">
    <value>&amp;Inspector</value>
  </data>
  <data name="ComponentInspector.ObjectBrowser.ObjectsTreePanel" xml:space="preserve">
    <value>Objects</value>
  </data>
  <data name="ComponentInspector.ObjectBrowser.OutputTab" xml:space="preserve">
    <value>Output</value>
  </data>
  <data name="ComponentInspector.ObjectBrowser.ParametersPanel" xml:space="preserve">
    <value>Parameters</value>
  </data>
  <data name="ComponentInspector.ObjectBrowser.TopLevelObjects" xml:space="preserve">
    <value>Top Level Objects</value>
  </data>
  <data name="ComponentInspector.ObjectBrowser.ValueColumnHeader" xml:space="preserve">
    <value>Value</value>
  </data>
  <data name="ComponentInspector.ObjectBrowserForm.ActionMenuItem" xml:space="preserve">
    <value>&amp;Action</value>
  </data>
  <data name="ComponentInspector.ObjectBrowserForm.ActiveXFilesFilterName" xml:space="preserve">
    <value>ActiveX Files</value>
  </data>
  <data name="ComponentInspector.ObjectBrowserForm.AssemblyFilesFilterName" xml:space="preserve">
    <value>Assembly Files</value>
  </data>
  <data name="ComponentInspector.ObjectBrowserForm.AttachMenuItem" xml:space="preserve">
    <value>&amp;Tracing...</value>
  </data>
  <data name="ComponentInspector.ObjectBrowserForm.DirectoriesMenuItem" xml:space="preserve">
    <value>&amp;Directories...</value>
  </data>
  <data name="ComponentInspector.ObjectBrowserForm.ObjectTreeMenuItem" xml:space="preserve">
    <value>&amp;Object Tree...</value>
  </data>
  <data name="ComponentInspector.ObjectBrowserForm.OpenFileDialogTitle" xml:space="preserve">
    <value>Select a File to Open</value>
  </data>
  <data name="ComponentInspector.ObjectBrowserForm.OptionsMenuItem" xml:space="preserve">
    <value>&amp;Options</value>
  </data>
  <data name="ComponentInspector.ObjectBrowserForm.PanelsMenuItem" xml:space="preserve">
    <value>&amp;Panels...</value>
  </data>
  <data name="ComponentInspector.ObjectBrowserForm.ShowHelpMenuItem" xml:space="preserve">
    <value>&amp;Help...</value>
  </data>
  <data name="ComponentInspector.ObjectBrowserForm.TracingMenuItem" xml:space="preserve">
    <value>&amp;Tracing...</value>
  </data>
  <data name="ComponentInspector.ObjectBrowserForm.TypeHandlersMenuItem" xml:space="preserve">
    <value>&amp;Type Handlers...</value>
  </data>
  <data name="ComponentInspector.ObjectTreeOptionsPanel.CategoriesGroupBox" xml:space="preserve">
    <value>Categories</value>
  </data>
  <data name="ComponentInspector.ObjectTreeOptionsPanel.CategoryCountLabel" xml:space="preserve">
    <value>When number of members exceeds</value>
  </data>
  <data name="ComponentInspector.ObjectTreeOptionsPanel.DisplayIntegersInHexCheckBox" xml:space="preserve">
    <value>Integers in hex</value>
  </data>
  <data name="ComponentInspector.ObjectTreeOptionsPanel.ShowBaseClassCategoryCheckBox" xml:space="preserve">
    <value>Show base class categories</value>
  </data>
  <data name="ComponentInspector.ObjectTreeOptionsPanel.ShowBaseClassMembersCheckBox" xml:space="preserve">
    <value>Base class members</value>
  </data>
  <data name="ComponentInspector.ObjectTreeOptionsPanel.ShowBaseClassNamesCheckBox" xml:space="preserve">
    <value>Base class names</value>
  </data>
  <data name="ComponentInspector.ObjectTreeOptionsPanel.ShowEventsCheckBox" xml:space="preserve">
    <value>Events</value>
  </data>
  <data name="ComponentInspector.ObjectTreeOptionsPanel.ShowFieldsCheckBox" xml:space="preserve">
    <value>Fields</value>
  </data>
  <data name="ComponentInspector.ObjectTreeOptionsPanel.ShowGroupBox" xml:space="preserve">
    <value>Show</value>
  </data>
  <data name="ComponentInspector.ObjectTreeOptionsPanel.ShowMemberCategoriesCheckBox" xml:space="preserve">
    <value>Show member categories</value>
  </data>
  <data name="ComponentInspector.ObjectTreeOptionsPanel.ShowMembersGroupBox" xml:space="preserve">
    <value>Show Members</value>
  </data>
  <data name="ComponentInspector.ObjectTreeOptionsPanel.ShowMethodsCheckBox" xml:space="preserve">
    <value>Methods</value>
  </data>
  <data name="ComponentInspector.ObjectTreeOptionsPanel.ShowObjectAsBaseClassCheckBox" xml:space="preserve">
    <value>Show Object members in base class category</value>
  </data>
  <data name="ComponentInspector.ObjectTreeOptionsPanel.ShowPropertiesCheckBox" xml:space="preserve">
    <value>Properties</value>
  </data>
  <data name="ComponentInspector.ObjectTreeOptionsPanel.ShowPropertyAccessorsMethodsCheckBox" xml:space="preserve">
    <value>Property/Event accessor methods</value>
  </data>
  <data name="ComponentInspector.ObjectTreeOptionsPanel.ShowPublicMembersOnlyCheckBox" xml:space="preserve">
    <value>Public members only</value>
  </data>
  <data name="ComponentInspector.OutputList.OutputColumnHeader" xml:space="preserve">
    <value>Output</value>
  </data>
  <data name="ComponentInspector.ParamControlInfo.SelectObjectLabel" xml:space="preserve">
    <value>select object</value>
  </data>
  <data name="ComponentInspector.ParamControlInfo.SeparateStringsWithSpaces" xml:space="preserve">
    <value>(separate strings with spaces)</value>
  </data>
  <data name="ComponentInspector.ParamControlInfo.ValueLabel" xml:space="preserve">
    <value>value</value>
  </data>
  <data name="ComponentInspector.ProgressDialog.AddingRunningComObjectsDialogTitle" xml:space="preserve">
    <value>Adding COM Running Objects</value>
  </data>
  <data name="ComponentInspector.ProgressDialog.AddingRunningComObjectsMessage" xml:space="preserve">
    <value>Please wait while I add COM running objects</value>
  </data>
  <data name="ComponentInspector.ProgressDialog.GettingInformationDialogTitle" xml:space="preserve">
    <value>Getting {0} Information</value>
  </data>
  <data name="ComponentInspector.ProgressDialog.GettingInformationMessage" xml:space="preserve">
    <value>Please wait while I get the {0} information</value>
  </data>
  <data name="ComponentInspector.ProgressDialog.LoadingPreviouslyOpenedAssembliesDialogTitle" xml:space="preserve">
    <value>Loading Remembered Assemblies</value>
  </data>
  <data name="ComponentInspector.ProgressDialog.LoadingPreviouslyOpenedAssembliesMessage" xml:space="preserve">
    <value>Please wait while I load the previously opened assemblies.</value>
  </data>
  <data name="ComponentInspector.Registry.Text" xml:space="preserve">
    <value>Registry</value>
  </data>
  <data name="ComponentInspector.SetFieldMenuItem" xml:space="preserve">
    <value>Set &amp;Field</value>
  </data>
  <data name="ComponentInspector.SetPropertyMenuItem" xml:space="preserve">
    <value>&amp;Set Property</value>
  </data>
  <data name="ComponentInspector.ToolsMenu.ShowComponentInspectorMenuItem" xml:space="preserve">
    <value>Component Inspector</value>
  </data>
  <data name="ComponentInspector.TracingDialog.Title" xml:space="preserve">
    <value>Set Trace Level</value>
  </data>
  <data name="ComponentInspector.TracingDialog.TraceLevelLabel" xml:space="preserve">
    <value>Trace Level</value>
  </data>
  <data name="ComponentInspector.TreeListPanel.HeaderPanel" xml:space="preserve">
    <value>Name</value>
  </data>
  <data name="ComponentInspector.TypeHandlerOptionsPanel.InformationLabel" xml:space="preserve">
    <value>Type handlers present the classes marked below in a more convenient manner, suppressing unnecessary details.</value>
  </data>
  <data name="ComponentInspector.WaitingForAppDialog.Information" xml:space="preserve">
    <value>Waiting for application to start. If the application fails to start (or you become tired of waiting), you may cancel by pressing Cancel.</value>
  </data>
  <data name="ComponentInspector.WaitingForAppDialog.Title" xml:space="preserve">
    <value>Waiting for Application to Start</value>
  </data>
  <data name="CSharpBinding.GenerateNewHandlerInstructions" xml:space="preserve">
    <value>Insert reference to explicit method; press tab or enter again to insert a new method stub.</value>
  </data>
  <data name="CSharpBinding.InsertAnonymousMethod" xml:space="preserve">
    <value>Insert anonymous method without parameters.</value>
  </data>
  <data name="CSharpBinding.InsertAnonymousMethodWithParameters" xml:space="preserve">
    <value>Insert anonymous method with parameters.</value>
  </data>
  <data name="Dialog.About.ChangeLogTabName" xml:space="preserve">
    <value>ChangeLog</value>
  </data>
  <data name="Dialog.About.DialogName" xml:space="preserve">
    <value>About SharpDevelop</value>
  </data>
  <data name="Dialog.About.label1Text" xml:space="preserve">
    <value>Version</value>
  </data>
  <data name="Dialog.About.label2Text" xml:space="preserve">
    <value>Build</value>
  </data>
  <data name="Dialog.About.License" xml:space="preserve">
    <value>Released under the terms of the ${License}.</value>
  </data>
  <data name="Dialog.About.ThrowExceptionButton" xml:space="preserve">
    <value>&amp;Throw Exception</value>
  </data>
  <data name="Dialog.About.VersionInfoTabName" xml:space="preserve">
    <value>Version Info</value>
  </data>
  <data name="Dialog.About.VersionInfoTabName.CopyButton" xml:space="preserve">
    <value>&amp;Copy</value>
  </data>
  <data name="Dialog.About.VersionInfoTabName.VersionColumn" xml:space="preserve">
    <value>Version</value>
  </data>
  <data name="Dialog.Componnents.RichMenuItem.LoadFileDescription" xml:space="preserve">
    <value>load file ${File}</value>
  </data>
  <data name="Dialog.Componnents.RichMenuItem.LoadProjectDescription" xml:space="preserve">
    <value>load project ${Project}</value>
  </data>
  <data name="Dialog.Componnents.RichMenuItem.NoRecentFilesString" xml:space="preserve">
    <value>recent files</value>
  </data>
  <data name="Dialog.Componnents.RichMenuItem.NoRecentProjectsString" xml:space="preserve">
    <value>recent projects</value>
  </data>
  <data name="Dialog.DirtyFiles.DialogName" xml:space="preserve">
    <value>Save dirty files?</value>
  </data>
  <data name="Dialog.DirtyFiles.DirtyFiles" xml:space="preserve">
    <value>Dirty Files</value>
  </data>
  <data name="Dialog.DirtyFiles.DiscardAllButton" xml:space="preserve">
    <value>&amp;Discard all</value>
  </data>
  <data name="Dialog.DirtyFiles.Files" xml:space="preserve">
    <value>Files</value>
  </data>
  <data name="Dialog.DirtyFiles.SaveAllButton" xml:space="preserve">
    <value>Save &amp;all</value>
  </data>
  <data name="Dialog.DirtyFiles.SaveButton" xml:space="preserve">
    <value>&amp;Save</value>
  </data>
  <data name="Dialog.EditAvailableConfigurationsDialog.AddProjectConfiguration" xml:space="preserve">
    <value>Add Project Configuration</value>
  </data>
  <data name="Dialog.EditAvailableConfigurationsDialog.AddProjectPlatform" xml:space="preserve">
    <value>Add Project Platform</value>
  </data>
  <data name="Dialog.EditAvailableConfigurationsDialog.AddSolutionConfiguration" xml:space="preserve">
    <value>Add Solution Configuration</value>
  </data>
  <data name="Dialog.EditAvailableConfigurationsDialog.AddSolutionPlatform" xml:space="preserve">
    <value>Add Solution Platform</value>
  </data>
  <data name="Dialog.EditAvailableConfigurationsDialog.CannotDeleteAllConfigurationsOrPlatforms" xml:space="preserve">
    <value>You cannot delete all configurations/platforms.</value>
  </data>
  <data name="Dialog.EditAvailableConfigurationsDialog.ConfirmRemoveConfigurationOrPlatform" xml:space="preserve">
    <value>Do you really want to remove '{0}'?</value>
  </data>
  <data name="Dialog.EditAvailableConfigurationsDialog.CopySettingsFrom" xml:space="preserve">
    <value>Copy &amp;settings from:</value>
  </data>
  <data name="Dialog.EditAvailableConfigurationsDialog.CreateConfigurationInAllProjects" xml:space="preserve">
    <value>&amp;Create this configuration in all projects</value>
  </data>
  <data name="Dialog.EditAvailableConfigurationsDialog.DuplicateName" xml:space="preserve">
    <value>Duplicate name.</value>
  </data>
  <data name="Dialog.EditAvailableConfigurationsDialog.EditProjectConfigurations" xml:space="preserve">
    <value>Edit Project Configurations</value>
  </data>
  <data name="Dialog.EditAvailableConfigurationsDialog.EditProjectPlatforms" xml:space="preserve">
    <value>Edit Project Platforms</value>
  </data>
  <data name="Dialog.EditAvailableConfigurationsDialog.EditSolutionConfigurations" xml:space="preserve">
    <value>Edit Solution Configurations</value>
  </data>
  <data name="Dialog.EditAvailableConfigurationsDialog.EditSolutionPlatforms" xml:space="preserve">
    <value>Edit Solution Platforms</value>
  </data>
  <data name="Dialog.EditAvailableConfigurationsDialog.EmptyItem" xml:space="preserve">
    <value>&lt;Empty&gt;</value>
    <comment>Copy from empty item</comment>
  </data>
  <data name="Dialog.EditAvailableConfigurationsDialog.EnterNewName" xml:space="preserve">
    <value>Enter the new name:</value>
  </data>
  <data name="Dialog.EditAvailableConfigurationsDialog.InvalidName" xml:space="preserve">
    <value>The name was invalid.</value>
  </data>
  <data name="Dialog.ExportProjectToHtml.DialogName" xml:space="preserve">
    <value>Export to Html</value>
  </data>
  <data name="Dialog.ExportProjectToHtml.FolderLabel" xml:space="preserve">
    <value>Folder:</value>
  </data>
  <data name="Dialog.ExportProjectToHtml.SelectTargetDirInfo" xml:space="preserve">
    <value>Select target directory.</value>
  </data>
  <data name="Dialog.Goto.DialogName" xml:space="preserve">
    <value>Go to</value>
    <comment>Title of the "go to" dialog window</comment>
  </data>
  <data name="Dialog.Goto.GotoLine" xml:space="preserve">
    <value>Go to line</value>
  </data>
  <data name="Dialog.Goto.IntroText" xml:space="preserve">
    <value>Please enter an expression to jump to.
You can enter line number, class names and file names.
Examples: "120", "MainClass", "Main.cs, 120".</value>
  </data>
  <data name="Dialog.HighlightingEditor.Add" xml:space="preserve">
    <value>Add</value>
  </data>
  <data name="Dialog.HighlightingEditor.Change" xml:space="preserve">
    <value>Change...</value>
  </data>
  <data name="Dialog.HighlightingEditor.ColorDlg.Background" xml:space="preserve">
    <value>Background color</value>
  </data>
  <data name="Dialog.HighlightingEditor.ColorDlg.Bold" xml:space="preserve">
    <value>Bold</value>
  </data>
  <data name="Dialog.HighlightingEditor.ColorDlg.Caption" xml:space="preserve">
    <value>Here you can edit the selected highlighting color.</value>
  </data>
  <data name="Dialog.HighlightingEditor.ColorDlg.Foreground" xml:space="preserve">
    <value>Foreground color</value>
  </data>
  <data name="Dialog.HighlightingEditor.ColorDlg.Italic" xml:space="preserve">
    <value>Italic</value>
  </data>
  <data name="Dialog.HighlightingEditor.ColorDlg.NoColor" xml:space="preserve">
    <value>No color specified (use default)</value>
  </data>
  <data name="Dialog.HighlightingEditor.ColorDlg.SystemColor" xml:space="preserve">
    <value>System color:</value>
  </data>
  <data name="Dialog.HighlightingEditor.ColorDlg.Title" xml:space="preserve">
    <value>Edit color</value>
  </data>
  <data name="Dialog.HighlightingEditor.ColorDlg.UserDefined" xml:space="preserve">
    <value>User-defined color:</value>
  </data>
  <data name="Dialog.HighlightingEditor.Digits.Explanation" xml:space="preserve">
    <value>This option lets you set the coloring of digits in your file.</value>
  </data>
  <data name="Dialog.HighlightingEditor.Digits.Sample" xml:space="preserve">
    <value>Digit color sample:</value>
  </data>
  <data name="Dialog.HighlightingEditor.Edit" xml:space="preserve">
    <value>Edit...</value>
  </data>
  <data name="Dialog.HighlightingEditor.EditDlg.Title" xml:space="preserve">
    <value>Edit scheme</value>
  </data>
  <data name="Dialog.HighlightingEditor.EnterText" xml:space="preserve">
    <value>Enter text</value>
  </data>
  <data name="Dialog.HighlightingEditor.EnvColors.BookMarks" xml:space="preserve">
    <value>Bookmarks</value>
  </data>
  <data name="Dialog.HighlightingEditor.EnvColors.CaretLine" xml:space="preserve">
    <value>Caret Line</value>
    <comment>Name for the vertical line showing the caret position</comment>
  </data>
  <data name="Dialog.HighlightingEditor.EnvColors.CaretMarker" xml:space="preserve">
    <value>Caret marker</value>
  </data>
  <data name="Dialog.HighlightingEditor.EnvColors.Cursor" xml:space="preserve">
    <value>Cursor</value>
  </data>
  <data name="Dialog.HighlightingEditor.EnvColors.Default" xml:space="preserve">
    <value>Default text/background</value>
  </data>
  <data name="Dialog.HighlightingEditor.EnvColors.EOLMarkers" xml:space="preserve">
    <value>EOL Markers</value>
  </data>
  <data name="Dialog.HighlightingEditor.EnvColors.FoldLine" xml:space="preserve">
    <value>Folding line</value>
  </data>
  <data name="Dialog.HighlightingEditor.EnvColors.FoldMarker" xml:space="preserve">
    <value>Folding marker</value>
  </data>
  <data name="Dialog.HighlightingEditor.EnvColors.InvalidLines" xml:space="preserve">
    <value>Invalid lines</value>
  </data>
  <data name="Dialog.HighlightingEditor.EnvColors.LineNumbers" xml:space="preserve">
    <value>Line numbers</value>
  </data>
  <data name="Dialog.HighlightingEditor.EnvColors.SelectedFoldLine" xml:space="preserve">
    <value>Selected folding line</value>
  </data>
  <data name="Dialog.HighlightingEditor.EnvColors.Selection" xml:space="preserve">
    <value>Selection</value>
  </data>
  <data name="Dialog.HighlightingEditor.EnvColors.SpaceMarkers" xml:space="preserve">
    <value>Space markers</value>
  </data>
  <data name="Dialog.HighlightingEditor.EnvColors.TabMarkers" xml:space="preserve">
    <value>Tab markers</value>
  </data>
  <data name="Dialog.HighlightingEditor.EnvColors.VRuler" xml:space="preserve">
    <value>Vertical ruler</value>
  </data>
  <data name="Dialog.HighlightingEditor.Environment.Colors" xml:space="preserve">
    <value>Environment colors:</value>
  </data>
  <data name="Dialog.HighlightingEditor.Environment.Explanation" xml:space="preserve">
    <value>Here you can define your highlight colors for different general environment items of the text editor.

Select an entry in the list and click "Edit" to make a change.</value>
  </data>
  <data name="Dialog.HighlightingEditor.Explanation" xml:space="preserve">
    <value>Explanation:</value>
  </data>
  <data name="Dialog.HighlightingEditor.KeywordList.ColorSample" xml:space="preserve">
    <value>Used highlighting color sample:</value>
  </data>
  <data name="Dialog.HighlightingEditor.KeywordList.EnterName" xml:space="preserve">
    <value>Enter name of new keyword:</value>
  </data>
  <data name="Dialog.HighlightingEditor.KeywordList.Explanation" xml:space="preserve">
    <value>Every keyword in the list is colored with the selected highlighting color.</value>
  </data>
  <data name="Dialog.HighlightingEditor.KeywordList.Keywords" xml:space="preserve">
    <value>Keywords in this list:</value>
  </data>
  <data name="Dialog.HighlightingEditor.KeywordList.ListName" xml:space="preserve">
    <value>List name:</value>
  </data>
  <data name="Dialog.HighlightingEditor.KeywordList.NameEmpty" xml:space="preserve">
    <value>The keyword list must have a name.</value>
  </data>
  <data name="Dialog.HighlightingEditor.KeywordLists.EnterName" xml:space="preserve">
    <value>Enter name of new keyword list:</value>
  </data>
  <data name="Dialog.HighlightingEditor.KeywordLists.Explanation" xml:space="preserve">
    <value>Each keyword list can have an individual highlighting color assigned to it.</value>
  </data>
  <data name="Dialog.HighlightingEditor.KeywordLists.Lists" xml:space="preserve">
    <value>Keyword lists:</value>
  </data>
  <data name="Dialog.HighlightingEditor.Marker.ExplanationNext" xml:space="preserve">
    <value>Enter the key string that will cause the next word to be colored with the selected color.</value>
  </data>
  <data name="Dialog.HighlightingEditor.Marker.ExplanationPrev" xml:space="preserve">
    <value>Enter the key string that will cause the previous word to be colored with the selected color.</value>
  </data>
  <data name="Dialog.HighlightingEditor.Marker.KeyString" xml:space="preserve">
    <value>Key string to recognize:</value>
  </data>
  <data name="Dialog.HighlightingEditor.Marker.MarkMarker" xml:space="preserve">
    <value>Use color for key string, too</value>
  </data>
  <data name="Dialog.HighlightingEditor.Marker.NameEmpty" xml:space="preserve">
    <value>The key string must not be empty.</value>
  </data>
  <data name="Dialog.HighlightingEditor.Marker.SampleColor" xml:space="preserve">
    <value>Sample of highlighting color for previous/following word:</value>
  </data>
  <data name="Dialog.HighlightingEditor.Markers.EnterName" xml:space="preserve">
    <value>Enter new marker key string:</value>
  </data>
  <data name="Dialog.HighlightingEditor.Markers.Explanation" xml:space="preserve">
    <value>Here you can define strings that are not colored themselves, but the previous or following word next to them.

This is useful, for example, for coloring method calls by using ( as a key string.</value>
  </data>
  <data name="Dialog.HighlightingEditor.Markers.KeyString" xml:space="preserve">
    <value>Key string</value>
  </data>
  <data name="Dialog.HighlightingEditor.Markers.Next" xml:space="preserve">
    <value>Next token marker key strings:</value>
  </data>
  <data name="Dialog.HighlightingEditor.Markers.Previous" xml:space="preserve">
    <value>Previous token marker key strings:</value>
  </data>
  <data name="Dialog.HighlightingEditor.Properties.EnterName" xml:space="preserve">
    <value>Enter name of new property:</value>
  </data>
  <data name="Dialog.HighlightingEditor.Properties.EnterValue" xml:space="preserve">
    <value>Enter value of property {0}:</value>
  </data>
  <data name="Dialog.HighlightingEditor.Properties.Explanation" xml:space="preserve">
    <value>Here you can define properties of the scheme.

Properties are name-value pairs that control the behaviour of the editor. Currently, the only supported property is "LineComment", which tells the editor the string to insert at the start of the line when you tell it to comment out a line.</value>
  </data>
  <data name="Dialog.HighlightingEditor.Properties.Name" xml:space="preserve">
    <value>Name</value>
  </data>
  <data name="Dialog.HighlightingEditor.Properties.Properties" xml:space="preserve">
    <value>Properties:</value>
  </data>
  <data name="Dialog.HighlightingEditor.Properties.Value" xml:space="preserve">
    <value>Value</value>
  </data>
  <data name="Dialog.HighlightingEditor.Remove" xml:space="preserve">
    <value>Remove</value>
  </data>
  <data name="Dialog.HighlightingEditor.RuleSet.Delimiters" xml:space="preserve">
    <value>Delimiters:</value>
  </data>
  <data name="Dialog.HighlightingEditor.RuleSet.Explanation" xml:space="preserve">
    <value>These are the general properties of the rule set.

The delimiters string determines which characters are used for word splitting.
If you enter something in "Referenced set", this means that the set will be the root rule set imported from another scheme whose name is the Reference string. All other options of this rule set are discarded. This is useful, for example, for HTML and ASP, which both use JavaScript as an import.</value>
  </data>
  <data name="Dialog.HighlightingEditor.RuleSet.IgnoreCase" xml:space="preserve">
    <value>Ignore case in rule set</value>
  </data>
  <data name="Dialog.HighlightingEditor.RuleSet.Name" xml:space="preserve">
    <value>Name of rule set:</value>
  </data>
  <data name="Dialog.HighlightingEditor.RuleSet.NameEmpty" xml:space="preserve">
    <value>The rule set name must not be empty. Only the root rule set has no name.</value>
  </data>
  <data name="Dialog.HighlightingEditor.RuleSet.NoEscapeSeq" xml:space="preserve">
    <value>Don't recognize escape sequences in the rule set</value>
  </data>
  <data name="Dialog.HighlightingEditor.RuleSet.Reference" xml:space="preserve">
    <value>Referenced set:</value>
  </data>
  <data name="Dialog.HighlightingEditor.RuleSet.SpaceAndTab" xml:space="preserve">
    <value>Space and Tab are added automatically.</value>
  </data>
  <data name="Dialog.HighlightingEditor.RuleSets.EnterName" xml:space="preserve">
    <value>Enter name of new rule set:</value>
  </data>
  <data name="Dialog.HighlightingEditor.RuleSets.Explanation" xml:space="preserve">
    <value>Here you can define rule sets for the highlighting scheme.

Rule sets are the heart of SharpDevelop's highlighting engine. Each rule set is a collection of colored keyword lists and spans, which are character sequences between given begin and end symbols, e.g. quotes. 
The root rule set is used for the main file body, the others (named ones) can be used inside of spans.
So there can be several rule sets that apply to different regions of text, such as XML comments or strings.</value>
  </data>
  <data name="Dialog.HighlightingEditor.RuleSets.NamedRuleSets" xml:space="preserve">
    <value>Named rule sets:</value>
  </data>
  <data name="Dialog.HighlightingEditor.SampleText" xml:space="preserve">
    <value>Sample text</value>
  </data>
  <data name="Dialog.HighlightingEditor.Scheme.Explanation" xml:space="preserve">
    <value>Each highlighting scheme must have an unique name that identifies it to the program.
A user-defined scheme that has the same name as a built-in completely replaces the built-in.

The 'Extensions' field is a list of semicolon-separated file extensions that this scheme belongs to, for example '.htm;.html;.asp'. This string must not contain spaces.
When an extension is used by both a built-in and a user-defined scheme, the user-defined scheme has priority.</value>
  </data>
  <data name="Dialog.HighlightingEditor.Scheme.Extensions" xml:space="preserve">
    <value>Extensions:</value>
  </data>
  <data name="Dialog.HighlightingEditor.Scheme.Name" xml:space="preserve">
    <value>Scheme name:</value>
  </data>
  <data name="Dialog.HighlightingEditor.Scheme.NameEmpty" xml:space="preserve">
    <value>The scheme name must not be empty.</value>
  </data>
  <data name="Dialog.HighlightingEditor.Span.Begin" xml:space="preserve">
    <value>Begin of span:</value>
  </data>
  <data name="Dialog.HighlightingEditor.Span.BeginCol" xml:space="preserve">
    <value>Begin</value>
  </data>
  <data name="Dialog.HighlightingEditor.Span.BeginEmpty" xml:space="preserve">
    <value>The begin string must not be empty.</value>
  </data>
  <data name="Dialog.HighlightingEditor.Span.BeginSingleWord" xml:space="preserve">
    <value>Begin is single word:</value>
  </data>
  <data name="Dialog.HighlightingEditor.Span.Colors" xml:space="preserve">
    <value>Colors:</value>
  </data>
  <data name="Dialog.HighlightingEditor.Span.ContCol" xml:space="preserve">
    <value>Contents</value>
  </data>
  <data name="Dialog.HighlightingEditor.Span.End" xml:space="preserve">
    <value>End of span:</value>
  </data>
  <data name="Dialog.HighlightingEditor.Span.EndCol" xml:space="preserve">
    <value>End</value>
  </data>
  <data name="Dialog.HighlightingEditor.Span.EndSingleWord" xml:space="preserve">
    <value>End is single word:</value>
  </data>
  <data name="Dialog.HighlightingEditor.Span.EscChar" xml:space="preserve">
    <value>Escape character:</value>
    <comment>Escape character inside highlighting spans, e.g. \ in C#</comment>
  </data>
  <data name="Dialog.HighlightingEditor.Span.Explanation" xml:space="preserve">
    <value>In "Begin" and "End", @ has a special meaning: @!string@ doesn't match string when searching for the begin/end, and @@ matches a single @.

If no color for begin/end is given, the contents color is used.</value>
  </data>
  <data name="Dialog.HighlightingEditor.Span.Name" xml:space="preserve">
    <value>Name of Span:</value>
  </data>
  <data name="Dialog.HighlightingEditor.Span.NameEmpty" xml:space="preserve">
    <value>The span name must not be empty.</value>
  </data>
  <data name="Dialog.HighlightingEditor.Span.NoEscSeq" xml:space="preserve">
    <value>Don't recognize escape sequences</value>
  </data>
  <data name="Dialog.HighlightingEditor.Span.Ruleset" xml:space="preserve">
    <value>Rule set to use:</value>
  </data>
  <data name="Dialog.HighlightingEditor.Span.StopEol" xml:space="preserve">
    <value>Span ends at end of line if no end string is found</value>
  </data>
  <data name="Dialog.HighlightingEditor.Span.Use" xml:space="preserve">
    <value>Use</value>
  </data>
  <data name="Dialog.HighlightingEditor.Spans.EnterName" xml:space="preserve">
    <value>Enter new span name:</value>
  </data>
  <data name="Dialog.HighlightingEditor.Spans.Explanation" xml:space="preserve">
    <value>Spans are sequences of characters defined by a beginning string, and optionally an end string (or they can end at end-of-line), that have a separate default highlight color.

Additionally, a span can be assigned a named rule set that allows complex formatting inside (HTML tags or XML comments, for example).</value>
  </data>
  <data name="Dialog.HighlightingEditor.Spans.Spans" xml:space="preserve">
    <value>Defined spans:</value>
  </data>
  <data name="Dialog.HighlightingEditor.TreeView.DigitsColor" xml:space="preserve">
    <value>Digits color</value>
  </data>
  <data name="Dialog.HighlightingEditor.TreeView.EnvironmentColors" xml:space="preserve">
    <value>Environment colors</value>
  </data>
  <data name="Dialog.HighlightingEditor.TreeView.KeywordList" xml:space="preserve">
    <value>Keyword list</value>
  </data>
  <data name="Dialog.HighlightingEditor.TreeView.KeywordLists" xml:space="preserve">
    <value>Keyword lists</value>
  </data>
  <data name="Dialog.HighlightingEditor.TreeView.MarkNextWord" xml:space="preserve">
    <value>Mark next word</value>
  </data>
  <data name="Dialog.HighlightingEditor.TreeView.MarkPreviousWord" xml:space="preserve">
    <value>Mark previous word</value>
  </data>
  <data name="Dialog.HighlightingEditor.TreeView.Properties" xml:space="preserve">
    <value>Properties</value>
  </data>
  <data name="Dialog.HighlightingEditor.TreeView.RootRuleSet" xml:space="preserve">
    <value>Root Rule set</value>
  </data>
  <data name="Dialog.HighlightingEditor.TreeView.RuleSet" xml:space="preserve">
    <value>Rule set</value>
  </data>
  <data name="Dialog.HighlightingEditor.TreeView.RuleSets" xml:space="preserve">
    <value>Rule sets</value>
  </data>
  <data name="Dialog.HighlightingEditor.TreeView.Span" xml:space="preserve">
    <value>Span</value>
  </data>
  <data name="Dialog.HighlightingEditor.TreeView.Spans" xml:space="preserve">
    <value>Spans</value>
  </data>
  <data name="Dialog.HighlightingEditor.ValidationError" xml:space="preserve">
    <value>Please correct the settings you made:</value>
  </data>
  <data name="Dialog.NewFile.AddToProjectQuestion" xml:space="preserve">
    <value>If you want to use the new file in the current project, you need to add it to the project.
Do you want to add the new file to the project ${CurrentProjectName}?</value>
  </data>
  <data name="Dialog.NewFile.AddToProjectQuestionProject" xml:space="preserve">
    <value>Create file inside project</value>
    <comment>Answer 1</comment>
  </data>
  <data name="Dialog.NewFile.AddToProjectQuestionStandalone" xml:space="preserve">
    <value>Create standalone file</value>
    <comment>Answer 2</comment>
  </data>
  <data name="Dialog.NewFile.AddToProjectQuestionTitle" xml:space="preserve">
    <value>Add file to project?</value>
  </data>
  <data name="Dialog.NewFile.CategoryText" xml:space="preserve">
    <value>&amp;Categories:</value>
  </data>
  <data name="Dialog.NewFile.DialogName" xml:space="preserve">
    <value>New File</value>
  </data>
  <data name="Dialog.NewFile.FileNameLabel" xml:space="preserve">
    <value>&amp;File Name</value>
  </data>
  <data name="Dialog.NewFile.FillOutFirstCaption" xml:space="preserve">
    <value>Fill out properties first</value>
  </data>
  <data name="Dialog.NewFile.FillOutFirstMessage" xml:space="preserve">
    <value>To create this file you need to specify some property values first.</value>
  </data>
  <data name="Dialog.NewFile.ReadOnlyProjectWarning" xml:space="preserve">
    <value>Currently selected project file {0} has the readonly attribute set. The new file will not be added to the project.</value>
  </data>
  <data name="Dialog.NewFile.TemplateText" xml:space="preserve">
    <value>&amp;Templates:</value>
  </data>
  <data name="Dialog.NewProject.autoCreateSubDirCheckBox" xml:space="preserve">
    <value>&amp;Auto create project subdir</value>
  </data>
  <data name="Dialog.NewProject.checkBox1Text" xml:space="preserve">
    <value>Create &amp;directory for Sources</value>
  </data>
  <data name="Dialog.NewProject.CreateDirectoryForSolution" xml:space="preserve">
    <value>Create &amp;directory for solution</value>
  </data>
  <data name="Dialog.NewProject.DialogName" xml:space="preserve">
    <value>New Project</value>
  </data>
  <data name="Dialog.NewProject.EmptyProjectFieldWarning" xml:space="preserve">
    <value>The project or source TextBox is empty, can't create project.</value>
  </data>
  <data name="Dialog.NewProject.LocationLabelText" xml:space="preserve">
    <value>&amp;Location:</value>
  </data>
  <data name="Dialog.NewProject.NameLabelText" xml:space="preserve">
    <value>&amp;Name:</value>
  </data>
  <data name="Dialog.NewProject.NewSolutionLabelText" xml:space="preserve">
    <value>New &amp;Project Name:</value>
  </data>
  <data name="Dialog.NewProject.ProjectAtDescription" xml:space="preserve">
    <value>Project will be created at</value>
  </data>
  <data name="Dialog.NewProject.ProjectTypeLabelText" xml:space="preserve">
    <value>&amp;Categories:</value>
  </data>
  <data name="Dialog.NewProject.SearchReplace.ErrorParsingRegex" xml:space="preserve">
    <value>Error parsing regular expression:</value>
  </data>
  <data name="Dialog.NewProject.SearchReplace.FindAll" xml:space="preserve">
    <value>Find &amp;all</value>
  </data>
  <data name="Dialog.NewProject.SearchReplace.FindButton" xml:space="preserve">
    <value>&amp;Find</value>
  </data>
  <data name="Dialog.NewProject.SearchReplace.FindDialogName" xml:space="preserve">
    <value>Find</value>
  </data>
  <data name="Dialog.NewProject.SearchReplace.FindNextButton" xml:space="preserve">
    <value>&amp;Find next</value>
  </data>
  <data name="Dialog.NewProject.SearchReplace.FindWhat" xml:space="preserve">
    <value>Fi&amp;nd what:</value>
  </data>
  <data name="Dialog.NewProject.SearchReplace.IncludeSubFolders" xml:space="preserve">
    <value>Include su&amp;b-folders</value>
  </data>
  <data name="Dialog.NewProject.SearchReplace.LookAtFileTypes" xml:space="preserve">
    <value>Look at these file &amp;types:</value>
  </data>
  <data name="Dialog.NewProject.SearchReplace.LookIn.AllOpenDocuments" xml:space="preserve">
    <value>all open documents</value>
  </data>
  <data name="Dialog.NewProject.SearchReplace.LookIn.CurrentDocument" xml:space="preserve">
    <value>current document</value>
  </data>
  <data name="Dialog.NewProject.SearchReplace.LookIn.CurrentSelection" xml:space="preserve">
    <value>current selection</value>
  </data>
  <data name="Dialog.NewProject.SearchReplace.LookIn.DirectoryNotFound" xml:space="preserve">
    <value>The directory '{0}' does not exist.</value>
  </data>
  <data name="Dialog.NewProject.SearchReplace.LookIn.SelectDirectory" xml:space="preserve">
    <value>Select directory to search in</value>
  </data>
  <data name="Dialog.NewProject.SearchReplace.LookIn.WholeProject" xml:space="preserve">
    <value>whole project</value>
  </data>
  <data name="Dialog.NewProject.SearchReplace.LookIn.WholeSolution" xml:space="preserve">
    <value>whole solution</value>
  </data>
  <data name="Dialog.NewProject.SearchReplace.MarkAllButton" xml:space="preserve">
    <value>&amp;Bookmark All</value>
  </data>
  <data name="Dialog.NewProject.SearchReplace.MatchCase" xml:space="preserve">
    <value>Match &amp;case</value>
  </data>
  <data name="Dialog.NewProject.SearchReplace.MatchWholeWord" xml:space="preserve">
    <value>Match &amp;whole word</value>
  </data>
  <data name="Dialog.NewProject.SearchReplace.ReplaceAllButton" xml:space="preserve">
    <value>Replace &amp;all</value>
  </data>
  <data name="Dialog.NewProject.SearchReplace.ReplaceButton" xml:space="preserve">
    <value>&amp;Replace</value>
  </data>
  <data name="Dialog.NewProject.SearchReplace.ReplaceDialogName" xml:space="preserve">
    <value>Replace</value>
  </data>
  <data name="Dialog.NewProject.SearchReplace.ReplaceWith" xml:space="preserve">
    <value>Replace with:</value>
  </data>
  <data name="Dialog.NewProject.SearchReplace.SearchIn" xml:space="preserve">
    <value>&amp;Look in:</value>
  </data>
  <data name="Dialog.NewProject.SearchReplace.SearchStrategy.RegexSearch" xml:space="preserve">
    <value>Regular expressions</value>
  </data>
  <data name="Dialog.NewProject.SearchReplace.SearchStrategy.Standard" xml:space="preserve">
    <value>Standard search</value>
  </data>
  <data name="Dialog.NewProject.SearchReplace.SearchStrategy.WildcardSearch" xml:space="preserve">
    <value>Wildcards</value>
  </data>
  <data name="Dialog.NewProject.SearchReplace.SearchStringNotFound" xml:space="preserve">
    <value>Search string not found!</value>
  </data>
  <data name="Dialog.NewProject.SearchReplace.SearchStringNotFound.Title" xml:space="preserve">
    <value>Not found</value>
  </data>
  <data name="Dialog.NewProject.SearchReplace.Title" xml:space="preserve">
    <value>Search and Replace</value>
  </data>
  <data name="Dialog.NewProject.SearchReplace.UseMethodLabel" xml:space="preserve">
    <value>Us&amp;e:</value>
  </data>
  <data name="Dialog.NewProject.SelectDirectoryForProject" xml:space="preserve">
    <value>Select the directory in which the project will be created.</value>
  </data>
  <data name="Dialog.NewProject.SolutionName" xml:space="preserve">
    <value>Solution Na&amp;me:</value>
  </data>
  <data name="Dialog.NewProject.TemplateLabelText" xml:space="preserve">
    <value>&amp;Templates:</value>
  </data>
  <data name="Dialog.Options.BufferOptions" xml:space="preserve">
    <value>Buffer Options</value>
  </data>
  <data name="Dialog.Options.CodeTemplate.AddGroupLabel" xml:space="preserve">
    <value>A&amp;dd new Group</value>
  </data>
  <data name="Dialog.Options.CodeTemplate.Description" xml:space="preserve">
    <value>Description</value>
  </data>
  <data name="Dialog.Options.CodeTemplate.EditGroupDialog.Text" xml:space="preserve">
    <value>Please enter the list of file extensions as a semicolon-separated list. (Example: .h;.c;.cpp)</value>
  </data>
  <data name="Dialog.Options.CodeTemplate.EditGroupLabel" xml:space="preserve">
    <value>&amp;Edit extensions</value>
    <comment>Edits the list of file extensions associated with a code snippet group</comment>
  </data>
  <data name="Dialog.Options.CodeTemplate.EditTemplateDialog.DescriptionLabel" xml:space="preserve">
    <value>&amp;Description</value>
  </data>
  <data name="Dialog.Options.CodeTemplate.EditTemplateDialog.DialogName" xml:space="preserve">
    <value>Edit Template</value>
  </data>
  <data name="Dialog.Options.CodeTemplate.EditTemplateDialog.TemplateLabel" xml:space="preserve">
    <value>&amp;Template</value>
  </data>
  <data name="Dialog.Options.CodeTemplate.ExtensionsLabel" xml:space="preserve">
    <value>E&amp;xtensions</value>
  </data>
  <data name="Dialog.Options.CodeTemplate.Keyword" xml:space="preserve">
    <value>Keyword mapping</value>
  </data>
  <data name="Dialog.Options.CodeTemplate.PressTabToInsertTemplate" xml:space="preserve">
    <value>Press Tab to insert this code template.</value>
    <comment>Appears in description box in template completion.</comment>
  </data>
  <data name="Dialog.Options.CodeTemplate.RemoveGroupLabel" xml:space="preserve">
    <value>Re&amp;move Group</value>
  </data>
  <data name="Dialog.Options.CodeTemplate.Template" xml:space="preserve">
    <value>Template</value>
  </data>
  <data name="Dialog.Options.CodeTemplatesText" xml:space="preserve">
    <value>Code Templates</value>
  </data>
  <data name="Dialog.Options.CombineOptions.Configurations.BuildCheckBox" xml:space="preserve">
    <value>Build</value>
  </data>
  <data name="Dialog.Options.CombineOptions.Configurations.BuildColumnHeader" xml:space="preserve">
    <value>Build</value>
  </data>
  <data name="Dialog.Options.CombineOptions.Configurations.CombineConfigLabel" xml:space="preserve">
    <value>Combine configuration</value>
  </data>
  <data name="Dialog.Options.CombineOptions.Configurations.ConfigurationColumnHeader" xml:space="preserve">
    <value>Configuration</value>
  </data>
  <data name="Dialog.Options.CombineOptions.Configurations.ConfigurationEditor" xml:space="preserve">
    <value>Configuration Editor</value>
    <comment>Title of the solution configuration editor dialog</comment>
  </data>
  <data name="Dialog.Options.CombineOptions.Configurations.ConfigurationEditor.EditItem" xml:space="preserve">
    <value>&lt;Edit&gt;</value>
  </data>
  <data name="Dialog.Options.CombineOptions.Configurations.ConfigurationManagerButton" xml:space="preserve">
    <value>Configuration Manager</value>
  </data>
  <data name="Dialog.Options.CombineOptions.Configurations.EntriesGroupBox" xml:space="preserve">
    <value>Entries</value>
  </data>
  <data name="Dialog.Options.CombineOptions.Configurations.EntryColumnHeader" xml:space="preserve">
    <value>Entry</value>
  </data>
  <data name="Dialog.Options.CombineOptions.Configurations.EntryConfigurationLabel" xml:space="preserve">
    <value>Entry configuration</value>
  </data>
  <data name="Dialog.Options.CombineOptions.Configurations.PlatformColumnHeader" xml:space="preserve">
    <value>Platform</value>
  </data>
  <data name="Dialog.Options.CombineOptions.Configurations.ProjectNameColumnHeader" xml:space="preserve">
    <value>Project Name</value>
  </data>
  <data name="Dialog.Options.CombineOptions.Configurations.SolutionConfiguration" xml:space="preserve">
    <value>&amp;Solution configuration:</value>
    <comment>label in front of combo box where the build configuration (Debug/Release) of the solution can be chosen</comment>
  </data>
  <data name="Dialog.Options.CombineOptions.Dependencies.DependsOnLabel" xml:space="preserve">
    <value>Depends on:</value>
  </data>
  <data name="Dialog.Options.CombineOptions.Dependencies.EntryLabel" xml:space="preserve">
    <value>Entry:</value>
  </data>
  <data name="Dialog.Options.CombineOptions.Startup.Action.Execute" xml:space="preserve">
    <value>Execute</value>
  </data>
  <data name="Dialog.Options.CombineOptions.Startup.Action.None" xml:space="preserve">
    <value>None</value>
  </data>
  <data name="Dialog.Options.CombineOptions.Startup.ActionColumnHeader" xml:space="preserve">
    <value>Action</value>
  </data>
  <data name="Dialog.Options.CombineOptions.Startup.ActionLabel" xml:space="preserve">
    <value>Action</value>
  </data>
  <data name="Dialog.Options.CombineOptions.Startup.EntryColumnHeader" xml:space="preserve">
    <value>Entry</value>
  </data>
  <data name="Dialog.Options.CombineOptions.Startup.MultipleStartupRadioButton" xml:space="preserve">
    <value>&amp;Multiple Startup Project</value>
  </data>
  <data name="Dialog.Options.CombineOptions.Startup.SingleStartupRadioButton" xml:space="preserve">
    <value>&amp;Single Startup Project</value>
  </data>
  <data name="Dialog.Options.ExternalTool.ArgumentLabel" xml:space="preserve">
    <value>&amp;Arguments</value>
  </data>
  <data name="Dialog.Options.ExternalTool.CommandLabel" xml:space="preserve">
    <value>&amp;Command</value>
  </data>
  <data name="Dialog.Options.ExternalTool.PromptForArgsCheckBox" xml:space="preserve">
    <value>&amp;Prompt for Arguments</value>
  </data>
  <data name="Dialog.Options.ExternalTool.QuickInsertMenu.CombineDirectory" xml:space="preserve">
    <value>&amp;Solution directory</value>
  </data>
  <data name="Dialog.Options.ExternalTool.QuickInsertMenu.CombineFileName" xml:space="preserve">
    <value>Solution file name</value>
  </data>
  <data name="Dialog.Options.ExternalTool.QuickInsertMenu.CurrentColumn" xml:space="preserve">
    <value>Current column</value>
  </data>
  <data name="Dialog.Options.ExternalTool.QuickInsertMenu.CurrentLine" xml:space="preserve">
    <value>Current line</value>
  </data>
  <data name="Dialog.Options.ExternalTool.QuickInsertMenu.CurrentText" xml:space="preserve">
    <value>Current text</value>
  </data>
  <data name="Dialog.Options.ExternalTool.QuickInsertMenu.FullItemDirectory" xml:space="preserve">
    <value>&amp;Item directory</value>
  </data>
  <data name="Dialog.Options.ExternalTool.QuickInsertMenu.FullItemPath" xml:space="preserve">
    <value>Item Path</value>
  </data>
  <data name="Dialog.Options.ExternalTool.QuickInsertMenu.FullTargetPath" xml:space="preserve">
    <value>Target Path</value>
  </data>
  <data name="Dialog.Options.ExternalTool.QuickInsertMenu.ItemExtension" xml:space="preserve">
    <value>Item extension</value>
  </data>
  <data name="Dialog.Options.ExternalTool.QuickInsertMenu.ItemFileName" xml:space="preserve">
    <value>Item file name</value>
  </data>
  <data name="Dialog.Options.ExternalTool.QuickInsertMenu.ProjectDirectory" xml:space="preserve">
    <value>&amp;Project directory</value>
  </data>
  <data name="Dialog.Options.ExternalTool.QuickInsertMenu.ProjectFileName" xml:space="preserve">
    <value>Project file name</value>
  </data>
  <data name="Dialog.Options.ExternalTool.QuickInsertMenu.SharpDevelopStartupPath" xml:space="preserve">
    <value>#Develop Startup Directory</value>
  </data>
  <data name="Dialog.Options.ExternalTool.QuickInsertMenu.TargetDirectory" xml:space="preserve">
    <value>&amp;Target directory</value>
  </data>
  <data name="Dialog.Options.ExternalTool.QuickInsertMenu.TargetExtension" xml:space="preserve">
    <value>Target extension</value>
  </data>
  <data name="Dialog.Options.ExternalTool.QuickInsertMenu.TargetName" xml:space="preserve">
    <value>Target Name</value>
  </data>
  <data name="Dialog.Options.ExternalTool.TitleLabel" xml:space="preserve">
    <value>&amp;Title</value>
  </data>
  <data name="Dialog.Options.ExternalTool.ToolsLabel" xml:space="preserve">
    <value>&amp;Tools</value>
  </data>
  <data name="Dialog.Options.ExternalTool.UseOutputWindow" xml:space="preserve">
    <value>Use &amp;Output Window</value>
  </data>
  <data name="Dialog.Options.ExternalTool.WorkingDirLabel" xml:space="preserve">
    <value>&amp;Working dir</value>
  </data>
  <data name="Dialog.Options.ExternalToolsText" xml:space="preserve">
    <value>External Tools</value>
  </data>
  <data name="Dialog.Options.IDEOptions.AssemblyScout.GreyOut" xml:space="preserve">
    <value>Grey out</value>
  </data>
  <data name="Dialog.Options.IDEOptions.AssemblyScout.Hide" xml:space="preserve">
    <value>Hide</value>
  </data>
  <data name="Dialog.Options.IDEOptions.AssemblyScout.InternalMembers" xml:space="preserve">
    <value>Internal members:</value>
  </data>
  <data name="Dialog.Options.IDEOptions.AssemblyScout.InternalTypes" xml:space="preserve">
    <value>Internal types:</value>
  </data>
  <data name="Dialog.Options.IDEOptions.AssemblyScout.MembersGroupBox" xml:space="preserve">
    <value>Selection of members in the tree</value>
  </data>
  <data name="Dialog.Options.IDEOptions.AssemblyScout.OtherGroupBox" xml:space="preserve">
    <value>Other options</value>
  </data>
  <data name="Dialog.Options.IDEOptions.AssemblyScout.PanelName" xml:space="preserve">
    <value>Assembly Scout</value>
  </data>
  <data name="Dialog.Options.IDEOptions.AssemblyScout.PrivateMembers" xml:space="preserve">
    <value>Private members:</value>
  </data>
  <data name="Dialog.Options.IDEOptions.AssemblyScout.PrivateTypes" xml:space="preserve">
    <value>Private types:</value>
  </data>
  <data name="Dialog.Options.IDEOptions.AssemblyScout.Show" xml:space="preserve">
    <value>Show</value>
  </data>
  <data name="Dialog.Options.IDEOptions.AssemblyScout.ShowResourcePreviewBox" xml:space="preserve">
    <value>Show resource previews</value>
  </data>
  <data name="Dialog.Options.IDEOptions.AssemblyScout.ShowReturnTypesBox" xml:space="preserve">
    <value>Show return types of members in the tree</value>
  </data>
  <data name="Dialog.Options.IDEOptions.AssemblyScout.ShowSpecialMethods" xml:space="preserve">
    <value>Show "special" methods</value>
  </data>
  <data name="Dialog.Options.IDEOptions.AssemblyScout.TypesGroupBox" xml:space="preserve">
    <value>Selection of types in the tree</value>
  </data>
  <data name="Dialog.Options.IDEOptions.CodeCompletion.ClearCache" xml:space="preserve">
    <value>Clear cache</value>
  </data>
  <data name="Dialog.Options.IDEOptions.CodeCompletion.CompleteWhenTyping" xml:space="preserve">
    <value>Show completion list after a character is typed</value>
  </data>
  <data name="Dialog.Options.IDEOptions.CodeCompletion.DetailSettings" xml:space="preserve">
    <value>Code completion detail settings</value>
  </data>
  <data name="Dialog.Options.IDEOptions.CodeCompletion.LanguageDependend" xml:space="preserve">
    <value>The following options are language-dependend, some options are not available in some programming languages.</value>
  </data>
  <data name="Dialog.Options.IDEOptions.CodeCompletion.MainOption" xml:space="preserve">
    <value>Use the following option to turn code completion completely off:</value>
    <comment>Text in label above the "Enable Code Completion" checkbox.</comment>
  </data>
  <data name="Dialog.Options.IDEOptions.CodeCompletion.RefreshInsightOnComma" xml:space="preserve">
    <value>Re-open tooltip with better overload when pressing comma</value>
  </data>
  <data name="Dialog.Options.IDEOptions.CodeCompletion.SaveItemCountAfterNumber" xml:space="preserve">
    <value>items</value>
    <comment>Save *inputbox* items</comment>
  </data>
  <data name="Dialog.Options.IDEOptions.CodeCompletion.SaveItemCountBeforeNumber" xml:space="preserve">
    <value>Save</value>
    <comment>Save *inputbox* items</comment>
  </data>
  <data name="Dialog.Options.IDEOptions.CodeCompletion.UseDataUsageCache" xml:space="preserve">
    <value>Pre-select recently used members</value>
  </data>
  <data name="Dialog.Options.IDEOptions.CodeCompletion.UseDebugTooltipsOnly" xml:space="preserve">
    <value>Only in debug mode</value>
  </data>
  <data name="Dialog.Options.IDEOptions.CodeCompletion.UseInsight" xml:space="preserve">
    <value>Show tooltip when writing method calls</value>
  </data>
  <data name="Dialog.Options.IDEOptions.CodeCompletion.UseKeywordCompletion" xml:space="preserve">
    <value>Trigger code completion after keywords</value>
  </data>
  <data name="Dialog.Options.IDEOptions.CodeCompletion.UseTooltips" xml:space="preserve">
    <value>Show tooltip when moving mouse over expression</value>
  </data>
  <data name="Dialog.Options.IDEOptions.CodeGenerationOptionsPanel.BlankLinesBetweenMembersCheckBox" xml:space="preserve">
    <value>&amp;Insert blank lines between members</value>
  </data>
  <data name="Dialog.Options.IDEOptions.CodeGenerationOptionsPanel.CodeGenerationOptionsGroupBox" xml:space="preserve">
    <value>Code generation options</value>
  </data>
  <data name="Dialog.Options.IDEOptions.CodeGenerationOptionsPanel.CommentGenerationOptionsGroupBox" xml:space="preserve">
    <value>Comment generation options</value>
  </data>
  <data name="Dialog.Options.IDEOptions.CodeGenerationOptionsPanel.ElseOnClosingCheckBox" xml:space="preserve">
    <value>&amp;Else on same line as closing bracket</value>
  </data>
  <data name="Dialog.Options.IDEOptions.CodeGenerationOptionsPanel.GenerateAdditionalCommentsCheckBox" xml:space="preserve">
    <value>Generate &amp;additional comments</value>
  </data>
  <data name="Dialog.Options.IDEOptions.CodeGenerationOptionsPanel.GenerateDocCommentsCheckBox" xml:space="preserve">
    <value>Generate &amp;documentation comments</value>
  </data>
  <data name="Dialog.Options.IDEOptions.CodeGenerationOptionsPanel.StartBlockOnTheSameLineCheckBox" xml:space="preserve">
    <value>&amp;Start code block on the same line</value>
  </data>
  <data name="Dialog.Options.IDEOptions.CodeGenerationOptionsPanel.Title" xml:space="preserve">
    <value>Code Generation</value>
  </data>
  <data name="Dialog.Options.IDEOptions.CodeGenerationOptionsPanel.UseFullTypeNamesCheckBox" xml:space="preserve">
    <value>&amp;Use full type names</value>
  </data>
  <data name="Dialog.Options.IDEOptions.CodingOptionsText" xml:space="preserve">
    <value>Coding</value>
  </data>
  <data name="Dialog.Options.IDEOptions.Debugging" xml:space="preserve">
    <value>Debugging</value>
    <comment>The root node in the options dialog</comment>
  </data>
  <data name="Dialog.Options.IDEOptions.Debugging.Stepping" xml:space="preserve">
    <value>Stepping</value>
  </data>
  <data name="Dialog.Options.IDEOptions.Debugging.Stepping.EnableJustMyCode" xml:space="preserve">
    <value>Use 'Just My Code' feature for stepping</value>
  </data>
  <data name="Dialog.Options.IDEOptions.Debugging.Stepping.StepOverAllProperties" xml:space="preserve">
    <value>Step over all properties</value>
  </data>
  <data name="Dialog.Options.IDEOptions.Debugging.Stepping.StepOverDebuggerAttributes" xml:space="preserve">
    <value>Step over code marked with debugger attributes</value>
  </data>
  <data name="Dialog.Options.IDEOptions.Debugging.Stepping.StepOverFieldAccessProperties" xml:space="preserve">
    <value>Step over field access properties</value>
  </data>
  <data name="Dialog.Options.IDEOptions.Debugging.Stepping.StepOverNoSymbols" xml:space="preserve">
    <value>Step over code without symbols</value>
  </data>
  <data name="Dialog.Options.IDEOptions.Debugging.Stepping.StepOverSingleLineProperties" xml:space="preserve">
    <value>Step over single-line properties</value>
  </data>
  <data name="Dialog.Options.IDEOptions.Debugging.Symbols" xml:space="preserve">
    <value>Symbols</value>
  </data>
  <data name="Dialog.Options.IDEOptions.Debugging.Symbols.ListCaption" xml:space="preserve">
    <value>Symbol and source code paths:</value>
  </data>
  <data name="Dialog.Options.IDEOptions.EditStandardHeaderPanel.HeaderLabel" xml:space="preserve">
    <value>&amp;Header</value>
  </data>
  <data name="Dialog.Options.IDEOptions.EditStandardHeaderPanel.LanguageLabel" xml:space="preserve">
    <value>&amp;Language</value>
  </data>
  <data name="Dialog.Options.IDEOptions.EditStandardHeaderPanel.Title" xml:space="preserve">
    <value>Edit Standard Headers</value>
  </data>
  <data name="Dialog.Options.IDEOptions.FullScreen.DescriptionLabel" xml:space="preserve">
    <value>When SharpDevelop is in fullscreen mode:</value>
  </data>
  <data name="Dialog.Options.IDEOptions.FullScreen.HideHorizontalScrollbar" xml:space="preserve">
    <value>Hide horizontal scrollbar of text editor</value>
  </data>
  <data name="Dialog.Options.IDEOptions.FullScreen.HideMainMenu" xml:space="preserve">
    <value>Hide main menu</value>
  </data>
  <data name="Dialog.Options.IDEOptions.FullScreen.HideStatusBar" xml:space="preserve">
    <value>Hide status bar</value>
  </data>
  <data name="Dialog.Options.IDEOptions.FullScreen.HideTabs" xml:space="preserve">
    <value>Hide tabs</value>
  </data>
  <data name="Dialog.Options.IDEOptions.FullScreen.HideToolbars" xml:space="preserve">
    <value>Hide toolbars</value>
  </data>
  <data name="Dialog.Options.IDEOptions.FullScreen.HideVerticalScrollbar" xml:space="preserve">
    <value>Hide vertical scrollbar of text editor</value>
  </data>
  <data name="Dialog.Options.IDEOptions.FullScreen.HideWindowsTaskbar" xml:space="preserve">
    <value>Hide Windows Taskbar</value>
  </data>
  <data name="Dialog.Options.IDEOptions.FullScreen.ShowMainMenuOnMouseHover" xml:space="preserve">
    <value>Show when cursor moves over it</value>
  </data>
  <data name="Dialog.Options.IDEOptions.FullScreen.Title" xml:space="preserve">
    <value>Fullscreen</value>
  </data>
  <data name="Dialog.Options.IDEOptions.General" xml:space="preserve">
    <value>General</value>
  </data>
  <data name="Dialog.Options.IDEOptions.LoadSaveOptions.AutoLoadExternalChanges" xml:space="preserve">
    <value>&amp;Auto-load changes if saved</value>
    <comment>(checkbox) automatically load externally changed files if there are no unsaved modifications in SharpDevelop</comment>
  </data>
  <data name="Dialog.Options.IDEOptions.LoadSaveOptions.CreateBackupCopyCheckBox" xml:space="preserve">
    <value>Use &amp;temporary file for saving</value>
  </data>
  <data name="Dialog.Options.IDEOptions.LoadSaveOptions.DefaultFileEncoding" xml:space="preserve">
    <value>Default file &amp;encoding:</value>
    <comment>Default encoding used for new files</comment>
  </data>
  <data name="Dialog.Options.IDEOptions.LoadSaveOptions.DetectExternalChanges" xml:space="preserve">
    <value>&amp;Detect external changes to files</value>
  </data>
  <data name="Dialog.Options.IDEOptions.LoadSaveOptions.LineTerminatorStyleGroupBox" xml:space="preserve">
    <value>L&amp;ine terminator style</value>
  </data>
  <data name="Dialog.Options.IDEOptions.LoadSaveOptions.LoadLabel" xml:space="preserve">
    <value>Load</value>
  </data>
  <data name="Dialog.Options.IDEOptions.LoadSaveOptions.LoadUserDataCheckBox" xml:space="preserve">
    <value>&amp;Load user-specific settings with the document</value>
  </data>
  <data name="Dialog.Options.IDEOptions.LoadSaveOptions.MacintoshRadioButton" xml:space="preserve">
    <value>Macintosh (CR)</value>
    <comment>Line terminator style for the MacOS. I think this doesn't need translation.</comment>
  </data>
  <data name="Dialog.Options.IDEOptions.LoadSaveOptions.PanelName" xml:space="preserve">
    <value>Load/Save</value>
  </data>
  <data name="Dialog.Options.IDEOptions.LoadSaveOptions.SaveLabel" xml:space="preserve">
    <value>Save</value>
  </data>
  <data name="Dialog.Options.IDEOptions.LoadSaveOptions.UnixRadioButton" xml:space="preserve">
    <value>Unix (LF)</value>
    <comment>LF = line feed
Line terminator style for 'unix' like oprating
systems. I don't think that this needs translation.</comment>
  </data>
  <data name="Dialog.Options.IDEOptions.LoadSaveOptions.UseRecycleBin" xml:space="preserve">
    <value>Use &amp;recycle bin when deleting files</value>
  </data>
  <data name="Dialog.Options.IDEOptions.LoadSaveOptions.WindowsRadioButton" xml:space="preserve">
    <value>Windows (CRLF)</value>
    <comment>CRLF = carriage return, line feed
line terminator style for the 'Windows' operating 
system. I don't think that it needs translation.</comment>
  </data>
  <data name="Dialog.Options.IDEOptions.OutputPanel.Format" xml:space="preserve">
    <value>Format</value>
  </data>
  <data name="Dialog.Options.IDEOptions.OutputPanel.Title" xml:space="preserve">
    <value>Output Window</value>
  </data>
  <data name="Dialog.Options.IDEOptions.OutputPanel.WordWrap" xml:space="preserve">
    <value>Word wrap</value>
  </data>
  <data name="Dialog.Options.IDEOptions.Profiling" xml:space="preserve">
    <value>Profiler</value>
    <comment>option page of the performance profiler</comment>
  </data>
  <data name="Dialog.Options.IDEOptions.ProjectAndSolutionOptions.BuildAndRunGroupBox" xml:space="preserve">
    <value>Build and Run options</value>
  </data>
  <data name="Dialog.Options.IDEOptions.ProjectAndSolutionOptions.InvalidProjectPathSpecified" xml:space="preserve">
    <value>Invalid project path specified.</value>
  </data>
  <data name="Dialog.Options.IDEOptions.ProjectAndSolutionOptions.LoadPrevProjectCheckBox" xml:space="preserve">
    <value>Load previous solution on startup</value>
  </data>
  <data name="Dialog.Options.IDEOptions.ProjectAndSolutionOptions.PanelName" xml:space="preserve">
    <value>Projects and Solutions</value>
  </data>
  <data name="Dialog.Options.IDEOptions.ProjectAndSolutionOptions.ParallelBuild" xml:space="preserve">
    <value>Number of projects to build in parallel:</value>
  </data>
  <data name="Dialog.Options.IDEOptions.ProjectAndSolutionOptions.ProjectLocationLabel" xml:space="preserve">
    <value>Default project location:</value>
  </data>
  <data name="Dialog.Options.IDEOptions.ProjectAndSolutionOptions.SelectDefaultProjectLocationDialog.Title" xml:space="preserve">
    <value>Select default project location</value>
  </data>
  <data name="Dialog.Options.IDEOptions.ProjectAndSolutionOptions.SettingsGroupBox" xml:space="preserve">
    <value>Settings</value>
  </data>
  <data name="Dialog.Options.IDEOptions.ProjectAndSolutionOptions.ShowErrorListPadCheckBox" xml:space="preserve">
    <value>Show error list pad if build finishes with errors</value>
  </data>
  <data name="Dialog.Options.IDEOptions.ProjectAndSolutionOptions.WhenRunning" xml:space="preserve">
    <value>When running:</value>
    <comment>option that specifies how to build when running the project</comment>
  </data>
  <data name="Dialog.Options.IDEOptions.ProjectAndSolutionOptions.WhenRunning.BuildModifiedAndDependent" xml:space="preserve">
    <value>Build modified projects and projects depending on them</value>
  </data>
  <data name="Dialog.Options.IDEOptions.ProjectAndSolutionOptions.WhenRunning.BuildOnlyModified" xml:space="preserve">
    <value>Build modified projects only</value>
  </data>
  <data name="Dialog.Options.IDEOptions.ProjectAndSolutionOptions.WhenRunning.DoNotBuild" xml:space="preserve">
    <value>Do not build</value>
  </data>
  <data name="Dialog.Options.IDEOptions.ProjectAndSolutionOptions.WhenRunning.RegularBuild" xml:space="preserve">
    <value>Build all projects</value>
  </data>
  <data name="Dialog.Options.IDEOptions.SelectCulture.CurrentUILanguageLabel" xml:space="preserve">
    <value>Current UI language:</value>
  </data>
  <data name="Dialog.Options.IDEOptions.SelectCulture.DescriptionText" xml:space="preserve">
    <value>Click on an icon to choose language.</value>
  </data>
  <data name="Dialog.Options.IDEOptions.SelectCulture.PanelName" xml:space="preserve">
    <value>UI Language</value>
  </data>
  <data name="Dialog.Options.IDEOptions.SelectCulture.UILanguageSetToLabel" xml:space="preserve">
    <value>UI language set to:</value>
  </data>
  <data name="Dialog.Options.IDEOptions.SelectStyle.SelectAmbienceLabel" xml:space="preserve">
    <value>Select your preferred &amp;ambience:</value>
  </data>
  <data name="Dialog.Options.IDEOptions.SelectStyle.ShowExtensionsCheckBox" xml:space="preserve">
    <value>Show file &amp;extensions in the project scout</value>
  </data>
  <data name="Dialog.Options.IDEOptions.SelectStyle.ShowStatusBarCheckBox" xml:space="preserve">
    <value>&amp;Show status bar</value>
  </data>
  <data name="Dialog.Options.IDEOptions.SelectStyle.ShowToolBarCheckBox" xml:space="preserve">
    <value>Show &amp;tool bar</value>
  </data>
  <data name="Dialog.Options.IDEOptions.SelectStyle.UseProfessionalStyleCheckBox" xml:space="preserve">
    <value>Use blue style (Office 2003-like) for menus and toolbars.</value>
  </data>
  <data name="Dialog.Options.IDEOptions.SelectStyle.UseProjectAmbience" xml:space="preserve">
    <value>Prefer project's ambience if possible</value>
  </data>
  <data name="Dialog.Options.IDEOptions.SelectStyle.VisualStyleGroupBox" xml:space="preserve">
    <value>Appearance</value>
  </data>
  <data name="Dialog.Options.IDEOptions.SelectVisualStyle.PanelName" xml:space="preserve">
    <value>Appearance</value>
  </data>
  <data name="Dialog.Options.IDEOptions.TaskListOptions.CommentTagsGroupBox" xml:space="preserve">
    <value>Comment Tags</value>
  </data>
  <data name="Dialog.Options.IDEOptions.TaskListOptions.NameLabel" xml:space="preserve">
    <value>&amp;Name</value>
  </data>
  <data name="Dialog.Options.IDEOptions.TaskListOptions.PanelName" xml:space="preserve">
    <value>Task list</value>
  </data>
  <data name="Dialog.Options.IDEOptions.TaskListOptions.TokenListLabel" xml:space="preserve">
    <value>&amp;Token list</value>
  </data>
  <data name="Dialog.Options.IDEOptions.TextEditor.Behaviour.BehaviourGroupBox" xml:space="preserve">
    <value>Behavior</value>
  </data>
  <data name="Dialog.Options.IDEOptions.TextEditor.Behaviour.BehindEOLCheckBox" xml:space="preserve">
    <value>&amp;Can move caret behind EOL</value>
  </data>
  <data name="Dialog.Options.IDEOptions.TextEditor.Behaviour.ConvertTabsToSpacesCheckBox" xml:space="preserve">
    <value>C&amp;onvert Tabs to Spaces</value>
  </data>
  <data name="Dialog.Options.IDEOptions.TextEditor.Behaviour.CtrlClickGotoDefinition" xml:space="preserve">
    <value>Use Ctrl+Click for "Go to Definition"</value>
    <comment>Checkbox for enabling Ctrl+Leftclick as shortcut for 'go to definition'</comment>
  </data>
  <data name="Dialog.Options.IDEOptions.TextEditor.Behaviour.CurlyBracketCheckBox" xml:space="preserve">
    <value>A&amp;uto insert curly braces</value>
  </data>
  <data name="Dialog.Options.IDEOptions.TextEditor.Behaviour.CutCopyWholeLine" xml:space="preserve">
    <value>Cut or Copy entire line when nothing is selected</value>
  </data>
  <data name="Dialog.Options.IDEOptions.TextEditor.Behaviour.HideMouseCheckBox" xml:space="preserve">
    <value>&amp;Hide mouse cursor while typing</value>
  </data>
  <data name="Dialog.Options.IDEOptions.TextEditor.Behaviour.IndentLabel" xml:space="preserve">
    <value>I&amp;ndentation</value>
  </data>
  <data name="Dialog.Options.IDEOptions.TextEditor.Behaviour.IndentSizeLabel" xml:space="preserve">
    <value>&amp;Indentation size</value>
  </data>
  <data name="Dialog.Options.IDEOptions.TextEditor.Behaviour.IndentStyle.Automatic" xml:space="preserve">
    <value>Automatic</value>
  </data>
  <data name="Dialog.Options.IDEOptions.TextEditor.Behaviour.IndentStyle.None" xml:space="preserve">
    <value>None</value>
  </data>
  <data name="Dialog.Options.IDEOptions.TextEditor.Behaviour.IndentStyle.Smart" xml:space="preserve">
    <value>Smart</value>
  </data>
  <data name="Dialog.Options.IDEOptions.TextEditor.Behaviour.MouseWhellGroupBox" xml:space="preserve">
    <value>&amp;Mousewheel direction</value>
  </data>
  <data name="Dialog.Options.IDEOptions.TextEditor.Behaviour.NormalMouseDirectionRadioButton" xml:space="preserve">
    <value>Normal</value>
  </data>
  <data name="Dialog.Options.IDEOptions.TextEditor.Behaviour.PanelName" xml:space="preserve">
    <value>Behavior</value>
  </data>
  <data name="Dialog.Options.IDEOptions.TextEditor.Behaviour.ReverseMouseDirectionRadioButton" xml:space="preserve">
    <value>Reverse</value>
  </data>
  <data name="Dialog.Options.IDEOptions.TextEditor.Behaviour.TabsGroupBox" xml:space="preserve">
    <value>Tabs</value>
  </data>
  <data name="Dialog.Options.IDEOptions.TextEditor.Behaviour.TabSizeLabel" xml:space="preserve">
    <value>&amp;Tab size</value>
  </data>
  <data name="Dialog.Options.IDEOptions.TextEditor.Behaviour.TemplateInsertCheckBox" xml:space="preserve">
    <value>&amp;Automatic template insertion</value>
  </data>
  <data name="Dialog.Options.IDEOptions.TextEditor.Behaviour.UseSmartIndent" xml:space="preserve">
    <value>Use smart indentation</value>
    <comment>Checkbox for disabling/enabling smart indentation</comment>
  </data>
  <data name="Dialog.Options.IDEOptions.TextEditor.CodeCompletion.PanelName" xml:space="preserve">
    <value>Code Completion</value>
    <comment>Title of the code completion option panel</comment>
  </data>
  <data name="Dialog.Options.IDEOptions.TextEditor.General.AntialiasedFontCheckBox" xml:space="preserve">
    <value>&amp;Render font antialiased</value>
  </data>
  <data name="Dialog.Options.IDEOptions.TextEditor.General.CodeCompletionCheckBox" xml:space="preserve">
    <value>Enable &amp;code completion</value>
  </data>
  <data name="Dialog.Options.IDEOptions.TextEditor.General.DoubleBufferCheckBox" xml:space="preserve">
    <value>Enable &amp;doublebuffering</value>
  </data>
  <data name="Dialog.Options.IDEOptions.TextEditor.General.FoldingCheckBox" xml:space="preserve">
    <value>Enable &amp;folding</value>
  </data>
  <data name="Dialog.Options.IDEOptions.TextEditor.General.FontGroupBox" xml:space="preserve">
    <value>Font</value>
  </data>
  <data name="Dialog.Options.IDEOptions.TextEditor.General.FontGroupBox.FileEncodingGroupBox" xml:space="preserve">
    <value>File encoding</value>
  </data>
  <data name="Dialog.Options.IDEOptions.TextEditor.General.FontGroupBox.FileEncodingLabel" xml:space="preserve">
    <value>Choose &amp;encoding:</value>
  </data>
  <data name="Dialog.Options.IDEOptions.TextEditor.General.FontSizeLabel" xml:space="preserve">
    <value>Size:</value>
  </data>
  <data name="Dialog.Options.IDEOptions.TextEditor.General.GeneralOptionsGroupBox" xml:space="preserve">
    <value>General Options</value>
  </data>
  <data name="Dialog.Options.IDEOptions.TextEditor.General.MouseWheelZoomCheckBoxCheckBox" xml:space="preserve">
    <value>M&amp;ouse wheel zooming</value>
  </data>
  <data name="Dialog.Options.IDEOptions.TextEditor.General.ShowQuickClassBrowserCheckBox" xml:space="preserve">
    <value>Show &amp;Quick ClassBrowser Panel</value>
  </data>
  <data name="Dialog.Options.IDEOptions.TextEditor.General.TextfontLabel" xml:space="preserve">
    <value>Text Font:</value>
  </data>
  <data name="Dialog.Options.IDEOptions.TextEditor.Markers.AtRowLabel" xml:space="preserve">
    <value>at colum&amp;n</value>
    <comment>I've mixed up row and column. Column is right</comment>
  </data>
  <data name="Dialog.Options.IDEOptions.TextEditor.Markers.BracketMatchingStyle.AfterCaret" xml:space="preserve">
    <value>After Caret</value>
  </data>
  <data name="Dialog.Options.IDEOptions.TextEditor.Markers.BracketMatchingStyle.BeforeCaret" xml:space="preserve">
    <value>Before Caret</value>
  </data>
  <data name="Dialog.Options.IDEOptions.TextEditor.Markers.CaretCheckBox" xml:space="preserve">
    <value>Show caret line</value>
  </data>
  <data name="Dialog.Options.IDEOptions.TextEditor.Markers.EnableAnimationsCheckBox" xml:space="preserve">
    <value>Enable animations</value>
  </data>
  <data name="Dialog.Options.IDEOptions.TextEditor.Markers.EOLMarkersCheckBox" xml:space="preserve">
    <value>Show &amp;end-of-line markers</value>
  </data>
  <data name="Dialog.Options.IDEOptions.TextEditor.Markers.HighlightSymbolCheckBox" xml:space="preserve">
    <value>Highlight symbols</value>
  </data>
  <data name="Dialog.Options.IDEOptions.TextEditor.Markers.HiglightBracketCheckBox" xml:space="preserve">
    <value>Highlight &amp;matching bracket</value>
  </data>
  <data name="Dialog.Options.IDEOptions.TextEditor.Markers.HorizontalRulerCheckBox" xml:space="preserve">
    <value>Show &amp;horizontal ruler</value>
  </data>
  <data name="Dialog.Options.IDEOptions.TextEditor.Markers.InvalidLinesCheckBox" xml:space="preserve">
    <value>Show &amp;invalid lines</value>
  </data>
  <data name="Dialog.Options.IDEOptions.TextEditor.Markers.LineMarkerLabel" xml:space="preserve">
    <value>Line m&amp;arker style</value>
  </data>
  <data name="Dialog.Options.IDEOptions.TextEditor.Markers.LineNumberCheckBox" xml:space="preserve">
    <value>Show &amp;line numbers</value>
  </data>
  <data name="Dialog.Options.IDEOptions.TextEditor.Markers.LineViewerStyle.FullRow" xml:space="preserve">
    <value>Full Row</value>
  </data>
  <data name="Dialog.Options.IDEOptions.TextEditor.Markers.LineViewerStyle.None" xml:space="preserve">
    <value>None</value>
  </data>
  <data name="Dialog.Options.IDEOptions.TextEditor.Markers.MarkersGroupBox" xml:space="preserve">
    <value>Markers and Rulers</value>
  </data>
  <data name="Dialog.Options.IDEOptions.TextEditor.Markers.PanelName" xml:space="preserve">
    <value>Markers and Rulers</value>
  </data>
  <data name="Dialog.Options.IDEOptions.TextEditor.Markers.SpacesCheckBox" xml:space="preserve">
    <value>Show &amp;spaces</value>
  </data>
  <data name="Dialog.Options.IDEOptions.TextEditor.Markers.TabsCheckBox" xml:space="preserve">
    <value>Show &amp;tabs</value>
  </data>
  <data name="Dialog.Options.IDEOptions.TextEditor.Markers.UnderLineErrorsCheckBox" xml:space="preserve">
    <value>&amp;Underline errors</value>
  </data>
  <data name="Dialog.Options.IDEOptions.TextEditor.Markers.VerticalRulerCheckBox" xml:space="preserve">
    <value>Show &amp;column ruler</value>
  </data>
  <data name="Dialog.Options.IDEOptions.TextEditor.VB.EnableCasingCheckBox" xml:space="preserve">
    <value>Enable automatic casing of keywords</value>
  </data>
  <data name="Dialog.Options.IDEOptions.TextEditor.VB.EnableEndConstructsCheckBox" xml:space="preserve">
    <value>Enable automatic insertion of end constructs</value>
  </data>
  <data name="Dialog.Options.IDEOptions.TextEditor.VB.FormattingGroupBox" xml:space="preserve">
    <value>Code formatting</value>
  </data>
  <data name="Dialog.Options.IDEOptions.TextEditor.VB.PanelName" xml:space="preserve">
    <value>VB specific options</value>
  </data>
  <data name="Dialog.Options.IDEOptions.TextEditorOptionsText" xml:space="preserve">
    <value>Text Editor</value>
  </data>
  <data name="Dialog.Options.IDEOptions.ToolsOptionsText" xml:space="preserve">
    <value>Tools</value>
  </data>
  <data name="Dialog.Options.PrjOptions.Configuration.CompileTarget.Exe" xml:space="preserve">
    <value>Console Application</value>
  </data>
  <data name="Dialog.Options.PrjOptions.Configuration.CompileTarget.Library" xml:space="preserve">
    <value>Class Library</value>
  </data>
  <data name="Dialog.Options.PrjOptions.Configuration.CompileTarget.Module" xml:space="preserve">
    <value>.Net Module</value>
  </data>
  <data name="Dialog.Options.PrjOptions.Configuration.CompileTarget.WinExe" xml:space="preserve">
    <value>Windows Application</value>
  </data>
  <data name="Dialog.Options.PrjOptions.Configuration.FolderBrowserDescription" xml:space="preserve">
    <value>Select the directory in which the assembly will be created.</value>
  </data>
  <data name="Dialog.Options.TextEditorOptions.EditHighlighting.BuiltinLabel" xml:space="preserve">
    <value>Built-in:</value>
  </data>
  <data name="Dialog.Options.TextEditorOptions.EditHighlighting.CaptionLabel" xml:space="preserve">
    <value>Available highlighting schemes:</value>
  </data>
  <data name="Dialog.Options.TextEditorOptions.EditHighlighting.CopyButton" xml:space="preserve">
    <value>Copy to user-defined</value>
  </data>
  <data name="Dialog.Options.TextEditorOptions.EditHighlighting.CopyError" xml:space="preserve">
    <value>Could not copy the file.</value>
  </data>
  <data name="Dialog.Options.TextEditorOptions.EditHighlighting.DeleteButton" xml:space="preserve">
    <value>Delete</value>
  </data>
  <data name="Dialog.Options.TextEditorOptions.EditHighlighting.DeleteConfirm" xml:space="preserve">
    <value>Do you really want to delete this user-defined scheme?</value>
  </data>
  <data name="Dialog.Options.TextEditorOptions.EditHighlighting.DeleteError" xml:space="preserve">
    <value>Unable to delete the file.</value>
  </data>
  <data name="Dialog.Options.TextEditorOptions.EditHighlighting.DescLabel" xml:space="preserve">
    <value>The user-defined schemes have precedence over the built-in.
A change in the highlighting schemes is visible upon the next restart of #Develop.</value>
  </data>
  <data name="Dialog.Options.TextEditorOptions.EditHighlighting.LoadError" xml:space="preserve">
    <value>Could not load mode definition file.</value>
  </data>
  <data name="Dialog.Options.TextEditorOptions.EditHighlighting.ModifyButton" xml:space="preserve">
    <value>Modify</value>
  </data>
  <data name="Dialog.Options.TextEditorOptions.EditHighlighting.Title" xml:space="preserve">
    <value>Highlighting</value>
  </data>
  <data name="Dialog.Options.TextEditorOptions.EditHighlighting.UserLabel" xml:space="preserve">
    <value>User-defined:</value>
  </data>
  <data name="Dialog.Options.TreeViewOptions.DialogName" xml:space="preserve">
    <value>Options</value>
  </data>
  <data name="Dialog.Options.TreeViewOptions.SharpDevelopOptionsText" xml:space="preserve">
    <value>General</value>
  </data>
  <data name="Dialog.ProjectOptions.ApplicationSettings" xml:space="preserve">
    <value>Application</value>
  </data>
  <data name="Dialog.ProjectOptions.ApplicationSettings.ApplicationIcon" xml:space="preserve">
    <value>Application i&amp;con:</value>
  </data>
  <data name="Dialog.ProjectOptions.ApplicationSettings.AssemblyName" xml:space="preserve">
    <value>Assembly &amp;name:</value>
  </data>
  <data name="Dialog.ProjectOptions.ApplicationSettings.InvalidIconFile" xml:space="preserve">
    <value>{0} is not a valid icon file.</value>
    <comment>Error message displayed when the user tries to set the application's icon to a file that is not an icon.</comment>
  </data>
  <data name="Dialog.ProjectOptions.ApplicationSettings.LocalizedStringFileLabel" xml:space="preserve">
    <value>Localized string file:</value>
  </data>
  <data name="Dialog.ProjectOptions.ApplicationSettings.Manifest" xml:space="preserve">
    <value>Application &amp;manifest:</value>
  </data>
  <data name="Dialog.ProjectOptions.ApplicationSettings.Manifest.DoNotEmbedManifest" xml:space="preserve">
    <value>Do not embed manifest</value>
  </data>
  <data name="Dialog.ProjectOptions.ApplicationSettings.Manifest.EmbedDefault" xml:space="preserve">
    <value>Embed default manifest</value>
  </data>
  <data name="Dialog.ProjectOptions.ApplicationSettings.Manifest.ManifestFiles" xml:space="preserve">
    <value>Manifest files</value>
    <comment>File filter description for *.manifest files</comment>
  </data>
  <data name="Dialog.ProjectOptions.ApplicationSettings.OutputName" xml:space="preserve">
    <value>Output name:</value>
  </data>
  <data name="Dialog.ProjectOptions.ApplicationSettings.OutputType" xml:space="preserve">
    <value>&amp;Output type:</value>
  </data>
  <data name="Dialog.ProjectOptions.ApplicationSettings.ProjectFile" xml:space="preserve">
    <value>Project &amp;file:</value>
  </data>
  <data name="Dialog.ProjectOptions.ApplicationSettings.ProjectFolder" xml:space="preserve">
    <value>Project folder:</value>
  </data>
  <data name="Dialog.ProjectOptions.ApplicationSettings.ProjectInformation" xml:space="preserve">
    <value>Project Information</value>
  </data>
  <data name="Dialog.ProjectOptions.ApplicationSettings.RootNamespace" xml:space="preserve">
    <value>&amp;Root namespace:</value>
  </data>
  <data name="Dialog.ProjectOptions.ApplicationSettings.StartupObject" xml:space="preserve">
    <value>&amp;Startup object:</value>
  </data>
  <data name="Dialog.ProjectOptions.ApplicationSettings.Win32Resource" xml:space="preserve">
    <value>Win32 R&amp;esource File:</value>
  </data>
  <data name="Dialog.ProjectOptions.Build.Advanced" xml:space="preserve">
    <value>Advanced</value>
  </data>
  <data name="Dialog.ProjectOptions.Build.Auto" xml:space="preserve">
    <value>Auto</value>
  </data>
  <data name="Dialog.ProjectOptions.Build.BaseIntermediateOutputPath" xml:space="preserve">
    <value>Base Intermediate Output Path:</value>
  </data>
  <data name="Dialog.ProjectOptions.Build.DebugInfo" xml:space="preserve">
    <value>Debug &amp;Info:</value>
  </data>
  <data name="Dialog.ProjectOptions.Build.DLLBaseAddress" xml:space="preserve">
    <value>DLL Base Address:</value>
  </data>
  <data name="Dialog.ProjectOptions.Build.ErrorsAndWarnings" xml:space="preserve">
    <value>Errors and Warnings</value>
  </data>
  <data name="Dialog.ProjectOptions.Build.FileAlignment" xml:space="preserve">
    <value>&amp;File Alignment:</value>
  </data>
  <data name="Dialog.ProjectOptions.Build.GenerateSerializationAssembly" xml:space="preserve">
    <value>&amp;Generate serialization assembly:</value>
  </data>
  <data name="Dialog.ProjectOptions.Build.IntermediateOutputPath" xml:space="preserve">
    <value>Intermediate Output Path:</value>
  </data>
  <data name="Dialog.ProjectOptions.Build.Off" xml:space="preserve">
    <value>Off</value>
  </data>
  <data name="Dialog.ProjectOptions.Build.On" xml:space="preserve">
    <value>On</value>
  </data>
  <data name="Dialog.ProjectOptions.Build.Output" xml:space="preserve">
    <value>Output</value>
  </data>
  <data name="Dialog.ProjectOptions.Build.OutputPath" xml:space="preserve">
    <value>&amp;Output Path:</value>
  </data>
  <data name="Dialog.ProjectOptions.Build.RegisterForCOM" xml:space="preserve">
    <value>&amp;Register for COM Interop</value>
  </data>
  <data name="Dialog.ProjectOptions.Build.SuppressWarnings" xml:space="preserve">
    <value>&amp;Suppress Warnings:</value>
  </data>
  <data name="Dialog.ProjectOptions.Build.TargetCPU" xml:space="preserve">
    <value>&amp;Target CPU:</value>
  </data>
  <data name="Dialog.ProjectOptions.Build.TargetCPU.Any" xml:space="preserve">
    <value>Any processor</value>
  </data>
  <data name="Dialog.ProjectOptions.Build.TargetCPU.Itanium" xml:space="preserve">
    <value>Intel 64-bit Itanium processor</value>
  </data>
  <data name="Dialog.ProjectOptions.Build.TargetCPU.x64" xml:space="preserve">
    <value>AMD 64-bit processor</value>
  </data>
  <data name="Dialog.ProjectOptions.Build.TargetCPU.x86" xml:space="preserve">
    <value>32-bit Intel-compatible processor</value>
  </data>
  <data name="Dialog.ProjectOptions.Build.TargetFramework" xml:space="preserve">
    <value>Target Framework:</value>
  </data>
  <data name="Dialog.ProjectOptions.Build.TreatWarningsAsErrors" xml:space="preserve">
    <value>Treat Warnings as Errors</value>
  </data>
  <data name="Dialog.ProjectOptions.Build.TreatWarningsAsErrors.All" xml:space="preserve">
    <value>A&amp;ll</value>
  </data>
  <data name="Dialog.ProjectOptions.Build.TreatWarningsAsErrors.None" xml:space="preserve">
    <value>&amp;None</value>
  </data>
  <data name="Dialog.ProjectOptions.Build.TreatWarningsAsErrors.Specific" xml:space="preserve">
    <value>Sp&amp;ecific Warnings:</value>
  </data>
  <data name="Dialog.ProjectOptions.Build.WarningLevel" xml:space="preserve">
    <value>&amp;Warning Level:</value>
  </data>
  <data name="Dialog.ProjectOptions.Build.XmlDocumentationFile" xml:space="preserve">
    <value>&amp;XML documentation:</value>
  </data>
  <data name="Dialog.ProjectOptions.BuildEvents" xml:space="preserve">
    <value>Build Events</value>
  </data>
  <data name="Dialog.ProjectOptions.BuildEvents.PostBuild" xml:space="preserve">
    <value>P&amp;ost-build event command line:</value>
  </data>
  <data name="Dialog.ProjectOptions.BuildEvents.PreBuild" xml:space="preserve">
    <value>P&amp;re-build event command line:</value>
  </data>
  <data name="Dialog.ProjectOptions.BuildEvents.RunPostBuild" xml:space="preserve">
    <value>&amp;Run the post-build event:</value>
  </data>
  <data name="Dialog.ProjectOptions.BuildOptions" xml:space="preserve">
    <value>Compiling</value>
  </data>
  <data name="Dialog.ProjectOptions.BuildOptions.AllowUnsafeCode" xml:space="preserve">
    <value>Allow &amp;Unsafe code</value>
  </data>
  <data name="Dialog.ProjectOptions.BuildOptions.CheckForOverflow" xml:space="preserve">
    <value>&amp;Check for arithmetic overflow/underflow</value>
  </data>
  <data name="Dialog.ProjectOptions.BuildOptions.ConditionalSymbols" xml:space="preserve">
    <value>Con&amp;ditional Compilation Symbols:</value>
  </data>
  <data name="Dialog.ProjectOptions.BuildOptions.General" xml:space="preserve">
    <value>General</value>
  </data>
  <data name="Dialog.ProjectOptions.BuildOptions.NoCorlib" xml:space="preserve">
    <value>Do not reference &amp;mscorlib.dll</value>
  </data>
  <data name="Dialog.ProjectOptions.BuildOptions.OptimizeCode" xml:space="preserve">
    <value>O&amp;ptimize code</value>
  </data>
  <data name="Dialog.ProjectOptions.BuildOptions.RemoveOverflowChecks" xml:space="preserve">
    <value>Remove integer overflow &amp;checks</value>
  </data>
  <data name="Dialog.ProjectOptions.BuildOptions.VBOptionsDefaultValues" xml:space="preserve">
    <value>Default values for VB Options:</value>
  </data>
  <data name="Dialog.ProjectOptions.Configuration" xml:space="preserve">
    <value>&amp;Configuration</value>
  </data>
  <data name="Dialog.ProjectOptions.ConfigurationSpecific" xml:space="preserve">
    <value>Configuration-specific</value>
  </data>
  <data name="Dialog.ProjectOptions.ContinueSwitchConfiguration" xml:space="preserve">
    <value>Changing the configuration will save the current values. Continue?</value>
  </data>
  <data name="Dialog.ProjectOptions.DebugOptions" xml:space="preserve">
    <value>Debug</value>
  </data>
  <data name="Dialog.ProjectOptions.DebugOptions.Arguments" xml:space="preserve">
    <value>Co&amp;mmand line arguments:</value>
  </data>
  <data name="Dialog.ProjectOptions.DebugOptions.StartAction" xml:space="preserve">
    <value>Start Action</value>
  </data>
  <data name="Dialog.ProjectOptions.DebugOptions.StartBrowser" xml:space="preserve">
    <value>Start browser in &amp;URL:</value>
  </data>
  <data name="Dialog.ProjectOptions.DebugOptions.StartOptions" xml:space="preserve">
    <value>Start Options</value>
  </data>
  <data name="Dialog.ProjectOptions.DebugOptions.StartProgram" xml:space="preserve">
    <value>Start e&amp;xternal program:</value>
  </data>
  <data name="Dialog.ProjectOptions.DebugOptions.StartProject" xml:space="preserve">
    <value>&amp;Start project</value>
  </data>
  <data name="Dialog.ProjectOptions.DebugOptions.WorkingDir" xml:space="preserve">
    <value>&amp;Working directory:</value>
  </data>
  <data name="Dialog.ProjectOptions.DebugSymbolType.Full" xml:space="preserve">
    <value>Full debug information</value>
  </data>
  <data name="Dialog.ProjectOptions.DebugSymbolType.None" xml:space="preserve">
    <value>No debug information</value>
  </data>
  <data name="Dialog.ProjectOptions.DebugSymbolType.PdbOnly" xml:space="preserve">
    <value>Only .pdb files</value>
  </data>
  <data name="Dialog.ProjectOptions.NoPanelsInstalledForProject" xml:space="preserve">
    <value>There are no project options panels installed for this project type.</value>
  </data>
  <data name="Dialog.ProjectOptions.Platform" xml:space="preserve">
    <value>Platform</value>
  </data>
  <data name="Dialog.ProjectOptions.PlatformSpecific" xml:space="preserve">
    <value>Platform-specific</value>
  </data>
  <data name="Dialog.ProjectOptions.PleaseEnterValidNumber" xml:space="preserve">
    <value>Please enter a valid number.</value>
  </data>
  <data name="Dialog.ProjectOptions.ProjectImports" xml:space="preserve">
    <value>Imports</value>
  </data>
  <data name="Dialog.ProjectOptions.ProjectImports.AddImport" xml:space="preserve">
    <value>&amp;Add import</value>
  </data>
  <data name="Dialog.ProjectOptions.ProjectImports.Namespace" xml:space="preserve">
    <value>&amp;Namespace:</value>
  </data>
  <data name="Dialog.ProjectOptions.ProjectImports.RemoveImport" xml:space="preserve">
    <value>&amp;Remove import</value>
  </data>
  <data name="Dialog.ProjectOptions.ProjectImports.Title" xml:space="preserve">
    <value>Project-wide Imports</value>
  </data>
  <data name="Dialog.ProjectOptions.Publish" xml:space="preserve">
    <value>Publish</value>
  </data>
  <data name="Dialog.ProjectOptions.ReferencePaths" xml:space="preserve">
    <value>Reference Paths</value>
  </data>
  <data name="Dialog.ProjectOptions.ReferencePaths.AddPath" xml:space="preserve">
    <value>&amp;Add path</value>
  </data>
  <data name="Dialog.ProjectOptions.RunPostBuildEvent.Always" xml:space="preserve">
    <value>Always</value>
  </data>
  <data name="Dialog.ProjectOptions.RunPostBuildEvent.OnOutputUpdated" xml:space="preserve">
    <value>When the build updates the project output</value>
  </data>
  <data name="Dialog.ProjectOptions.RunPostBuildEvent.OnSuccessfulBuild" xml:space="preserve">
    <value>On successful build</value>
  </data>
  <data name="Dialog.ProjectOptions.SelectFolderTitle" xml:space="preserve">
    <value>Select folder</value>
    <comment>Description for folder selection dialog</comment>
  </data>
  <data name="Dialog.ProjectOptions.Signing" xml:space="preserve">
    <value>Signing</value>
  </data>
  <data name="Dialog.ProjectOptions.Signing.ChangePassword" xml:space="preserve">
    <value>Change Pass&amp;word...</value>
  </data>
  <data name="Dialog.ProjectOptions.Signing.ChooseKeyFile" xml:space="preserve">
    <value>Choose a strong name key file:</value>
  </data>
  <data name="Dialog.ProjectOptions.Signing.ClickOnce" xml:space="preserve">
    <value>ClickOnce signing</value>
  </data>
  <data name="Dialog.ProjectOptions.Signing.ClickOnceNotSupported" xml:space="preserve">
    <value>ClickOnce signing is currently not supported.</value>
  </data>
  <data name="Dialog.ProjectOptions.Signing.CreateKey.ConfirmPassword" xml:space="preserve">
    <value>Con&amp;firm password:</value>
  </data>
  <data name="Dialog.ProjectOptions.Signing.CreateKey.EnterPassword" xml:space="preserve">
    <value>&amp;Enter password:</value>
  </data>
  <data name="Dialog.ProjectOptions.Signing.CreateKey.KeyName" xml:space="preserve">
    <value>Key file &amp;name:</value>
  </data>
  <data name="Dialog.ProjectOptions.Signing.CreateKey.Title" xml:space="preserve">
    <value>Create Strong Name Key</value>
  </data>
  <data name="Dialog.ProjectOptions.Signing.CreateKey.UsePassword" xml:space="preserve">
    <value>&amp;Protect my key file with a password</value>
  </data>
  <data name="Dialog.ProjectOptions.Signing.DelaySignOnly" xml:space="preserve">
    <value>Dela&amp;y Sign only</value>
  </data>
  <data name="Dialog.ProjectOptions.Signing.DelaySignWarning" xml:space="preserve">
    <value>When delay signed, the project will not run or be debuggable.</value>
  </data>
  <data name="Dialog.ProjectOptions.Signing.EnterKeyName" xml:space="preserve">
    <value>You have to enter a key name.</value>
  </data>
  <data name="Dialog.ProjectOptions.Signing.ErrorCreatingKey" xml:space="preserve">
    <value>There was an error creating the key file.</value>
  </data>
  <data name="Dialog.ProjectOptions.Signing.PasswordsDontMatch" xml:space="preserve">
    <value>The entered passwords do not match.</value>
  </data>
  <data name="Dialog.ProjectOptions.Signing.PasswordTooShort" xml:space="preserve">
    <value>The password should be at least 6 characters long.</value>
  </data>
  <data name="Dialog.ProjectOptions.Signing.SignAssembly" xml:space="preserve">
    <value>Sign the &amp;assembly</value>
  </data>
  <data name="Dialog.ProjectOptions.Signing.SNnotFound" xml:space="preserve">
    <value>sn.exe was not found. Make sure the .NET Framework SDK is installed on your computer.</value>
  </data>
  <data name="Dialog.ProjectOptions.Signing.StrongName" xml:space="preserve">
    <value>Strong name signing</value>
  </data>
  <data name="Dialog.ProjectOptions.StorageLocationHelp" xml:space="preserve">
    <value>With the small button in front of each configuration setting, you can choose where a setting is stored.
Configuration-specific means the setting can have a different value in each configuration (Debug/Release).
Platform-specific means the setting can have a different value on each platform.
You can also choose to store the setting in the .user-file instead of the project file, so every developer can use a different value without getting conflicts in source control systems.</value>
  </data>
  <data name="Dialog.ProjectOptions.StoreInUserFile" xml:space="preserve">
    <value>Store in .user-file</value>
  </data>
  <data name="Dialog.Refactoring.ExtractInterface.AddInterfaceToClass" xml:space="preserve">
    <value>Add Interface to Class</value>
  </data>
  <data name="Dialog.Refactoring.ExtractInterface.GeneratedName" xml:space="preserve">
    <value>Generated Name</value>
  </data>
  <data name="Dialog.Refactoring.ExtractInterface.IncludeComments" xml:space="preserve">
    <value>Include Comments</value>
  </data>
  <data name="Dialog.Refactoring.ExtractInterface.InterfaceName" xml:space="preserve">
    <value>Interface Name</value>
  </data>
  <data name="Dialog.Refactoring.ExtractInterface.NewFileName" xml:space="preserve">
    <value>New File Name</value>
  </data>
  <data name="Dialog.Refactoring.ExtractInterface.SelectPublicMembers" xml:space="preserve">
    <value>Select Public Members</value>
  </data>
  <data name="Dialog.Refactoring.IntroduceMethod.CreateNew" xml:space="preserve">
    <value>Create new class:</value>
  </data>
  <data name="Dialog.Refactoring.IntroduceMethod.Description" xml:space="preserve">
    <value>The method cannot be created directly, because no source code of the class is available. Please select a static class where the method will be created as an extension method.</value>
  </data>
  <data name="Dialog.Refactoring.IntroduceMethod.Title" xml:space="preserve">
    <value>Introduce method</value>
  </data>
  <data name="Dialog.Refactoring.IntroduceMethod.UseExisting" xml:space="preserve">
    <value>Use existing class:</value>
  </data>
  <data name="Dialog.SelectReferenceDialog.BrowserTabPage" xml:space="preserve">
    <value>.NET Assembly Browser</value>
  </data>
  <data name="Dialog.SelectReferenceDialog.DialogName" xml:space="preserve">
    <value>Add Reference</value>
  </data>
  <data name="Dialog.SelectReferenceDialog.GacReferencePanel.ChooseSpecificAssemblyVersion" xml:space="preserve">
    <value>Choose specific assembly version</value>
  </data>
  <data name="Dialog.SelectReferenceDialog.GacReferencePanel.ReferenceHeader" xml:space="preserve">
    <value>Reference Name</value>
  </data>
  <data name="Dialog.SelectReferenceDialog.GacReferencePanel.VersionHeader" xml:space="preserve">
    <value>Version</value>
  </data>
  <data name="Dialog.SelectReferenceDialog.GacTabPage" xml:space="preserve">
    <value>GAC</value>
  </data>
  <data name="Dialog.SelectReferenceDialog.LocationHeader" xml:space="preserve">
    <value>Location</value>
  </data>
  <data name="Dialog.SelectReferenceDialog.ProjectReferencePanel.DirectoryHeader" xml:space="preserve">
    <value>Project Directory</value>
  </data>
  <data name="Dialog.SelectReferenceDialog.ProjectReferencePanel.NameHeader" xml:space="preserve">
    <value>Project Name</value>
  </data>
  <data name="Dialog.SelectReferenceDialog.ProjectTabPage" xml:space="preserve">
    <value>Projects</value>
  </data>
  <data name="Dialog.SelectReferenceDialog.ReferenceHeader" xml:space="preserve">
    <value>Reference Name</value>
  </data>
  <data name="Dialog.SelectReferenceDialog.ReferencesLabel" xml:space="preserve">
    <value>Selected References</value>
  </data>
  <data name="Dialog.SelectReferenceDialog.SelectButton" xml:space="preserve">
    <value>S&amp;elect</value>
  </data>
  <data name="Dialog.SelectReferenceDialog.TypeHeader" xml:space="preserve">
    <value>Type</value>
  </data>
  <data name="Dialog.ViewGPL.DialogName" xml:space="preserve">
    <value>GNU General Public License</value>
  </data>
  <data name="Dialog.WizardDialog.FinishButton" xml:space="preserve">
    <value>Finish</value>
  </data>
  <data name="Dialog.WordCountDialog.CharsText" xml:space="preserve">
    <value>Chars</value>
  </data>
  <data name="Dialog.WordCountDialog.DialogName" xml:space="preserve">
    <value>Word Count</value>
  </data>
  <data name="Dialog.WordCountDialog.FileText" xml:space="preserve">
    <value>file</value>
  </data>
  <data name="Dialog.WordCountDialog.IsNotTextFile" xml:space="preserve">
    <value>The current file is not a text file and cannot be counted.</value>
  </data>
  <data name="Dialog.WordCountDialog.Label1Text" xml:space="preserve">
    <value>&amp;Count where</value>
  </data>
  <data name="Dialog.WordCountDialog.LinesText" xml:space="preserve">
    <value>Lines</value>
  </data>
  <data name="Dialog.WordCountDialog.MustBeInProtectedModeWarning" xml:space="preserve">
    <value>You must be in project mode</value>
  </data>
  <data name="Dialog.WordCountDialog.SaveTheFileWarning" xml:space="preserve">
    <value>You must save the file</value>
  </data>
  <data name="Dialog.WordCountDialog.StartButton" xml:space="preserve">
    <value>&amp;Start</value>
  </data>
  <data name="Dialog.WordCountDialog.TotalText" xml:space="preserve">
    <value>total</value>
  </data>
  <data name="Dialog.WordCountDialog.WordsText" xml:space="preserve">
    <value>Words</value>
  </data>
  <data name="Fileutility.CantFindExecutableError" xml:space="preserve">
    <value>Can't find ${Executable} in any of the SDK bin folders.</value>
    <comment>Message for an exception that is thrown if a sdk executable cannot be found.</comment>
  </data>
  <data name="Fileutility.CantFindFileError" xml:space="preserve">
    <value>Can't load ${File}.File not found.</value>
  </data>
  <data name="FileUtilityService.ErrorWhileLoading" xml:space="preserve">
    <value>Error while loading</value>
  </data>
  <data name="FileUtilityService.ErrorWhileSaving" xml:space="preserve">
    <value>Error while saving</value>
  </data>
  <data name="FileUtilityService.FileSizeTooBig" xml:space="preserve">
    <value>The file is too large to be opened.</value>
  </data>
  <data name="FormsDesigner.DesignErrorPanel.ErrorText" xml:space="preserve">
    <value>Please correct all source code errors before designing</value>
  </data>
  <data name="FormsDesigner.DesignTabPages.DesignTabPage" xml:space="preserve">
    <value>Design</value>
  </data>
  <data name="FormsDesigner.DesignTabPages.SourceTabPage" xml:space="preserve">
    <value>Source</value>
  </data>
  <data name="Global.AbortButtonText" xml:space="preserve">
    <value>Abort</value>
  </data>
  <data name="Global.AddButtonText" xml:space="preserve">
    <value>&amp;Add</value>
  </data>
  <data name="Global.BackButtonText" xml:space="preserve">
    <value>&lt; Back</value>
  </data>
  <data name="Global.BrowseButtonText" xml:space="preserve">
    <value>&amp;Browse...</value>
  </data>
  <data name="Global.BrowseText" xml:space="preserve">
    <value>Browse</value>
    <comment>text for buttons that open a dialog for searching a file/folder</comment>
  </data>
  <data name="Global.CancelButtonText" xml:space="preserve">
    <value>Cancel</value>
  </data>
  <data name="Global.ChangeButtonText" xml:space="preserve">
    <value>&amp;Change</value>
  </data>
  <data name="Global.ChooseLocationButtonText" xml:space="preserve">
    <value>Choose location</value>
  </data>
  <data name="Global.CloseButtonText" xml:space="preserve">
    <value>&amp;Close</value>
  </data>
  <data name="Global.CreateButtonText" xml:space="preserve">
    <value>Create</value>
  </data>
  <data name="Global.Delete" xml:space="preserve">
    <value>Delete</value>
  </data>
  <data name="Global.DeleteButtonText" xml:space="preserve">
    <value>&amp;Delete</value>
  </data>
  <data name="Global.DeselectAllButtonText" xml:space="preserve">
    <value>Unselect All</value>
    <comment>The words "Unselect All" translated into the local language.</comment>
  </data>
  <data name="Global.EditButtonText" xml:space="preserve">
    <value>&amp;Edit</value>
  </data>
  <data name="Global.ErrorText" xml:space="preserve">
    <value>Error</value>
  </data>
  <data name="Global.FileAlreadyExists" xml:space="preserve">
    <value>The file '{0}' already exists.</value>
  </data>
  <data name="Global.FileName" xml:space="preserve">
    <value>File name</value>
  </data>
  <data name="Global.FinishButtonText" xml:space="preserve">
    <value>Finish</value>
  </data>
  <data name="Global.FinishedCaptionText" xml:space="preserve">
    <value>Finished</value>
  </data>
  <data name="Global.Folder" xml:space="preserve">
    <value>Folder</value>
  </data>
  <data name="Global.FontStyle" xml:space="preserve">
    <value>Font Style</value>
  </data>
  <data name="Global.FontStyle.CustomColor" xml:space="preserve">
    <value>Custom</value>
    <comment>Choose custom color</comment>
  </data>
  <data name="Global.FontStyle.SelectFont" xml:space="preserve">
    <value>Select font</value>
  </data>
  <data name="Global.FontStyle.Underline" xml:space="preserve">
    <value>Underline</value>
  </data>
  <data name="Global.HelpButtonText" xml:space="preserve">
    <value>&amp;Help</value>
  </data>
  <data name="Global.ID" xml:space="preserve">
    <value>ID</value>
    <comment>Abbrevation for Identifier</comment>
  </data>
  <data name="Global.IgnoreButtonText" xml:space="preserve">
    <value>Ignore</value>
  </data>
  <data name="Global.LargeIconToolTip" xml:space="preserve">
    <value>Large Icons</value>
  </data>
  <data name="Global.Location.allopenfiles" xml:space="preserve">
    <value>all open files</value>
  </data>
  <data name="Global.Location.currentfile" xml:space="preserve">
    <value>current file</value>
  </data>
  <data name="Global.Location.directories" xml:space="preserve">
    <value>Directories</value>
  </data>
  <data name="Global.Location.wholeproject" xml:space="preserve">
    <value>whole project</value>
  </data>
  <data name="Global.MoveDown" xml:space="preserve">
    <value>Move &amp;Down</value>
  </data>
  <data name="Global.MoveUp" xml:space="preserve">
    <value>Move &amp;Up</value>
  </data>
  <data name="Global.NA" xml:space="preserve">
    <value>N/A</value>
    <comment>Stands for 'Not applicable'</comment>
  </data>
  <data name="Global.Name" xml:space="preserve">
    <value>Name</value>
  </data>
  <data name="Global.NextButtonText" xml:space="preserve">
    <value>Next &gt;</value>
  </data>
  <data name="Global.No" xml:space="preserve">
    <value>No</value>
  </data>
  <data name="Global.OKButtonText" xml:space="preserve">
    <value>OK</value>
  </data>
  <data name="Global.OpenButtonText" xml:space="preserve">
    <value>&amp;Open</value>
  </data>
  <data name="Global.OptionsLabelText" xml:space="preserve">
    <value>Options</value>
    <comment>The word "Options" translated to a particular language.</comment>
  </data>
  <data name="Global.Path" xml:space="preserve">
    <value>Path</value>
  </data>
  <data name="Global.PleaseWait" xml:space="preserve">
    <value>Please wait...</value>
  </data>
  <data name="Global.Preview" xml:space="preserve">
    <value>Preview</value>
  </data>
  <data name="Global.QuestionText" xml:space="preserve">
    <value>Question</value>
  </data>
  <data name="Global.ReadOnly" xml:space="preserve">
    <value>readonly</value>
    <comment>The word "readonly" in lowercase.</comment>
  </data>
  <data name="Global.RemoveButtonText" xml:space="preserve">
    <value>&amp;Remove</value>
  </data>
  <data name="Global.RenameButtonText" xml:space="preserve">
    <value>Re&amp;name</value>
  </data>
  <data name="Global.ReplaceButtonText" xml:space="preserve">
    <value>Replace</value>
  </data>
  <data name="Global.RetryButtonText" xml:space="preserve">
    <value>Retry</value>
  </data>
  <data name="Global.SelectAllButtonText" xml:space="preserve">
    <value>Select &amp;All</value>
    <comment>selects all items in a list</comment>
  </data>
  <data name="Global.SmallIconToolTip" xml:space="preserve">
    <value>Small Icons</value>
  </data>
  <data name="Global.StartButtonText" xml:space="preserve">
    <value>Start</value>
  </data>
  <data name="Global.UpdateButtonText" xml:space="preserve">
    <value>&amp;Update</value>
  </data>
  <data name="Global.WarningText" xml:space="preserve">
    <value>Warning</value>
  </data>
  <data name="Global.Yes" xml:space="preserve">
    <value>Yes</value>
  </data>
  <data name="Global.YesToAll" xml:space="preserve">
    <value>Yes to All</value>
  </data>
  <data name="Gui.ProjectBrowser.FileInUseError" xml:space="preserve">
    <value>File or directory name is already in use, choose a different one.</value>
  </data>
  <data name="Gui.ProjectBrowser.IllegalCharactersInFileNameError" xml:space="preserve">
    <value>The file name you have chosen contains illegal characters. Please choose a different file name.</value>
  </data>
  <data name="Gui.ProjectBrowser.Open" xml:space="preserve">
    <value>Open</value>
    <comment>verb for opening an item (usually file)</comment>
  </data>
  <data name="Gui.ProjectBrowser.OpenFolderInExplorer" xml:space="preserve">
    <value>Open Folder in Explorer</value>
    <comment>Command that opens the selected folder in Windows Explorer</comment>
  </data>
  <data name="Gui.ProjectBrowser.OpenWith" xml:space="preserve">
    <value>Open With...</value>
    <comment>Open file with non-default tool</comment>
  </data>
  <data name="Gui.ProjectBrowser.OpenWith.AddProgram.DialogTitle" xml:space="preserve">
    <value>Add program</value>
  </data>
  <data name="Gui.ProjectBrowser.OpenWith.AddProgram.DisplayName" xml:space="preserve">
    <value>&amp;Display name:</value>
  </data>
  <data name="Gui.ProjectBrowser.OpenWith.AddProgram.Program" xml:space="preserve">
    <value>&amp;Program:</value>
  </data>
  <data name="Gui.ProjectBrowser.OpenWith.Bindings.DefaultWindowsApplication" xml:space="preserve">
    <value>Use the default Windows application for this file</value>
  </data>
  <data name="Gui.ProjectBrowser.OpenWith.Bindings.IconEditor" xml:space="preserve">
    <value>Icon editor</value>
  </data>
  <data name="Gui.ProjectBrowser.OpenWith.Bindings.ResourceEditor" xml:space="preserve">
    <value>Resource editor</value>
  </data>
  <data name="Gui.ProjectBrowser.OpenWith.Bindings.TextEditor" xml:space="preserve">
    <value>Text editor</value>
  </data>
  <data name="Gui.ProjectBrowser.OpenWith.Bindings.TextEditorWithEncoding" xml:space="preserve">
    <value>Text editor (choose encoding)</value>
    <comment>Entry in "open with" menu for explicitly choosing the file encoding when opening a text file</comment>
  </data>
  <data name="Gui.ProjectBrowser.OpenWith.Bindings.WebBrowser" xml:space="preserve">
    <value>Built-in Web Browser</value>
  </data>
  <data name="Gui.ProjectBrowser.OpenWith.Bindings.XmlEditor" xml:space="preserve">
    <value>XML editor</value>
  </data>
  <data name="Gui.ProjectBrowser.OpenWith.ChooseProgram" xml:space="preserve">
    <value>Choose the program you want to use to open this file:</value>
  </data>
  <data name="Gui.ProjectBrowser.OpenWith.Default" xml:space="preserve">
    <value>Default</value>
  </data>
  <data name="Gui.ProjectBrowser.OpenWith.DialogTitle" xml:space="preserve">
    <value>Open With</value>
  </data>
  <data name="Gui.ProjectBrowser.OpenWith.SetAsDefault" xml:space="preserve">
    <value>Set as Default</value>
  </data>
  <data name="Gui.ProjectBrowser.ShowAllFiles" xml:space="preserve">
    <value>Show all files</value>
  </data>
  <data name="Hornung.ResourceToolkit.CodeCompletion.AddNewDescription" xml:space="preserve">
    <value>Add new string resource to {0}</value>
  </data>
  <data name="Hornung.ResourceToolkit.CodeCompletion.AddNewEntry" xml:space="preserve">
    <value>&lt;Add new&gt;</value>
  </data>
  <data name="Hornung.ResourceToolkit.DeleteAllSelectedResourceKeysQuestion" xml:space="preserve">
    <value>Do you really want to delete all ${Count} selected resource keys from the resource files and all dependent localized resource files permanently?</value>
  </data>
  <data name="Hornung.ResourceToolkit.DeleteSingleResourceKeyQuestion" xml:space="preserve">
    <value>Do you really want to delete the resource key "${Key}" from the resource file "${FileName}" and all dependent localized resource files permanently?</value>
  </data>
  <data name="Hornung.ResourceToolkit.EditStringResourceDialog.Caption" xml:space="preserve">
    <value>Edit string resource</value>
  </data>
  <data name="Hornung.ResourceToolkit.EditStringResourceDialog.DuplicateKey" xml:space="preserve">
    <value>A resource key with this name already exists!</value>
  </data>
  <data name="Hornung.ResourceToolkit.EditStringResourceDialog.KeyIsEmpty" xml:space="preserve">
    <value>Resource key must not be empty!</value>
  </data>
  <data name="Hornung.ResourceToolkit.ErrorProcessingResourceFile" xml:space="preserve">
    <value>An error occurred while processing the resource file '{0}'.</value>
  </data>
  <data name="Hornung.ResourceToolkit.FindMissingResourceKeys" xml:space="preserve">
    <value>Find missing resource keys</value>
  </data>
  <data name="Hornung.ResourceToolkit.FindUnusedResourceKeys" xml:space="preserve">
    <value>Find unused resource keys</value>
  </data>
  <data name="Hornung.ResourceToolkit.Key" xml:space="preserve">
    <value>Key</value>
  </data>
  <data name="Hornung.ResourceToolkit.KeyLabel" xml:space="preserve">
    <value>Resource key:</value>
  </data>
  <data name="Hornung.ResourceToolkit.KeyNotFoundWarning" xml:space="preserve">
    <value>The resource key "{0}" could not be found in file "{1}".</value>
  </data>
  <data name="Hornung.ResourceToolkit.ReferencesToMissingKeys" xml:space="preserve">
    <value>References to missing resource keys</value>
  </data>
  <data name="Hornung.ResourceToolkit.ReferencesToResource" xml:space="preserve">
    <value>References to ${ResourceKey} (in ${ResourceFileName})</value>
  </data>
  <data name="Hornung.ResourceToolkit.RenameKeyDefinitionNotFoundWarning" xml:space="preserve">
    <value>The definition of this resource key could not be found and renamed.</value>
  </data>
  <data name="Hornung.ResourceToolkit.RenameResourceText" xml:space="preserve">
    <value>Enter new resource key name:</value>
  </data>
  <data name="Hornung.ResourceToolkit.ResourceTypeNotSupported" xml:space="preserve">
    <value>The selected resource is not of type 'string' and cannot be edited.</value>
  </data>
  <data name="Hornung.ResourceToolkit.TextEditorContextMenu.AddResource" xml:space="preserve">
    <value>Add this resource</value>
  </data>
  <data name="Hornung.ResourceToolkit.TextEditorContextMenu.EditResource" xml:space="preserve">
    <value>Edit resource</value>
  </data>
  <data name="Hornung.ResourceToolkit.ToolsMenuLabel" xml:space="preserve">
    <value>Resource Toolkit</value>
  </data>
  <data name="Hornung.ResourceToolkit.ToolTips.KeyNotFound" xml:space="preserve">
    <value>&lt;KEY NOT FOUND&gt;</value>
    <comment>Value to display when a resource key is missing</comment>
  </data>
  <data name="Hornung.ResourceToolkit.ToolTips.PlaceMessage" xml:space="preserve">
    <value>Resource in {0}:</value>
  </data>
  <data name="Hornung.ResourceToolkit.ToolTips.TypeMessage" xml:space="preserve">
    <value>Object of type {0}:</value>
  </data>
  <data name="Hornung.ResourceToolkit.ToolTips.UnknownKey" xml:space="preserve">
    <value>&lt;Unknown&gt;</value>
  </data>
  <data name="Hornung.ResourceToolkit.UnusedResourceKeys.HideICSharpCodeCoreHostResourcesTitle" xml:space="preserve">
    <value>Hide ICSharpCode.Core host resources</value>
  </data>
  <data name="Hornung.ResourceToolkit.UnusedResourceKeys.HideICSharpCodeCoreHostResourcesTooltip" xml:space="preserve">
    <value>When selected, resource keys that are contained in the resource file of the ICSharpCode.Core host application are not listed.</value>
  </data>
  <data name="Hornung.ResourceToolkit.UnusedResourceKeys.NotFound" xml:space="preserve">
    <value>No unused resource keys were found in the whole solution.</value>
  </data>
  <data name="Hornung.ResourceToolkit.UnusedResourceKeys.Title" xml:space="preserve">
    <value>Unused resource keys</value>
  </data>
  <data name="Hornung.ResourceToolkit.Value" xml:space="preserve">
    <value>Value</value>
  </data>
  <data name="Hornung.ResourceToolkit.ValueLabel" xml:space="preserve">
    <value>Resource value:</value>
  </data>
  <data name="ICSharpCode.AvalonEdit.AddIn.SharpDevelopCompletionWindow.EmptyText" xml:space="preserve">
    <value>Press Ctrl+Space to show items from all namespaces</value>
  </data>
  <data name="ICSharpCode.BooInterpreter" xml:space="preserve">
    <value>Boo Interpreter</value>
    <comment>Title of the Boo Interpreter pad</comment>
  </data>
  <data name="ICSharpCode.BooInterpreter.Debuggee.ErrorDebuggerNotLoaded" xml:space="preserve">
    <value>Error: 'Debugger is not loaded'</value>
  </data>
  <data name="ICSharpCode.BooInterpreter.Debuggee.ErrorIncompatibleDebugger" xml:space="preserve">
    <value>Error: 'Incompatible debugger'</value>
  </data>
  <data name="ICSharpCode.BooInterpreter.Debuggee.ErrorNoProgramDebugged" xml:space="preserve">
    <value>Error: 'No program is being debugged'</value>
  </data>
  <data name="ICSharpCode.BooInterpreter.Debuggee.Title" xml:space="preserve">
    <value>Debuggee</value>
    <comment>Name for program being debugged</comment>
  </data>
  <data name="ICSharpCode.BooInterpreter.Debuggee.ToolTip" xml:space="preserve">
    <value>Runs commands in the debugged progam</value>
  </data>
  <data name="ICSharpCode.Build.CannotFindFxCop" xml:space="preserve">
    <value>SharpDevelop cannot find FxCop. Please select the FxCop installation directory in the SharpDevelop options.</value>
  </data>
  <data name="ICSharpCode.Build.CannotReadFxCopLogFile" xml:space="preserve">
    <value>Cannot read FxCop log file:</value>
  </data>
  <data name="ICSharpCode.Build.MonoIsNotInstalled" xml:space="preserve">
    <value>Mono is not installed.</value>
  </data>
  <data name="ICSharpCode.Build.RunningCodeAnalysis" xml:space="preserve">
    <value>Running Code Analysis...</value>
  </data>
  <data name="ICSharpCode.Build.UnknownTargetMonoFrameworkVersion" xml:space="preserve">
    <value>Unknown Target Mono Framework Version:</value>
  </data>
  <data name="ICSharpCode.CodeAnalysis" xml:space="preserve">
    <value>Code Analysis</value>
  </data>
  <data name="ICSharpCode.CodeAnalysis.CheckWithFxCop" xml:space="preserve">
    <value>Check with FxCop</value>
  </data>
  <data name="ICSharpCode.CodeAnalysis.IdeOptions.DirectoryDoesNotContainFxCop" xml:space="preserve">
    <value>The selected directory does not contain a complete FxCop installation.</value>
  </data>
  <data name="ICSharpCode.CodeAnalysis.IdeOptions.FindFxCopPath" xml:space="preserve">
    <value>Select FxCop path</value>
    <comment>Button to select the FxCop path</comment>
  </data>
  <data name="ICSharpCode.CodeAnalysis.IdeOptions.FxCopFoundInPath" xml:space="preserve">
    <value>FxCop was found in the following directory:</value>
  </data>
  <data name="ICSharpCode.CodeAnalysis.IdeOptions.FxCopNotFound" xml:space="preserve">
    <value>FxCop could not be found. Install FxCop and click on 'Select FxCop path' to tell SharpDevelop where you installed FxCop.</value>
  </data>
  <data name="ICSharpCode.CodeAnalysis.IdeOptions.FxCopPath" xml:space="preserve">
    <value>FxCop path</value>
    <comment>Title of FxCop path choosing groupbox</comment>
  </data>
  <data name="ICSharpCode.CodeAnalysis.ProjectOptions.AddRemoveRuleAssembly" xml:space="preserve">
    <value>Add/Remove rule assembly</value>
  </data>
  <data name="ICSharpCode.CodeAnalysis.ProjectOptions.CannotFindFxCop" xml:space="preserve">
    <value>Cannot find FxCop - Make sure FxCop is installed.</value>
  </data>
  <data name="ICSharpCode.CodeAnalysis.ProjectOptions.ChooseRuleAssemblyDirectory" xml:space="preserve">
    <value>Choose directory containing rule assemblies:</value>
  </data>
  <data name="ICSharpCode.CodeAnalysis.ProjectOptions.Enable" xml:space="preserve">
    <value>&amp;Enable Code Analysis (defines CODE_ANALYSIS constant)</value>
  </data>
  <data name="ICSharpCode.CodeAnalysis.ProjectOptions.LoadingRules" xml:space="preserve">
    <value>Loading available rules...</value>
  </data>
  <data name="ICSharpCode.CodeAnalysis.ProjectOptions.RunOnBuild" xml:space="preserve">
    <value>&amp;Run Code Analysis when compiling (defines CODE_ANALYSIS constant)</value>
  </data>
  <data name="ICSharpCode.CodeAnalysis.ProjectOptions.SpecifyFxCopPath" xml:space="preserve">
    <value>You can specify the path to FxCop in the SharpDevelop options.</value>
  </data>
  <data name="ICSharpCode.CodeAnalysis.ProjectOptions.WarningErrorMixed" xml:space="preserve">
    <value>Mixed</value>
  </data>
  <data name="ICSharpCode.CodeAnalysis.ProjectOptions.WarningOrError" xml:space="preserve">
    <value>Warning or Error</value>
  </data>
  <data name="ICSharpCode.CodeAnalysis.Rule" xml:space="preserve">
    <value>Rule</value>
  </data>
  <data name="ICSharpCode.CodeAnalysis.RunningFxCopOn" xml:space="preserve">
    <value>Running FxCop on</value>
  </data>
  <data name="ICSharpCode.CodeAnalysis.SuppressMessage" xml:space="preserve">
    <value>Suppress message</value>
    <comment>Context menu command to suppress a code analysis warning</comment>
  </data>
  <data name="ICSharpCode.CodeCoverage.CodeCovered" xml:space="preserve">
    <value>Code Covered</value>
    <comment>One of the display items that exists in the Code Coverage Options Panel.  Selecting this one allows the user to configure the colours for the code that has been covered by the unit tests.</comment>
  </data>
  <data name="ICSharpCode.CodeCoverage.CodeNotCovered" xml:space="preserve">
    <value>Code Not Covered</value>
    <comment>One of the display items that exists in the Code Coverage Options Panel.  Selecting this one allows the user to configure the colours for the code that has NOT been covered by the unit tests.</comment>
  </data>
  <data name="ICSharpCode.CodeCoverage.Column" xml:space="preserve">
    <value>Column</value>
    <comment>List view column header holding the code coverage start column number.</comment>
  </data>
  <data name="ICSharpCode.CodeCoverage.DisplayOptions" xml:space="preserve">
    <value>Display Options</value>
  </data>
  <data name="ICSharpCode.CodeCoverage.EndColumn" xml:space="preserve">
    <value>End Column</value>
    <comment>List view column header containing the end column number for the code coverage.</comment>
  </data>
  <data name="ICSharpCode.CodeCoverage.EndLine" xml:space="preserve">
    <value>End Line</value>
    <comment>List view column header containing the code coverage end line.</comment>
  </data>
  <data name="ICSharpCode.CodeCoverage.Line" xml:space="preserve">
    <value>Line</value>
    <comment>Code coverage line number column header for the list view.</comment>
  </data>
  <data name="ICSharpCode.CodeCoverage.NCoverNotFound" xml:space="preserve">
    <value>Unable to locate the NCover console application.

If NCover is installed, please specify the location of the application in the Code Coverage options.</value>
    <comment>Error message displayed when the NCover console application cannot be found.</comment>
  </data>
  <data name="ICSharpCode.CodeCoverage.NoCodeCoverageResultsGenerated" xml:space="preserve">
    <value>No code coverage results file generated:</value>
    <comment>Error message added to error list pad when the code coverage results file was not generated.</comment>
  </data>
  <data name="ICSharpCode.CodeCoverage.OptionsPanel.CodeCoverageColoursGroupBoxText" xml:space="preserve">
    <value>Code Coverage Colors</value>
    <comment>Group box title containing the text colors to use for code coverage highlighting.</comment>
  </data>
  <data name="ICSharpCode.CodeCoverage.OptionsPanel.CommandLineLabel" xml:space="preserve">
    <value>&amp;Command:</value>
    <comment>Label indicating the NCover command line.</comment>
  </data>
  <data name="ICSharpCode.CodeCoverage.OptionsPanel.DisplayItemsLabel" xml:space="preserve">
    <value>&amp;Display Items:</value>
    <comment>Code coverage options label that indicates the different text display items that can have their colours configured.</comment>
  </data>
  <data name="ICSharpCode.CodeCoverage.OptionsPanel.ItemBackgroundLabel" xml:space="preserve">
    <value>Item bac&amp;kground:</value>
    <comment>Label for the code coverage text background colour.</comment>
  </data>
  <data name="ICSharpCode.CodeCoverage.OptionsPanel.ItemForegroundLabel" xml:space="preserve">
    <value>Item fo&amp;reground:</value>
    <comment>Label for the code coverage item's foreground colour.</comment>
  </data>
  <data name="ICSharpCode.CodeCoverage.OptionsPanel.NCoverConfigurationGroupBoxText" xml:space="preserve">
    <value>NCover Configuration</value>
    <comment>Code coverage options panel.  Title of the group box containing NCover configuration options.</comment>
  </data>
  <data name="ICSharpCode.CodeCoverage.OptionsPanel.SampleText" xml:space="preserve">
    <value>AaBbCcXxYyZz</value>
    <comment>Sample text that is displayed when showing the code coverage colours selected.</comment>
  </data>
  <data name="ICSharpCode.CodeCoverage.ProjectOptionsPanel.AssemblyListLabel" xml:space="preserve">
    <value>&amp;Assemblies to watch:</value>
    <comment>Label for assembly names that will be watched whilst running code coverage.</comment>
  </data>
  <data name="ICSharpCode.CodeCoverage.ProjectOptionsPanel.ExcludeAttributes" xml:space="preserve">
    <value>Excluded Attributes</value>
    <comment>Attributes used to exclude types from code coverage</comment>
  </data>
  <data name="ICSharpCode.CodeCoverage.ProjectOptionsPanel.ExcludeListLabel" xml:space="preserve">
    <value>Exclude</value>
  </data>
  <data name="ICSharpCode.CodeCoverage.ProjectOptionsPanel.IncludeListLabel" xml:space="preserve">
    <value>Include</value>
  </data>
  <data name="ICSharpCode.CodeCoverage.RunningCodeCoverage" xml:space="preserve">
    <value>Running code coverage...</value>
    <comment>First line of text sent to output window when running code coverage.</comment>
  </data>
  <data name="ICSharpCode.CodeCoverage.RunTestsWithCodeCoverage" xml:space="preserve">
    <value>Run tests with code coverage</value>
    <comment>Right menu option when selecting a Unit test tree node.</comment>
  </data>
  <data name="ICSharpCode.CodeCoverage.RunWithCodeCoverage" xml:space="preserve">
    <value>Run with code coverage</value>
    <comment>Right click menu to run tests with code coverage - displayed when right clicking a test fixture or test method in the source code.</comment>
  </data>
  <data name="ICSharpCode.CodeCoverage.ShowCoverage" xml:space="preserve">
    <value>Show Code Co&amp;verage</value>
  </data>
  <data name="ICSharpCode.CodeCoverage.ShowSourceCode" xml:space="preserve">
    <value>Show Source Code</value>
  </data>
  <data name="ICSharpCode.CodeCoverage.ShowVisitCount" xml:space="preserve">
    <value>Show Visit Count</value>
  </data>
  <data name="ICSharpCode.CodeCoverage.ToggleCodeCoverage" xml:space="preserve">
    <value>Toggle Code Coverage</value>
    <comment>Tooltip for button that shows/hides code coverage highlighting in the source code.</comment>
  </data>
  <data name="ICSharpCode.CodeCoverage.VisitCount" xml:space="preserve">
    <value>Visit Count</value>
    <comment>Column header in code coverage list view which indicates how many times a particular line of code was visited when running the tests.</comment>
  </data>
  <data name="ICSharpCode.ConsolePad.GotoProjectItem" xml:space="preserve">
    <value>Change to project directory</value>
  </data>
  <data name="ICSharpCode.ConsolePad.GotoSdkItem" xml:space="preserve">
    <value>Change to SDK directory</value>
  </data>
  <data name="ICSharpCode.ConsolePad.PadName" xml:space="preserve">
    <value>Console</value>
  </data>
  <data name="ICSharpCode.Core.Services.ErrorDialogs.DescriptionLabel" xml:space="preserve">
    <value>Description</value>
  </data>
  <data name="ICSharpCode.Core.Services.ErrorDialogs.ExceptionGotDescription" xml:space="preserve">
    <value>Exception got</value>
  </data>
  <data name="ICSharpCode.Core.Services.ErrorDialogs.ShowExceptionButton" xml:space="preserve">
    <value>Show Exception</value>
  </data>
  <data name="ICSharpCode.CppBinding.ProjectOptions.AdditionalOptions" xml:space="preserve">
    <value>Additional options</value>
  </data>
  <data name="ICSharpCode.CppBinding.ProjectOptions.Linker" xml:space="preserve">
    <value>Linker</value>
  </data>
  <data name="ICSharpCode.CppBinding.ProjectOptions.Linker.AdditionalLibs" xml:space="preserve">
    <value>Link additional files</value>
  </data>
  <data name="ICSharpCode.CppBinding.ProjectOptions.Linker.AddModule" xml:space="preserve">
    <value>Link specified .NET modules</value>
  </data>
  <data name="ICSharpCode.CppBinding.ProjectOptions.Linker.GenerateDebugInfo" xml:space="preserve">
    <value>Generate debugging info</value>
  </data>
  <data name="ICSharpCode.CppBinding.ProjectOptions.Linker.Library" xml:space="preserve">
    <value>Library files locations</value>
  </data>
  <data name="ICSharpCode.CppBinding.ProjectOptions.Linker.ManagedResourceFile" xml:space="preserve">
    <value>Embed .NET resource file</value>
  </data>
  <data name="ICSharpCode.CppBinding.ProjectOptions.Preprocessor" xml:space="preserve">
    <value>Preprocessor</value>
  </data>
  <data name="ICSharpCode.CppBinding.ProjectOptions.Preprocessor.Definitions" xml:space="preserve">
    <value>Define following preprocessor symbols</value>
  </data>
  <data name="ICSharpCode.CppBinding.ProjectOptions.Preprocessor.Includes" xml:space="preserve">
    <value>Header files locations</value>
  </data>
  <data name="ICSharpCode.CppBinding.ProjectOptions.Preprocessor.UndefineAll" xml:space="preserve">
    <value>Undefine all defined preprocessor symbols</value>
  </data>
  <data name="ICSharpCode.CppBinding.ProjectOptions.Preprocessor.Undefinitions" xml:space="preserve">
    <value>Undefine following preprocessor symbols</value>
  </data>
  <data name="ICSharpCode.CppBinding.ProjectOptions.SymbolLabel" xml:space="preserve">
    <value>Symbol</value>
  </data>
  <data name="ICSharpCode.FiletypeRegisterer.BinaryResourceFilesFileAssozisation" xml:space="preserve">
    <value>.NET Resource File (binary)</value>
  </data>
  <data name="ICSharpCode.FiletypeRegisterer.CSharpSourceFileAssozisation" xml:space="preserve">
    <value>C# Source File</value>
  </data>
  <data name="ICSharpCode.FiletypeRegisterer.JavaSourceFileAssozisation" xml:space="preserve">
    <value>Java Source File</value>
  </data>
  <data name="ICSharpCode.FiletypeRegisterer.Project" xml:space="preserve">
    <value>Project</value>
  </data>
  <data name="ICSharpCode.FiletypeRegisterer.ResXResourceFilesFileAssozisation" xml:space="preserve">
    <value>.NET Resource File</value>
  </data>
  <data name="ICSharpCode.FiletypeRegisterer.SolutionFileAssozisation" xml:space="preserve">
    <value>SharpDevelop Solution</value>
  </data>
  <data name="ICSharpCode.FiletypeRegisterer.VBNetSourceFileAssozisation" xml:space="preserve">
    <value>VB.NET Source File</value>
  </data>
  <data name="ICSharpCode.FiletypeRegisterer.XmlFileAssozisation" xml:space="preserve">
    <value>XML Document</value>
  </data>
  <data name="ICSharpCode.FiletypeRegisterer.XMLFormFileAssozisation" xml:space="preserve">
    <value>#Develop XML Form</value>
  </data>
  <data name="ICSharpCode.NAntAddIn.AbstractRunNAntCommand.NAntExeNotFoundMessage" xml:space="preserve">
    <value>Unable to find NAnt '{0}'.

Please configure the NAnt executable's location in the SharpDevelop Options.</value>
  </data>
  <data name="ICSharpCode.NAntAddIn.AbstractRunNAntCommand.NAntStoppedMessage" xml:space="preserve">
    <value>NAnt build stopped.</value>
    <comment>Message sent to Output window after the NAnt process has been successfully stopped.</comment>
  </data>
  <data name="ICSharpCode.NAntAddIn.AbstractRunNAntCommand.NoBuildFileErrorText" xml:space="preserve">
    <value>Project does not contain a '.build' file.</value>
    <comment>Error message reported to the user when they attempt to run NAnt when there is no .build file in the SharpDevelop project.</comment>
  </data>
  <data name="ICSharpCode.NAntAddIn.AbstractRunNAntCommand.RunningNAntMessage" xml:space="preserve">
    <value>Running NAnt.</value>
    <comment>Message sent to the Output window indicating that the NAnt build is about to be started/run.</comment>
  </data>
  <data name="ICSharpCode.NAntAddIn.AbstractRunNAntCommand.TerminateNAntQuestion" xml:space="preserve">
    <value>This will terminate the NAnt process.  Are you sure?</value>
    <comment>Message displayed to the user if they select the "Stop NAnt" menu option.</comment>
  </data>
  <data name="ICSharpCode.NAntAddIn.CreateBuildFileMenuLabel" xml:space="preserve">
    <value>Create &amp;Build File</value>
    <comment>Menu option to create a NAnt build file.</comment>
  </data>
  <data name="ICSharpCode.NAntAddIn.GotoDefinitionMenuLabel" xml:space="preserve">
    <value>&amp;Goto Definition</value>
    <comment>NAnt pad right click menu option which will open up the .build file and put the cursor on the specified NAnt target.</comment>
  </data>
  <data name="ICSharpCode.NAntAddIn.GotoErrorMenuLabel" xml:space="preserve">
    <value>&amp;Goto Error</value>
    <comment>NAnt pad right click menu option - when an error tree node is selected the build file is opened up and the cursor is moved to the error.</comment>
  </data>
  <data name="ICSharpCode.NAntAddIn.NAntAddInOptionPanel.ArgumentsLabel" xml:space="preserve">
    <value>&amp;Arguments</value>
    <comment>Label for the NAnt command line arguments text box.</comment>
  </data>
  <data name="ICSharpCode.NAntAddIn.NAntAddInOptionPanel.BuildFileGenerationGroupBoxName" xml:space="preserve">
    <value>Build File Generation</value>
    <comment>Options panel.  Name of the group containing NAnt build file generation configuration.</comment>
  </data>
  <data name="ICSharpCode.NAntAddIn.NAntAddInOptionPanel.CommandLabel" xml:space="preserve">
    <value>&amp;Command</value>
    <comment>Label for the NAnt command line textbox.</comment>
  </data>
  <data name="ICSharpCode.NAntAddIn.NAntAddInOptionPanel.DebugLabel" xml:space="preserve">
    <value>&amp;Debug</value>
    <comment>Checkbox label for NAnt's "debug" command line option.</comment>
  </data>
  <data name="ICSharpCode.NAntAddIn.NAntAddInOptionPanel.NAntConfigGroupBoxName" xml:space="preserve">
    <value>NAnt Configuration</value>
    <comment>Options panel.  Group box for NAnt config options.</comment>
  </data>
  <data name="ICSharpCode.NAntAddIn.NAntAddInOptionPanel.NAntVersionLabel" xml:space="preserve">
    <value>NAnt &amp;Version</value>
    <comment>Label for the drop down list containing NAnt version numbers.</comment>
  </data>
  <data name="ICSharpCode.NAntAddIn.NAntAddInOptionPanel.QuietLabel" xml:space="preserve">
    <value>&amp;Quiet</value>
    <comment>Label for the NAnt "quiet" option checkbox.</comment>
  </data>
  <data name="ICSharpCode.NAntAddIn.NAntAddInOptionPanel.ShowLogoLabel" xml:space="preserve">
    <value>Show &amp;Logo</value>
    <comment>Check box text for NAnt's show logo command line option.</comment>
  </data>
  <data name="ICSharpCode.NAntAddIn.NAntAddInOptionPanel.VerboseLabel" xml:space="preserve">
    <value>Ver&amp;bose</value>
    <comment>Checkbox text for NAnt's "verbose" command line option.</comment>
  </data>
  <data name="ICSharpCode.NAntAddIn.NAntPadContent.NAntPropertiesToolTip" xml:space="preserve">
    <value>Enter NAnt properties.</value>
    <comment>Text tooltip shown when the user moves the mouse over the TextBox at the bottom of the NAnt pad.  This area is used to enter ad hoc command line options or properties when running NAnt (e.g. "-D:optimize".</comment>
  </data>
  <data name="ICSharpCode.NAntAddIn.NAntPadContent.RefreshCommandBarButtonText" xml:space="preserve">
    <value>Reloads the build files</value>
    <comment>Tooltip for the Refresh button in the NAnt pad.  Refreshes the pad's view from the build files in the combine.</comment>
  </data>
  <data name="ICSharpCode.NAntAddIn.NAntPadContent.RunCommandBarButtonText" xml:space="preserve">
    <value>Runs the selected target</value>
    <comment>Tooltip text displayed when the user moves the mouse over the NAnt pad's run button.  The button runs the NAnt target selected in the tree view.</comment>
  </data>
  <data name="ICSharpCode.NAntAddIn.NAntPadContent.StopCommandBarButtonText" xml:space="preserve">
    <value>Stops the current build</value>
    <comment>Tooltip for the NAnt pad's stop button.  Will stop the currently running build.</comment>
  </data>
  <data name="ICSharpCode.NAntAddIn.ProcessRunner.NoProcessRunningErrorText" xml:space="preserve">
    <value>No process running.</value>
    <comment>Attempted to wait for a process to finish but the process is not running error message.</comment>
  </data>
  <data name="ICSharpCode.NAntAddIn.RunCleanTargetMenuLabel" xml:space="preserve">
    <value>Run &amp;Clean Target</value>
    <comment>Menu option to run NAnt to call the build file's "clean" target.</comment>
  </data>
  <data name="ICSharpCode.NAntAddIn.RunDefaultTargetMenuLabel" xml:space="preserve">
    <value>Run Default &amp;Target</value>
    <comment>Menu option that runs NAnt to build the build file's default target.</comment>
  </data>
  <data name="ICSharpCode.NAntAddIn.RunTargetMenuLabel" xml:space="preserve">
    <value>Run &amp;Target</value>
    <comment>NAnt pad right click menu option to run the selected NAnt target.</comment>
  </data>
  <data name="ICSharpCode.NAntAddIn.StopNAntMenuLabel" xml:space="preserve">
    <value>&amp;Stop NAnt</value>
    <comment>Menu option to stop the currently running NAnt build.</comment>
  </data>
  <data name="ICSharpCode.NUnitPad.NUnitPadContent.PadName" xml:space="preserve">
    <value>Unit Tests</value>
  </data>
  <data name="ICSharpCode.PInvokeAddIn.InsertPInvokeSignaturesForm.AllLanguages" xml:space="preserve">
    <value>All</value>
    <comment>Drop down list option indicating "All" the languages should be returned.</comment>
  </data>
  <data name="ICSharpCode.PInvokeAddIn.InsertPInvokeSignaturesForm.DialogName" xml:space="preserve">
    <value>Insert PInvoke Signature</value>
    <comment>Insert PInvoke signature dialog title.</comment>
  </data>
  <data name="ICSharpCode.PInvokeAddIn.InsertPInvokeSignaturesForm.FindButtonText" xml:space="preserve">
    <value>Find</value>
    <comment>Find button text.  Finds the matching pinvoke signature for the given search criteria.</comment>
  </data>
  <data name="ICSharpCode.PInvokeAddIn.InsertPInvokeSignaturesForm.FunctionNameLabel" xml:space="preserve">
    <value>Function:</value>
    <comment>Label for drop down list of PInvoke/Dll methods/functions (e.g. MessageBeep, CreateProcess).</comment>
  </data>
  <data name="ICSharpCode.PInvokeAddIn.InsertPInvokeSignaturesForm.InsertButtonText" xml:space="preserve">
    <value>Insert</value>
    <comment>Insert button text.  Inserts pinvoke signature into source code.</comment>
  </data>
  <data name="ICSharpCode.PInvokeAddIn.InsertPInvokeSignaturesForm.LanguageLabel" xml:space="preserve">
    <value>Language:</value>
    <comment>Label for the drop down list of source code languages (e.g. C#, VB).</comment>
  </data>
  <data name="ICSharpCode.PInvokeAddIn.InsertPInvokeSignaturesForm.ModuleNameLabel" xml:space="preserve">
    <value>Module:</value>
    <comment>Label for drop down list of modules/dlls (e.g. user32)</comment>
  </data>
  <data name="ICSharpCode.PInvokeAddIn.InsertPInvokeSignaturesForm.MoreInfoLinkLabel" xml:space="preserve">
    <value>More info</value>
    <comment>Hyperlink label that the user can click to get "more information" on a particular pinvoke signature.</comment>
  </data>
  <data name="ICSharpCode.PInvokeAddIn.InsertPInvokeSignaturesForm.NoSignatureFoundForLanguage" xml:space="preserve">
    <value>No signature found for language '{0}'.</value>
    <comment>Error message returned when no p-invoke signatures found for the particular language (C# or VB).</comment>
  </data>
  <data name="ICSharpCode.PInvokeAddIn.InsertPInvokeSignaturesForm.NoSignaturesFound" xml:space="preserve">
    <value>No signatures found.</value>
    <comment>Error message indicating that no P-Invoke signatures were found for specified search criteria.</comment>
  </data>
  <data name="ICSharpCode.PInvokeAddIn.InsertPInvokeSignaturesMenuLabel" xml:space="preserve">
    <value>Insert PInvoke signatures...</value>
    <comment>Menu option that shows the "Insert PInvoke signatures" dialog.</comment>
  </data>
  <data name="ICSharpCode.PythonBinding.ConvertCSharpProjectToPythonProject" xml:space="preserve">
    <value>From C# to Python</value>
  </data>
  <data name="ICSharpCode.PythonBinding.ConvertVBNetProjectToPythonProject" xml:space="preserve">
    <value>From VB.NET to Python</value>
  </data>
  <data name="ICSharpCode.PythonBinding.PythonConsole" xml:space="preserve">
    <value>Python Console</value>
    <comment>interactive python interpreter</comment>
  </data>
  <data name="ICSharpCode.PythonBinding.PythonFiles" xml:space="preserve">
    <value>Python Files</value>
    <comment>file filter for *.py files</comment>
  </data>
  <data name="ICSharpCode.PythonBinding.PythonProjectFiles" xml:space="preserve">
    <value>Python Project Files</value>
    <comment>file filter for *.pyproj files</comment>
  </data>
  <data name="ICSharpCode.PythonBinding.SendLineToPythonConsole" xml:space="preserve">
    <value>Send Line to Python Console</value>
    <comment>Sends the line under the cursor in the text editor to the IronPython console window.</comment>
  </data>
  <data name="ICSharpCode.PythonBinding.SendSelectedTextToPythonConsole" xml:space="preserve">
    <value>Send to Python Console</value>
  </data>
  <data name="ICSharpCode.PythonBinding.UnknownTypeName" xml:space="preserve">
    <value>Could not find type '{0}'. Are you missing an assembly reference?</value>
  </data>
  <data name="ICSharpCode.Refactoring.NoClassOrOverridableSymbolUnderCursorError" xml:space="preserve">
    <value>The selected element is not a class or overridable member, so no derived symbols can be shown.</value>
    <comment>Error message when using 'Search&gt;Find Derived Symbols' when it isn't applicable.</comment>
  </data>
  <data name="ICSharpCode.RubyBinding.SendLineToRubyConsole" xml:space="preserve">
    <value>Send Line to Ruby Console</value>
  </data>
  <data name="ICSharpCode.RubyBinding.SendSelectedTextToRubyConsole" xml:space="preserve">
    <value>Send to Ruby Console</value>
  </data>
  <data name="ICSharpCode.Services.FileUtilityService.CantLoadFileStandardText" xml:space="preserve">
    <value>Can't load file ${FileNameWithoutPath} under ${Path}.
Check the file permission and the existence of that file.</value>
  </data>
  <data name="ICSharpCode.Services.FileUtilityService.CantSaveFileStandardText" xml:space="preserve">
    <value>Can't save file ${FileNameWithoutPath} under ${Path}.
Choose another file name or check if the directory exists and that
you have write permission in that path and file. (maybe a write protection problem?)
			</value>
  </data>
  <data name="ICSharpCode.SharpDevelop.BrowserDisplayBinding.Browser" xml:space="preserve">
    <value>Browser</value>
  </data>
  <data name="ICSharpCode.SharpDevelop.CodeGenerator.AbstractClass" xml:space="preserve">
    <value>Abstract class overridings</value>
  </data>
  <data name="ICSharpCode.SharpDevelop.CodeGenerator.AbstractClass.Hint" xml:space="preserve">
    <value>Choose abstract class to override</value>
  </data>
  <data name="ICSharpCode.SharpDevelop.CodeGenerator.Constructor" xml:space="preserve">
    <value>Constructor</value>
  </data>
  <data name="ICSharpCode.SharpDevelop.CodeGenerator.Constructor.Hint" xml:space="preserve">
    <value>Choose fields to initialize by constructor</value>
  </data>
  <data name="ICSharpCode.SharpDevelop.CodeGenerator.EventOnXXX" xml:space="preserve">
    <value>Event OnXXX methods</value>
  </data>
  <data name="ICSharpCode.SharpDevelop.CodeGenerator.EventOnXXX.Hint" xml:space="preserve">
    <value>Choose events to generate OnXXX methods</value>
  </data>
  <data name="ICSharpCode.SharpDevelop.CodeGenerator.GenerateEqualsAndGetHashCode" xml:space="preserve">
    <value>Generate Equals and GetHashCode methods</value>
  </data>
  <data name="ICSharpCode.SharpDevelop.CodeGenerator.Getter" xml:space="preserve">
    <value>Getter</value>
  </data>
  <data name="ICSharpCode.SharpDevelop.CodeGenerator.Getter.Hint" xml:space="preserve">
    <value>Choose fields to generate getters</value>
  </data>
  <data name="ICSharpCode.SharpDevelop.CodeGenerator.GetterAndSetter" xml:space="preserve">
    <value>Getter and Setter</value>
  </data>
  <data name="ICSharpCode.SharpDevelop.CodeGenerator.GetterAndSetter.Hint" xml:space="preserve">
    <value>Choose fields to generate getters and setters</value>
  </data>
  <data name="ICSharpCode.SharpDevelop.CodeGenerator.ImplementInterface" xml:space="preserve">
    <value>Interface implementation</value>
  </data>
  <data name="ICSharpCode.SharpDevelop.CodeGenerator.ImplementInterface.Hint" xml:space="preserve">
    <value>Choose interfaces to implement</value>
  </data>
  <data name="ICSharpCode.SharpDevelop.CodeGenerator.OverrideMethods" xml:space="preserve">
    <value>Override methods</value>
  </data>
  <data name="ICSharpCode.SharpDevelop.CodeGenerator.OverrideMethods.Hint" xml:space="preserve">
    <value>Choose methods to override</value>
  </data>
  <data name="ICSharpCode.SharpDevelop.CodeGenerator.OverrideProperties" xml:space="preserve">
    <value>Override properties</value>
  </data>
  <data name="ICSharpCode.SharpDevelop.CodeGenerator.OverrideProperties.Hint" xml:space="preserve">
    <value>Choose properties to override</value>
  </data>
  <data name="ICSharpCode.SharpDevelop.CodeGenerator.Setter" xml:space="preserve">
    <value>Setter</value>
  </data>
  <data name="ICSharpCode.SharpDevelop.CodeGenerator.Setter.Hint" xml:space="preserve">
    <value>Choose fields to generate setters</value>
  </data>
  <data name="ICSharpCode.SharpDevelop.CodeGenerator.ToString" xml:space="preserve">
    <value>Generate default ToString() method</value>
  </data>
  <data name="ICSharpCode.SharpDevelop.CodeGenerator.ToString.Hint" xml:space="preserve">
    <value>Choose Properties to include in the description</value>
  </data>
  <data name="ICSharpCode.SharpDevelop.Commands.CharpConvertProjectToVB" xml:space="preserve">
    <value>From C# to VB.NET</value>
  </data>
  <data name="ICSharpCode.SharpDevelop.Commands.ChooseLayoutCommand.DebugItem" xml:space="preserve">
    <value>Debug layout</value>
  </data>
  <data name="ICSharpCode.SharpDevelop.Commands.ChooseLayoutCommand.DefaultItem" xml:space="preserve">
    <value>Default layout</value>
  </data>
  <data name="ICSharpCode.SharpDevelop.Commands.ChooseLayoutCommand.EditItem" xml:space="preserve">
    <value>&lt;Edit&gt;</value>
  </data>
  <data name="ICSharpCode.SharpDevelop.Commands.ChooseLayoutCommand.EditLayouts.AddLayout" xml:space="preserve">
    <value>Add layout</value>
  </data>
  <data name="ICSharpCode.SharpDevelop.Commands.ChooseLayoutCommand.EditLayouts.Label" xml:space="preserve">
    <value>Edit the list of user-defined layouts:</value>
  </data>
  <data name="ICSharpCode.SharpDevelop.Commands.ChooseLayoutCommand.EditLayouts.Title" xml:space="preserve">
    <value>Edit layouts</value>
  </data>
  <data name="ICSharpCode.SharpDevelop.Commands.ChooseLayoutCommand.PlainItem" xml:space="preserve">
    <value>Plain layout</value>
  </data>
  <data name="ICSharpCode.SharpDevelop.Commands.ChooseLayoutCommand.ResetToDefaultItem" xml:space="preserve">
    <value>&lt;Reset to defaults&gt;</value>
  </data>
  <data name="ICSharpCode.SharpDevelop.Commands.ChooseLayoutCommand.ResetToDefaultsQuestion" xml:space="preserve">
    <value>Are you sure that you want to reset the layout configuration ?
Note: This doesn't affect own custom layouts.</value>
  </data>
  <data name="ICSharpCode.SharpDevelop.Commands.Convert" xml:space="preserve">
    <value>Convert</value>
    <comment>Menu item in project conctext menu
Subitems:
 Convert to VB
 Convert to c#</comment>
  </data>
  <data name="ICSharpCode.SharpDevelop.Commands.Convert.ConversionComplete" xml:space="preserve">
    <value>Conversion complete.</value>
  </data>
  <data name="ICSharpCode.SharpDevelop.Commands.Convert.ConversionResults" xml:space="preserve">
    <value>Conversion Results</value>
  </data>
  <data name="ICSharpCode.SharpDevelop.Commands.Convert.ConverterErrorCount" xml:space="preserve">
    <value>${ErrorCount} error(s) converting ${FileName}:</value>
  </data>
  <data name="ICSharpCode.SharpDevelop.Commands.Convert.CorrectSourceCodeErrors" xml:space="preserve">
    <value>Correct source code errors first (only correct source code would convert).</value>
  </data>
  <data name="ICSharpCode.SharpDevelop.Commands.Convert.IsNotConverted" xml:space="preserve">
    <value>${FileName} is not converted:</value>
  </data>
  <data name="ICSharpCode.SharpDevelop.Commands.Convert.ParserErrorCount" xml:space="preserve">
    <value>Parser found ${ErrorCount} error(s)</value>
  </data>
  <data name="ICSharpCode.SharpDevelop.Commands.Convert.ProjectConverter" xml:space="preserve">
    <value>SharpDevelop Project Converter</value>
  </data>
  <data name="ICSharpCode.SharpDevelop.Commands.Convert.SourceDirectory" xml:space="preserve">
    <value>Source directory</value>
  </data>
  <data name="ICSharpCode.SharpDevelop.Commands.Convert.TargetAlreadyExists" xml:space="preserve">
    <value>{0} already exists, cannot convert.</value>
  </data>
  <data name="ICSharpCode.SharpDevelop.Commands.Convert.TargetDirectory" xml:space="preserve">
    <value>Target directory</value>
  </data>
  <data name="ICSharpCode.SharpDevelop.Commands.ConvertCommand.FinishedMessage" xml:space="preserve">
    <value>Project conversion has been successfully finished. You can find the converted project at this location:</value>
    <comment>Message appears after a project has been successfully converted.</comment>
  </data>
  <data name="ICSharpCode.SharpDevelop.Commands.ConvertCSharpProjectToBoo" xml:space="preserve">
    <value>From C# to Boo</value>
  </data>
  <data name="ICSharpCode.SharpDevelop.Commands.ConvertVBNetProjectToBoo" xml:space="preserve">
    <value>From VB.NET to Boo</value>
  </data>
  <data name="ICSharpCode.SharpDevelop.Commands.OpenCombine.InvalidProjectOrCombine" xml:space="preserve">
    <value>Can't open file '${FileName}'. It is no valid solution or project file.</value>
  </data>
  <data name="ICSharpCode.SharpDevelop.Commands.OpenCombine.SolutionDoesNotContainProject" xml:space="preserve">
    <value>SharpDevelop loaded the solution '${SolutionName}', but it does not contain the project '${ProjectName}'.</value>
  </data>
  <data name="ICSharpCode.SharpDevelop.Commands.OpenCombine.SolutionDoesNotContainProject.AddProjectToSolution" xml:space="preserve">
    <value>Add '${ProjectName}' to '${SolutionName}'.</value>
  </data>
  <data name="ICSharpCode.SharpDevelop.Commands.OpenCombine.SolutionDoesNotContainProject.CreateNewSolution" xml:space="preserve">
    <value>Create new solution for '${ProjectName}'.</value>
  </data>
  <data name="ICSharpCode.SharpDevelop.Commands.Print.CantPrintWindowContentError" xml:space="preserve">
    <value>Can't print this window content.</value>
  </data>
  <data name="ICSharpCode.SharpDevelop.Commands.Print.CreatePrintDocumentError" xml:space="preserve">
    <value>Couldn't create PrintDocument</value>
  </data>
  <data name="ICSharpCode.SharpDevelop.Commands.ProjectBrowser.AddFilesToProject.FileIsReadOnly" xml:space="preserve">
    <value>A write protected file with this name already exists at this location.</value>
    <comment>Appears when the user tries to add a file to the project that already exists and is write protected.</comment>
  </data>
  <data name="ICSharpCode.SharpDevelop.Commands.ProjectBrowser.NoBackendForProjectType" xml:space="preserve">
    <value>No backend for project type installed.</value>
    <comment>Project browser node text for unknown project types.</comment>
  </data>
  <data name="ICSharpCode.SharpDevelop.Commands.ProjectBrowser.ProjectFileNotFound" xml:space="preserve">
    <value>The project file cannot be found.</value>
    <comment>Project browser node text for missing project files.</comment>
  </data>
  <data name="ICSharpCode.SharpDevelop.Commands.ProjectBrowser.ReferencesNodeText" xml:space="preserve">
    <value>References</value>
  </data>
  <data name="ICSharpCode.SharpDevelop.Commands.ProjectBrowser.RefreshWebReference.ReadServiceDescriptionError" xml:space="preserve">
    <value>Unable to read web service description.  Url='{0}'</value>
    <comment>Error message displayed when the user tries to refresh the web service proxy code, but for some reason the server hosting the web service is unavailable.</comment>
  </data>
  <data name="ICSharpCode.SharpDevelop.Commands.ProjectBrowser.SolutionItemsNodeText" xml:space="preserve">
    <value>Solution Items</value>
    <comment>Folder containing files associated with the solution</comment>
  </data>
  <data name="ICSharpCode.SharpDevelop.Commands.ProjectBrowser.SolutionNodeText" xml:space="preserve">
    <value>Solution</value>
    <comment>Text of root node in project browser</comment>
  </data>
  <data name="ICSharpCode.SharpDevelop.Commands.ReloadFile.FileDeletedMessage" xml:space="preserve">
    <value>The file can not be found anymore.</value>
  </data>
  <data name="ICSharpCode.SharpDevelop.Commands.ReloadFile.ReloadFileQuestion" xml:space="preserve">
    <value>Are you sure that you want to reload the file ?
All changes get lost.</value>
  </data>
  <data name="ICSharpCode.SharpDevelop.Commands.RunCompile.LanguageBindingCantCompileFileError" xml:space="preserve">
    <value>Language binding ${LanguageBinding} can't compile ${FileName}.</value>
  </data>
  <data name="ICSharpCode.SharpDevelop.Commands.SaveFile.FileSaved" xml:space="preserve">
    <value>File saved</value>
  </data>
  <data name="ICSharpCode.SharpDevelop.Commands.SaveFile.InvalidFileNameError" xml:space="preserve">
    <value>File name '${FileName}' is invalid.</value>
  </data>
  <data name="ICSharpCode.SharpDevelop.Commands.SaveFileAs.FileSavedCaption" xml:space="preserve">
    <value>File Saved</value>
  </data>
  <data name="ICSharpCode.SharpDevelop.Commands.TabStrip.NavigateToFileInProjectBrowser" xml:space="preserve">
    <value>Navigate to file in project browser</value>
    <comment>From tab strip (tabs above editor), allows to navigate (expand and scroll) to given file in project browser (i.e. solution explorer)</comment>
  </data>
  <data name="ICSharpCode.SharpDevelop.Commands.VBConvertProjectToCSharp" xml:space="preserve">
    <value>From VB.NET to C#</value>
  </data>
  <data name="ICSharpCode.SharpDevelop.DefaultEditor.Gui.Editor.CodeCompletionData.OverloadsCounter" xml:space="preserve">
    <value>(+${NumOverloads} overloads)</value>
  </data>
  <data name="ICSharpCode.SharpDevelop.DefaultEditor.Gui.Editor.InsightWindow.NumberOfText" xml:space="preserve">
    <value>${CurrentMethodNumber} of ${NumberOfTotalMethods}</value>
  </data>
  <data name="ICSharpCode.SharpDevelop.DefaultEditor.Gui.Editor.TextEditorDisplayBinding.FileAlteredMessage" xml:space="preserve">
    <value>The file
${File}
has been changed externally do you want to reload it?</value>
  </data>
  <data name="ICSharpCode.SharpDevelop.DefaultEditor.IncrementalSearch.ForwardsSearchStatusBarMessage" xml:space="preserve">
    <value>Incremental Search:</value>
  </data>
  <data name="ICSharpCode.SharpDevelop.DefaultEditor.IncrementalSearch.NotFoundStatusBarMessage" xml:space="preserve">
    <value>(not found)</value>
  </data>
  <data name="ICSharpCode.SharpDevelop.DefaultEditor.IncrementalSearch.PassedEndOfDocumentStatusBarMessage" xml:space="preserve">
    <value>(passed end of document)</value>
  </data>
  <data name="ICSharpCode.SharpDevelop.DefaultEditor.IncrementalSearch.ReverseSearchStatusBarMessage" xml:space="preserve">
    <value>Reverse Incremental Search:</value>
  </data>
  <data name="ICSharpCode.SharpDevelop.ErrorLoadingCodeCompletionInformation" xml:space="preserve">
    <value>Error loading code-completion information for ${Assembly} from ${Filename}:</value>
  </data>
  <data name="ICSharpCode.SharpDevelop.ExceptionBox.Continue" xml:space="preserve">
    <value>Continue</value>
  </data>
  <data name="ICSharpCode.SharpDevelop.ExceptionBox.CopyToClipboard" xml:space="preserve">
    <value>Copy error message to clipboard</value>
  </data>
  <data name="ICSharpCode.SharpDevelop.ExceptionBox.ExitSharpDevelop" xml:space="preserve">
    <value>Exit SharpDevelop</value>
  </data>
  <data name="ICSharpCode.SharpDevelop.ExceptionBox.HelpText1" xml:space="preserve">
    <value>An unhandled exception has occurred in SharpDevelop. This is unexpected and we'd ask you to help us improve SharpDevelop by reporting this error to the SharpDevelop team.</value>
  </data>
  <data name="ICSharpCode.SharpDevelop.ExceptionBox.HelpText2" xml:space="preserve">
    <value>How to report errors efficiently: We have set up a Web-based forum to report and track errors that are reported by users of SharpDevelop. To minimize necessary questions by the team members, in addition to providing the error message that is copied to the clipboard for easier pasting in the error report, we ask that you provide us with an as detailed as possible step-by-step procedure to reproduce this bug.</value>
    <comment>When translating this message, add a notice that error reports should be done in English.</comment>
  </data>
  <data name="ICSharpCode.SharpDevelop.ExceptionBox.QuitWarning" xml:space="preserve">
    <value>Do you really want to quit SharpDevelop? Unsaved changes will be lost!</value>
  </data>
  <data name="ICSharpCode.SharpDevelop.ExceptionBox.ReportError" xml:space="preserve">
    <value>Report Error to SharpDevelop Team</value>
  </data>
  <data name="ICSharpCode.SharpDevelop.ExceptionBox.ThankYouMsg" xml:space="preserve">
    <value>Thank you for helping make SharpDevelop a better program for everyone!</value>
  </data>
  <data name="ICSharpCode.SharpDevelop.ExceptionBox.Title" xml:space="preserve">
    <value>Unhandled exception has occured</value>
  </data>
  <data name="ICSharpCode.SharpDevelop.Debugging.SavedString" xml:space="preserve">
    <value>Saved</value>
  </data>
  <data name="ICSharpCode.SharpDevelop.FormDesigner.CantDeserializeFormError" xml:space="preserve">
    <value>Can't deserialize form. Possible reason: Initialize component method was changed manually.</value>
  </data>
  <data name="ICSharpCode.SharpDevelop.FormDesigner.DesignPanel.CantCreateRootDesignerError" xml:space="preserve">
    <value>Can't create root designer for component '${RootComponent}'.</value>
  </data>
  <data name="ICSharpCode.SharpDevelop.FormDesigner.DesignPanel.RootDesignerNotWindowsFormsError" xml:space="preserve">
    <value>Root designer does not support Windows Forms view technology.</value>
  </data>
  <data name="ICSharpCode.SharpDevelop.FormDesigner.ErrorLoadingDesigner" xml:space="preserve">
    <value>Error loading designer:</value>
  </data>
  <data name="ICSharpCode.SharpDevelop.FormDesigner.Gui.AddSidebarComponents.Components.Assembly" xml:space="preserve">
    <value>Assembly</value>
  </data>
  <data name="ICSharpCode.SharpDevelop.FormDesigner.Gui.AddSidebarComponents.Components.Location" xml:space="preserve">
    <value>Location</value>
  </data>
  <data name="ICSharpCode.SharpDevelop.FormDesigner.Gui.AddSidebarComponents.Components.Namespace" xml:space="preserve">
    <value>Namespace</value>
  </data>
  <data name="ICSharpCode.SharpDevelop.FormDesigner.Gui.AddSidebarComponents.ComponentsToAddLabel" xml:space="preserve">
    <value>C&amp;omponents to add</value>
  </data>
  <data name="ICSharpCode.SharpDevelop.FormDesigner.Gui.AddSidebarComponents.CustomTabPage" xml:space="preserve">
    <value>Custom</value>
  </data>
  <data name="ICSharpCode.SharpDevelop.FormDesigner.Gui.AddSidebarComponents.DialogName" xml:space="preserve">
    <value>Add Components</value>
  </data>
  <data name="ICSharpCode.SharpDevelop.FormDesigner.Gui.AddSidebarComponents.EnterValidFilename" xml:space="preserve">
    <value>Please enter a valid file name.</value>
  </data>
  <data name="ICSharpCode.SharpDevelop.FormDesigner.Gui.AddSidebarComponents.FileIsNotAssembly" xml:space="preserve">
    <value>Please enter the file name of a valid .NET assembly.</value>
  </data>
  <data name="ICSharpCode.SharpDevelop.FormDesigner.Gui.AddSidebarComponents.GAC.Version" xml:space="preserve">
    <value>Version</value>
  </data>
  <data name="ICSharpCode.SharpDevelop.FormDesigner.Gui.AddSidebarComponents.GACTabPage" xml:space="preserve">
    <value>GAC</value>
  </data>
  <data name="ICSharpCode.SharpDevelop.FormDesigner.Gui.AddSidebarComponents.NoComponentsFound" xml:space="preserve">
    <value>The assembly ${Name} does not contain any components.</value>
  </data>
  <data name="ICSharpCode.SharpDevelop.FormDesigner.Gui.AddSidebarComponentsFileNameLabel" xml:space="preserve">
    <value>&amp;File Name</value>
  </data>
  <data name="ICSharpCode.SharpDevelop.FormDesigner.Gui.ConfigureSidebarDialog.AddComponentsButton" xml:space="preserve">
    <value>&amp;Add Components</value>
  </data>
  <data name="ICSharpCode.SharpDevelop.FormDesigner.Gui.ConfigureSidebarDialog.Assembly" xml:space="preserve">
    <value>Assembly</value>
  </data>
  <data name="ICSharpCode.SharpDevelop.FormDesigner.Gui.ConfigureSidebarDialog.Categories" xml:space="preserve">
    <value>Categories</value>
  </data>
  <data name="ICSharpCode.SharpDevelop.FormDesigner.Gui.ConfigureSidebarDialog.DialogName" xml:space="preserve">
    <value>Configure Sidebar</value>
  </data>
  <data name="ICSharpCode.SharpDevelop.FormDesigner.Gui.ConfigureSidebarDialog.Namespace" xml:space="preserve">
    <value>Namespace</value>
  </data>
  <data name="ICSharpCode.SharpDevelop.FormDesigner.Gui.ConfigureSidebarDialog.NewButton" xml:space="preserve">
    <value>&amp;New</value>
  </data>
  <data name="ICSharpCode.SharpDevelop.FormDesigner.Gui.ConfigureSideBarDialog.RemoveCategoryQuestion" xml:space="preserve">
    <value>Are you sure to remove this category?</value>
  </data>
  <data name="ICSharpCode.SharpDevelop.FormDesigner.Gui.ConfigureSidebarDialog.RemoveComponentsButton" xml:space="preserve">
    <value>Re&amp;move Components</value>
  </data>
  <data name="ICSharpCode.SharpDevelop.FormDesigner.Gui.ConfigureSideBarDialog.RemoveComponentsQuestion" xml:space="preserve">
    <value>Are you sure to remove the selected components from the category?</value>
  </data>
  <data name="ICSharpCode.SharpDevelop.FormDesigner.Gui.ConfigureSidebarDialog.RenameButton" xml:space="preserve">
    <value>R&amp;ename</value>
  </data>
  <data name="ICSharpCode.SharpDevelop.FormDesigner.Gui.ImageResourceEditor.ImportLocalResourceButton" xml:space="preserve">
    <value>Import...</value>
  </data>
  <data name="ICSharpCode.SharpDevelop.FormDesigner.Gui.ImageResourceEditor.LocalResourceButton" xml:space="preserve">
    <value>Local resource</value>
    <comment>Text of the radio button to select a local resource (which will be stored in the resource file of the form being designed)</comment>
  </data>
  <data name="ICSharpCode.SharpDevelop.FormDesigner.Gui.ImageResourceEditor.NoResourceButton" xml:space="preserve">
    <value>None</value>
    <comment>Text of radio button to select no resource</comment>
  </data>
  <data name="ICSharpCode.SharpDevelop.FormDesigner.Gui.ImageResourceEditor.Preview" xml:space="preserve">
    <value>Preview</value>
    <comment>Title of the image preview box in the image resource editor dialog</comment>
  </data>
  <data name="ICSharpCode.SharpDevelop.FormDesigner.Gui.ImageResourceEditor.ProjectResourceButton" xml:space="preserve">
    <value>Project resource</value>
    <comment>Text of radio button to select a project resource (which is stored in a resource file in the current project)</comment>
  </data>
  <data name="ICSharpCode.SharpDevelop.FormDesigner.Gui.ImageResourceEditor.Title" xml:space="preserve">
    <value>Select resource</value>
    <comment>Title of a dialog in the Windows.Forms designer that allows selecting a resource for an image property</comment>
  </data>
  <data name="ICSharpCode.SharpDevelop.FormDesigner.Gui.OptionPanels.GeneralOptionsPanel.GeneratedCodeGroupBox" xml:space="preserve">
    <value>Generated code</value>
  </data>
  <data name="ICSharpCode.SharpDevelop.FormDesigner.Gui.OptionPanels.GeneralOptionsPanel.InitializeComponentesReadOnlyCheckBox" xml:space="preserve">
    <value>mark InitializeComponents method in code view as readonly</value>
  </data>
  <data name="ICSharpCode.SharpDevelop.FormDesigner.Gui.OptionPanels.GeneralOptionsPanel.PanelName" xml:space="preserve">
    <value>General</value>
  </data>
  <data name="ICSharpCode.SharpDevelop.FormDesigner.Gui.OptionPanels.GenerateVisualStudioStyleEventHandlers" xml:space="preserve">
    <value>Generate Visual Studio Style Event Handlers</value>
  </data>
  <data name="ICSharpCode.SharpDevelop.FormDesigner.Gui.OptionPanels.GridOptionsPanel.GridPropertiesGroupBox" xml:space="preserve">
    <value>Grid Properties</value>
  </data>
  <data name="ICSharpCode.SharpDevelop.FormDesigner.Gui.OptionPanels.GridOptionsPanel.HeightLabel" xml:space="preserve">
    <value>&amp;Height</value>
  </data>
  <data name="ICSharpCode.SharpDevelop.FormDesigner.Gui.OptionPanels.GridOptionsPanel.InPlaceEditCheckBox" xml:space="preserve">
    <value>Enable in-place editing of ToolStrips</value>
  </data>
  <data name="ICSharpCode.SharpDevelop.FormDesigner.Gui.OptionPanels.GridOptionsPanel.OptimizedCodeGenerationCheckBox" xml:space="preserve">
    <value>Use optimized code generation</value>
  </data>
  <data name="ICSharpCode.SharpDevelop.FormDesigner.Gui.OptionPanels.GridOptionsPanel.PanelName" xml:space="preserve">
    <value>Grid Options</value>
  </data>
  <data name="ICSharpCode.SharpDevelop.FormDesigner.Gui.OptionPanels.GridOptionsPanel.PropertyGridGroupBox" xml:space="preserve">
    <value>Property pad settings</value>
  </data>
  <data name="ICSharpCode.SharpDevelop.FormDesigner.Gui.OptionPanels.GridOptionsPanel.PropertyGridSortCheckBox" xml:space="preserve">
    <value>Sort properties alphabetically</value>
  </data>
  <data name="ICSharpCode.SharpDevelop.FormDesigner.Gui.OptionPanels.GridOptionsPanel.ShowGridComboBox" xml:space="preserve">
    <value>&amp;Show Grid</value>
  </data>
  <data name="ICSharpCode.SharpDevelop.FormDesigner.Gui.OptionPanels.GridOptionsPanel.SmartTagAutoShowCheckBox" xml:space="preserve">
    <value>Automatically open Smart Tags</value>
  </data>
  <data name="ICSharpCode.SharpDevelop.FormDesigner.Gui.OptionPanels.GridOptionsPanel.SmartTagsCheckBox" xml:space="preserve">
    <value>Use Smart Tags</value>
  </data>
  <data name="ICSharpCode.SharpDevelop.FormDesigner.Gui.OptionPanels.GridOptionsPanel.SnapLinesRadioButton" xml:space="preserve">
    <value>Snap Lines</value>
  </data>
  <data name="ICSharpCode.SharpDevelop.FormDesigner.Gui.OptionPanels.GridOptionsPanel.SnapModeGroupBox" xml:space="preserve">
    <value>Align Mode</value>
  </data>
  <data name="ICSharpCode.SharpDevelop.FormDesigner.Gui.OptionPanels.GridOptionsPanel.SnapToGridComboBox" xml:space="preserve">
    <value>S&amp;nap to Grid</value>
  </data>
  <data name="ICSharpCode.SharpDevelop.FormDesigner.Gui.OptionPanels.GridOptionsPanel.SnapToGridRadioButton" xml:space="preserve">
    <value>Snap to Grid</value>
  </data>
  <data name="ICSharpCode.SharpDevelop.FormDesigner.Gui.OptionPanels.GridOptionsPanel.WidthLabel" xml:space="preserve">
    <value>&amp;Width</value>
  </data>
  <data name="ICSharpCode.SharpDevelop.FormDesigner.Gui.OptionPanels.InsertTodoCommentInEventHandlers" xml:space="preserve">
    <value>Insert "TODO" comment in new event handlers</value>
  </data>
  <data name="ICSharpCode.SharpDevelop.FormDesigner.Gui.OptionPanels.LocalizationModelOptionsPanel.AssignmentRadioButton" xml:space="preserve">
    <value>Property assignment (fast for small number of properties, but scales poorly for large numbers of properties)</value>
  </data>
  <data name="ICSharpCode.SharpDevelop.FormDesigner.Gui.OptionPanels.LocalizationModelOptionsPanel.DefaultLocalizationModel" xml:space="preserve">
    <value>Default localization model</value>
  </data>
  <data name="ICSharpCode.SharpDevelop.FormDesigner.Gui.OptionPanels.LocalizationModelOptionsPanel.KeepModelCheckBox" xml:space="preserve">
    <value>Leave localization model of existing forms unchanged</value>
  </data>
  <data name="ICSharpCode.SharpDevelop.FormDesigner.Gui.OptionPanels.LocalizationModelOptionsPanel.PanelName" xml:space="preserve">
    <value>Localization Model</value>
  </data>
  <data name="ICSharpCode.SharpDevelop.FormDesigner.Gui.OptionPanels.LocalizationModelOptionsPanel.ReflectionRadioButton" xml:space="preserve">
    <value>Property reflection (slower at runtime for few properties, but scales better for large numbers of properties, especially with many default values)</value>
  </data>
  <data name="ICSharpCode.SharpDevelop.FormDesigner.Gui.OptionPanels.PanelName" xml:space="preserve">
    <value>Windows Forms Designer</value>
  </data>
  <data name="ICSharpCode.SharpDevelop.FormDesigner.Gui.RenameCategoryDialog.CategoryNameLabel" xml:space="preserve">
    <value>&amp;Category Name</value>
  </data>
  <data name="ICSharpCode.SharpDevelop.FormDesigner.Gui.RenameCategoryDialog.DuplicateNameError" xml:space="preserve">
    <value>Duplicate name, please choose another one.</value>
  </data>
  <data name="ICSharpCode.SharpDevelop.FormDesigner.Gui.RenameCategoryDialog.NewCategoryDialogName" xml:space="preserve">
    <value>New Category</value>
  </data>
  <data name="ICSharpCode.SharpDevelop.FormDesigner.Gui.RenameCategoryDialog.RenameCategoryDialogName" xml:space="preserve">
    <value>Rename Category</value>
  </data>
  <data name="ICSharpCode.SharpDevelop.FormDesigner.Gui.ShowComponentsButton" xml:space="preserve">
    <value>&amp;Show Components</value>
  </data>
  <data name="ICSharpCode.SharpDevelop.FormDesigner.Hosts.DefaultDesignerHost.CyclicDependencyError" xml:space="preserve">
    <value>You're trying to add a component which will result into a cyclic dependency.</value>
  </data>
  <data name="ICSharpCode.SharpDevelop.FormDesigner.Hosts.DefaultDesignerHost.ExceptionDuringComponentCreationError" xml:space="preserve">
    <value>Exception while creating the component for the Forms Designer (a component has thrown an exception in the constructor).
THIS DOES NOT AFFECT THE SOURCE CODE.</value>
  </data>
  <data name="ICSharpCode.SharpDevelop.FormDesigner.LoadErrorCheckSourceCodeForErrors" xml:space="preserve">
    <value>Failed to load designer. Check the source code for syntax errors and check if all references are available.</value>
  </data>
  <data name="ICSharpCode.SharpDevelop.FormDesigner.ToolboxProvider.CantLoadSidbarComponentLibraryWarning" xml:space="preserve">
    <value>Can't load side bar component library.
No Windows Forms components will be avaiable, please configure the side bar manually.
(right click on a side bar category-&gt;Customize SideBar)</value>
  </data>
  <data name="ICSharpCode.SharpDevelop.FormDesigner.ToolboxProvider.CustomComponents" xml:space="preserve">
    <value>Custom Components</value>
  </data>
  <data name="ICSharpCode.SharpDevelop.Gui.Components.BooleanTypeConverter.FalseString" xml:space="preserve">
    <value>False</value>
  </data>
  <data name="ICSharpCode.SharpDevelop.Gui.Components.BooleanTypeConverter.TrueString" xml:space="preserve">
    <value>True</value>
  </data>
  <data name="ICSharpCode.SharpDevelop.Gui.Dialogs.AddWebReferenceDialog.BackButtonTooltip" xml:space="preserve">
    <value>Back</value>
    <comment>Add web reference back button tooltip.</comment>
  </data>
  <data name="ICSharpCode.SharpDevelop.Gui.Dialogs.AddWebReferenceDialog.BindingProperty" xml:space="preserve">
    <value>Binding</value>
    <comment>Property name for a web service port binding.</comment>
  </data>
  <data name="ICSharpCode.SharpDevelop.Gui.Dialogs.AddWebReferenceDialog.DialogTitle" xml:space="preserve">
    <value>Add Web Reference</value>
    <comment>Title of the Add Web Reference dialog.</comment>
  </data>
  <data name="ICSharpCode.SharpDevelop.Gui.Dialogs.AddWebReferenceDialog.DocumentationProperty" xml:space="preserve">
    <value>Documentation</value>
    <comment>Property name displayed next to the web service documentation text.</comment>
  </data>
  <data name="ICSharpCode.SharpDevelop.Gui.Dialogs.AddWebReferenceDialog.ForwardButtonTooltip" xml:space="preserve">
    <value>Forward</value>
    <comment>Tooltip for the browser forward button.</comment>
  </data>
  <data name="ICSharpCode.SharpDevelop.Gui.Dialogs.AddWebReferenceDialog.GoButtonTooltip" xml:space="preserve">
    <value>Go</value>
    <comment>Tooltip for browser's go button.</comment>
  </data>
  <data name="ICSharpCode.SharpDevelop.Gui.Dialogs.AddWebReferenceDialog.InvalidNamespaceError" xml:space="preserve">
    <value>The namespace contains invalid characters.  A namespace can only contain letters, digits or underscores.</value>
    <comment>Shown to the user if they attempt to create a web reference where the namespace has invalid characters.</comment>
  </data>
  <data name="ICSharpCode.SharpDevelop.Gui.Dialogs.AddWebReferenceDialog.InvalidReferenceNameError" xml:space="preserve">
    <value>Reference name contains invalid characters.</value>
    <comment>Error message shown when the web reference name entered by the user is invalid.</comment>
  </data>
  <data name="ICSharpCode.SharpDevelop.Gui.Dialogs.AddWebReferenceDialog.NamespaceLabel" xml:space="preserve">
    <value>&amp;Namespace:</value>
    <comment>Label next to the namespace text box that will be used when generating the web proxy code.</comment>
  </data>
  <data name="ICSharpCode.SharpDevelop.Gui.Dialogs.AddWebReferenceDialog.ParametersProperty" xml:space="preserve">
    <value>Parameters</value>
    <comment>Text displayed next to web service parameters when the user selects the web service node.</comment>
  </data>
  <data name="ICSharpCode.SharpDevelop.Gui.Dialogs.AddWebReferenceDialog.PropertyColumnHeader" xml:space="preserve">
    <value>Property</value>
    <comment>Title of list view column showing the names of various web service properties.</comment>
  </data>
  <data name="ICSharpCode.SharpDevelop.Gui.Dialogs.AddWebReferenceDialog.ReferenceNameLabel" xml:space="preserve">
    <value>&amp;Reference Name:</value>
    <comment>Label next to the text box containing the name that will be used for the web reference.</comment>
  </data>
  <data name="ICSharpCode.SharpDevelop.Gui.Dialogs.AddWebReferenceDialog.RefreshButtonTooltip" xml:space="preserve">
    <value>Refresh</value>
    <comment>Add web reference dialog browser refresh button tooltip.</comment>
  </data>
  <data name="ICSharpCode.SharpDevelop.Gui.Dialogs.AddWebReferenceDialog.RetrievalUriProperty" xml:space="preserve">
    <value>Retrieval URI</value>
    <comment>Text displayed in the property/value list when the user selects the service description list view node.</comment>
  </data>
  <data name="ICSharpCode.SharpDevelop.Gui.Dialogs.AddWebReferenceDialog.ServiceNameProperty" xml:space="preserve">
    <value>Service</value>
    <comment>Displayed next to a web service name when the user selects a web service node in the list view.</comment>
  </data>
  <data name="ICSharpCode.SharpDevelop.Gui.Dialogs.AddWebReferenceDialog.StopButtonTooltip" xml:space="preserve">
    <value>Stop</value>
    <comment>Tooltip for the browser stop button.</comment>
  </data>
  <data name="ICSharpCode.SharpDevelop.Gui.Dialogs.AddWebReferenceDialog.UrlAddressLabel" xml:space="preserve">
    <value>&amp;Address:</value>
    <comment>Label next to text box where the user types in the http url to a web service description.</comment>
  </data>
  <data name="ICSharpCode.SharpDevelop.Gui.Dialogs.AddWebReferenceDialog.ValueColumnHeader" xml:space="preserve">
    <value>Value</value>
    <comment>Name of list column header showing web service property values.</comment>
  </data>
  <data name="ICSharpCode.SharpDevelop.Gui.Dialogs.AddWebReferenceDialog.WebServicesTabPageTitle" xml:space="preserve">
    <value>Available Web Services</value>
    <comment>Title for the tab that shows the web service operations available for a given url.</comment>
  </data>
  <data name="ICSharpCode.SharpDevelop.Gui.Dialogs.AttachToProcessForm.AttachButtonText" xml:space="preserve">
    <value>Attach</value>
  </data>
  <data name="ICSharpCode.SharpDevelop.Gui.Dialogs.AttachToProcessForm.Managed" xml:space="preserve">
    <value>Managed</value>
    <comment>Indicates that a process is managed code in the attach to process dialog.</comment>
  </data>
  <data name="ICSharpCode.SharpDevelop.Gui.Dialogs.AttachToProcessForm.Title" xml:space="preserve">
    <value>Attach to Process</value>
  </data>
  <data name="ICSharpCode.SharpDevelop.Gui.Dialogs.NewProjectDialog.CantCreateDirectoryError" xml:space="preserve">
    <value>Can't create output directory.
Check if you've the required permission.</value>
  </data>
  <data name="ICSharpCode.SharpDevelop.Gui.Dialogs.NewProjectDialog.IllegalProjectNameError" xml:space="preserve">
    <value>Illegal project name.
Only letters, digits, space, '.' or '_' are allowed.</value>
  </data>
  <data name="ICSharpCode.SharpDevelop.Gui.Dialogs.NewProjectDialog.ProjectNameMustNotEndWithDot" xml:space="preserve">
    <value>Illegal project name: project name may not end with '.'.</value>
  </data>
  <data name="ICSharpCode.SharpDevelop.Gui.Dialogs.NewProjectDialog.ProjectNameMustStartWithLetter" xml:space="preserve">
    <value>Illegal project name: project name must start with letter.</value>
  </data>
  <data name="ICSharpCode.SharpDevelop.Gui.Dialogs.NewProjectDialog.SpecifyValidLocation" xml:space="preserve">
    <value>You must specify a valid absolute path as project location.</value>
    <comment>Error message when location for new project is invalid</comment>
  </data>
  <data name="ICSharpCode.SharpDevelop.Gui.Dialogs.OptionPanels.RegisterFiletypesPanel.CaptionLabel" xml:space="preserve">
    <value>&amp;Select the file types you want to associate with SharpDevelop:</value>
  </data>
  <data name="ICSharpCode.SharpDevelop.Gui.Dialogs.OptionPanels.RegisterFiletypesPanel.PanelName" xml:space="preserve">
    <value>File Format Associations</value>
  </data>
  <data name="ICSharpCode.SharpDevelop.Gui.Dialogs.OptionPanels.RegisterFiletypesPanel.RegisterCheckBox" xml:space="preserve">
    <value>&amp;Register file types at application startup</value>
  </data>
  <data name="ICSharpCode.SharpDevelop.Gui.Dialogs.SortOptionsDialog.CaseSensitiveCheckBox" xml:space="preserve">
    <value>&amp;Case sensitive</value>
  </data>
  <data name="ICSharpCode.SharpDevelop.Gui.Dialogs.SortOptionsDialog.DialogName" xml:space="preserve">
    <value>Sort Options</value>
  </data>
  <data name="ICSharpCode.SharpDevelop.Gui.Dialogs.SortOptionsDialog.IgnoreTrailingWhitespacesCheckBox" xml:space="preserve">
    <value>&amp;Ignore trailing whitespaces</value>
  </data>
  <data name="ICSharpCode.SharpDevelop.Gui.Dialogs.SortOptionsDialog.RemoveDuplicateLinesCheckBox" xml:space="preserve">
    <value>&amp;Remove duplicate lines</value>
  </data>
  <data name="ICSharpCode.SharpDevelop.Gui.Dialogs.SortOptionsDialog.SortDirectionGroupBox" xml:space="preserve">
    <value>Sort Direction</value>
  </data>
  <data name="ICSharpCode.SharpDevelop.Gui.Dialogs.SortOptionsDialog.SortDirectionGroupBox.Ascending" xml:space="preserve">
    <value>&amp;Ascending</value>
  </data>
  <data name="ICSharpCode.SharpDevelop.Gui.Dialogs.SortOptionsDialog.SortDirectionGroupBox.Descending" xml:space="preserve">
    <value>&amp;Descending</value>
  </data>
  <data name="ICSharpCode.SharpDevelop.Gui.Dialogs.ToolNotFoundDialog.Title" xml:space="preserve">
    <value>Tool not found</value>
    <comment>Title of dialog window that appears when an external tool (SHFB or TortoiseSVN) is missing</comment>
  </data>
  <data name="ICSharpCode.SharpDevelop.Gui.Dialogs.UserCredentialsDialog.DialogTitle" xml:space="preserve">
    <value>Discovery Credential</value>
    <comment>UserCredentials dialog title.  Dialog pops up when the user needs to specify username/pass to view a web service.</comment>
  </data>
  <data name="ICSharpCode.SharpDevelop.Gui.Dialogs.UserCredentialsDialog.DomainLabel" xml:space="preserve">
    <value>&amp;Domain:</value>
  </data>
  <data name="ICSharpCode.SharpDevelop.Gui.Dialogs.UserCredentialsDialog.InformationLabel" xml:space="preserve">
    <value>Please supply the credentials to access the specified url.</value>
  </data>
  <data name="ICSharpCode.SharpDevelop.Gui.Dialogs.UserCredentialsDialog.PasswordLabel" xml:space="preserve">
    <value>&amp;Password:</value>
  </data>
  <data name="ICSharpCode.SharpDevelop.Gui.Dialogs.UserCredentialsDialog.UrlLabel" xml:space="preserve">
    <value>Url:</value>
  </data>
  <data name="ICSharpCode.SharpDevelop.Gui.Dialogs.UserCredentialsDialog.UserNameLabel" xml:space="preserve">
    <value>&amp;User name:</value>
  </data>
  <data name="ICSharpCode.SharpDevelop.Gui.OutlinePad" xml:space="preserve">
    <value>Outline</value>
    <comment>Document outline pad</comment>
  </data>
  <data name="ICSharpCode.SharpDevelop.Gui.OutlinePad.NotAvailable" xml:space="preserve">
    <value>Outline view is not available for the current document.</value>
  </data>
  <data name="ICSharpCode.SharpDevelop.Gui.Pads.ClassScout.LoadingNode" xml:space="preserve">
    <value>Loading...</value>
  </data>
  <data name="ICSharpCode.SharpDevelop.Gui.Pads.PropertyPad.ContextMenu.Reset" xml:space="preserve">
    <value>&amp;Reset</value>
  </data>
  <data name="ICSharpCode.SharpDevelop.Gui.Pads.PropertyPad.ContextMenu.ShowDescription" xml:space="preserve">
    <value>&amp;Show Description</value>
  </data>
  <data name="ICSharpCode.SharpDevelop.Gui.Pads.PropertyPadResetCommand" xml:space="preserve">
    <value>Reset failed. Reason: Reset value might now be invalid because another property changed.</value>
  </data>
  <data name="ICSharpCode.SharpDevelop.Internal.ParserService.Parsing" xml:space="preserve">
    <value>Parsing</value>
    <comment>Status bar message indicating that SharpDevelop is parsing the user code</comment>
  </data>
  <data name="ICSharpCode.SharpDevelop.Internal.Project.ProjectFile.BuildAction" xml:space="preserve">
    <value>Build action</value>
  </data>
  <data name="ICSharpCode.SharpDevelop.Internal.Project.ProjectFile.BuildAction.Description" xml:space="preserve">
    <value>The build action of that file</value>
  </data>
  <data name="ICSharpCode.SharpDevelop.Internal.Project.ProjectFile.CopyToOutputDirectory" xml:space="preserve">
    <value>Copy to output directory</value>
  </data>
  <data name="ICSharpCode.SharpDevelop.Internal.Project.ProjectFile.CopyToOutputDirectory.Description" xml:space="preserve">
    <value>Specifies if the file should be copied to the output directory</value>
  </data>
  <data name="ICSharpCode.SharpDevelop.Internal.Project.ProjectFile.CustomTool" xml:space="preserve">
    <value>Custom Tool</value>
  </data>
  <data name="ICSharpCode.SharpDevelop.Internal.Project.ProjectFile.CustomTool.Description" xml:space="preserve">
    <value>Specifies the tool that converts the file to the output.</value>
  </data>
  <data name="ICSharpCode.SharpDevelop.Internal.Project.ProjectFile.CustomToolNamespace" xml:space="preserve">
    <value>Custom Tool Namespace</value>
  </data>
  <data name="ICSharpCode.SharpDevelop.Internal.Project.ProjectFile.CustomToolNamespace.Description" xml:space="preserve">
    <value>Specifies the namespace the custom tool places it's output.</value>
  </data>
  <data name="ICSharpCode.SharpDevelop.Internal.Project.ProjectFile.FileName.Description" xml:space="preserve">
    <value>The full path to the file.</value>
    <comment>Description shown for the 'File name' property in the property grid when a file is selected in the project browser.</comment>
  </data>
  <data name="ICSharpCode.SharpDevelop.Internal.Project.ProjectFile.LogicalName" xml:space="preserve">
    <value>Logical Name</value>
    <comment>Logical Name property for embedded resource files</comment>
  </data>
  <data name="ICSharpCode.SharpDevelop.Internal.Project.ProjectFile.LogicalName.Description" xml:space="preserve">
    <value>The name of the embedded resource. If left empty, the name is automatically generated.</value>
  </data>
  <data name="ICSharpCode.SharpDevelop.Internal.Project.ProjectReference.Aliases" xml:space="preserve">
    <value>Aliases</value>
  </data>
  <data name="ICSharpCode.SharpDevelop.Internal.Project.ProjectReference.Aliases.Description" xml:space="preserve">
    <value>A comma delimited list of aliases. Use aliases if you need to reference assemblies with conflicting class and namespace names, e.g. different versions of the same assembly.</value>
  </data>
  <data name="ICSharpCode.SharpDevelop.Internal.Project.ProjectReference.Culture" xml:space="preserve">
    <value>Culture</value>
    <comment>Reference's culture property.</comment>
  </data>
  <data name="ICSharpCode.SharpDevelop.Internal.Project.ProjectReference.Culture.Description" xml:space="preserve">
    <value>The culture supported by the reference</value>
    <comment>Reference's culture property description.</comment>
  </data>
  <data name="ICSharpCode.SharpDevelop.Internal.Project.ProjectReference.LocalCopy" xml:space="preserve">
    <value>Local copy</value>
  </data>
  <data name="ICSharpCode.SharpDevelop.Internal.Project.ProjectReference.LocalCopy.Description" xml:space="preserve">
    <value>If true the referenced assembly is copied to the output path</value>
  </data>
  <data name="ICSharpCode.SharpDevelop.Internal.Project.ProjectReference.Name" xml:space="preserve">
    <value>(Name)</value>
    <comment>Property value for the reference name.  Keep the () brackets so that this property appears at first (i.e. at the top of the property list).</comment>
  </data>
  <data name="ICSharpCode.SharpDevelop.Internal.Project.ProjectReference.Name.Description" xml:space="preserve">
    <value>The reference name</value>
    <comment>Property value description.</comment>
  </data>
  <data name="ICSharpCode.SharpDevelop.Internal.Project.ProjectReference.PublicKeyToken" xml:space="preserve">
    <value>Public Key Token</value>
    <comment>Assembly reference's public key token property.</comment>
  </data>
  <data name="ICSharpCode.SharpDevelop.Internal.Project.ProjectReference.PublicKeyToken.Description" xml:space="preserve">
    <value>The public key token</value>
    <comment>Assembly reference's public key token property description</comment>
  </data>
  <data name="ICSharpCode.SharpDevelop.Internal.Project.ProjectReference.SpecificVersion" xml:space="preserve">
    <value>Specific Version</value>
    <comment>Reference property name indicating if the reference is to a specific version</comment>
  </data>
  <data name="ICSharpCode.SharpDevelop.Internal.Project.ProjectReference.SpecificVersion.Description" xml:space="preserve">
    <value>Indicates if this reference is bound to a specific version of the assembly</value>
    <comment>Reference property description.</comment>
  </data>
  <data name="ICSharpCode.SharpDevelop.Internal.Project.ProjectReference.UrlBehaviour" xml:space="preserve">
    <value>URL Behaviour</value>
    <comment>Web reference url behaviour property displayed in property browser.</comment>
  </data>
  <data name="ICSharpCode.SharpDevelop.Internal.Project.ProjectReference.UrlBehaviour.Description" xml:space="preserve">
    <value>Web reference URL behaviour</value>
    <comment>Property description for web reference url behaviour .</comment>
  </data>
  <data name="ICSharpCode.SharpDevelop.Internal.Project.ProjectReference.Version" xml:space="preserve">
    <value>Version</value>
    <comment>Property name indicating the assembly reference version number.</comment>
  </data>
  <data name="ICSharpCode.SharpDevelop.Internal.Project.ProjectReference.Version.Description" xml:space="preserve">
    <value>The major, minor, revision and build numbers of the reference</value>
    <comment>Reference's version property description.</comment>
  </data>
  <data name="ICSharpCode.SharpDevelop.Internal.Project.ProjectReference.WebReferenceUrl" xml:space="preserve">
    <value>Web Reference URL</value>
    <comment>Name of property showing the web reference's url.</comment>
  </data>
  <data name="ICSharpCode.SharpDevelop.Internal.Project.ProjectReference.WebReferenceUrl.Description" xml:space="preserve">
    <value>Web reference URL</value>
    <comment>Property description for the web reference url.</comment>
  </data>
  <data name="ICSharpCode.SharpDevelop.Internal.Templates.CombineDescriptor.OverwriteProjectQuestion" xml:space="preserve">
    <value>Solution file ${combineLocation} already exists, do you want to overwrite the existing file?</value>
  </data>
  <data name="ICSharpCode.SharpDevelop.Internal.Templates.ProjectDescriptor.CantCreateProjectWithTypeError" xml:space="preserve">
    <value>Can't create project with type '${type}'.</value>
  </data>
  <data name="ICSharpCode.SharpDevelop.Internal.Templates.ProjectDescriptor.FileCouldntBeWrittenError" xml:space="preserve">
    <value>File ${fileName} could not be written.</value>
  </data>
  <data name="ICSharpCode.SharpDevelop.Internal.Templates.ProjectDescriptor.OverwriteProjectQuestion" xml:space="preserve">
    <value>Project file ${projectLocation} already exists, do you want to overwrite the existing file ?</value>
  </data>
  <data name="ICSharpCode.SharpDevelop.Internal.Templates.ProjectDescriptor.OverwriteQuestion" xml:space="preserve">
    <value>The File(s) ${fileNames} already exist, do you want to overwrite the existing file(s)?</value>
  </data>
  <data name="ICSharpCode.SharpDevelop.Internal.Templates.ProjectDescriptor.OverwriteQuestion.InfoName" xml:space="preserve">
    <value>File(s) already exist</value>
  </data>
  <data name="ICSharpCode.SharpDevelop.LoadingFile" xml:space="preserve">
    <value>Loading ${Filename}...</value>
  </data>
  <data name="ICSharpCode.SharpDevelop.Project.UpgradeView.ChangeCompilerVersionLabel" xml:space="preserve">
    <value>Convert selected &amp;projects to:</value>
  </data>
  <data name="ICSharpCode.SharpDevelop.Project.UpgradeView.ChangeTargetFrameworkLabel" xml:space="preserve">
    <value>Change &amp;target framework:</value>
  </data>
  <data name="ICSharpCode.SharpDevelop.Project.UpgradeView.ChangeVersionGroupBoxHeader" xml:space="preserve">
    <value>Change version of selected projects</value>
    <comment>Title of group box that allows changing the version of the selected projects</comment>
  </data>
  <data name="ICSharpCode.SharpDevelop.Project.UpgradeView.CompilerVersion" xml:space="preserve">
    <value>Compiler Version</value>
  </data>
  <data name="ICSharpCode.SharpDevelop.Project.UpgradeView.ConvertButton" xml:space="preserve">
    <value>&amp;Convert</value>
  </data>
  <data name="ICSharpCode.SharpDevelop.Project.UpgradeView.DoNotChange" xml:space="preserve">
    <value>&lt;do not change&gt;</value>
    <comment>item in compiler version/target framework combo boxes that is used to indicate an ambiguous selection (several projects with different targets frameworks) and allows the user to change one of (compiler version, target framework) without changing the other</comment>
  </data>
  <data name="ICSharpCode.SharpDevelop.Project.UpgradeView.TargetFramework" xml:space="preserve">
    <value>Target Framework</value>
  </data>
  <data name="ICSharpCode.SharpDevelop.Project.UpgradeView.Title" xml:space="preserve">
    <value>Project Upgrade</value>
  </data>
  <data name="ICSharpCode.SharpDevelop.Project.UpgradeView.UpgradeFromPreviousVersionDescription" xml:space="preserve">
    <value>This solution was created using a previous version of SharpDevelop.
You might want to upgrade it so that you can use new language or framework features.</value>
  </data>
  <data name="ICSharpCode.SharpDevelop.Services.AmbienceService.AmbienceNotFoundError" xml:space="preserve">
    <value>Current ambience not found.
Goto 'Options-&gt;Visual Style' and change the current language ambience.</value>
  </data>
  <data name="ICSharpCode.TextEditor.Document.SearchReplaceManager.MarkAllDone" xml:space="preserve">
    <value>Mark all done.</value>
  </data>
  <data name="ICSharpCode.TextEditor.Document.SearchReplaceManager.ReplaceAllDone" xml:space="preserve">
    <value>${Count} replacements done.</value>
  </data>
  <data name="ICSharpCode.UnitTesting.AllTestsTreeNode.Text" xml:space="preserve">
    <value>All Tests</value>
    <comment>Unit Tests tree root node text when a solution contains multiple test projects.</comment>
  </data>
  <data name="ICSharpCode.UnitTesting.CodeCoverage" xml:space="preserve">
    <value>Code Coverage</value>
  </data>
  <data name="ICSharpCode.UnitTesting.OptionsPanel.CreateXmlOutputFile" xml:space="preserve">
    <value>Create XML output file</value>
  </data>
  <data name="ICSharpCode.UnitTesting.OptionsPanel.LabelEachTest" xml:space="preserve">
    <value>Label each test</value>
  </data>
  <data name="ICSharpCode.UnitTesting.OptionsPanel.ShadowCopy" xml:space="preserve">
    <value>Shadow copy</value>
  </data>
  <data name="ICSharpCode.UnitTesting.OptionsPanel.ShowLogo" xml:space="preserve">
    <value>Show logo</value>
  </data>
  <data name="ICSharpCode.UnitTesting.OptionsPanel.ShowProgress" xml:space="preserve">
    <value>Show progress</value>
  </data>
  <data name="ICSharpCode.UnitTesting.OptionsPanel.Thread" xml:space="preserve">
    <value>Run tests on separate thread</value>
  </data>
  <data name="ICSharpCode.UnitTesting.RunAllWithCoverage" xml:space="preserve">
    <value>Run all tests with code coverage</value>
  </data>
  <data name="ICSharpCode.UnitTesting.RunInTestPad" xml:space="preserve">
    <value>Run in unit test pad</value>
  </data>
  <data name="ICSharpCode.UnitTesting.RunProjectTests" xml:space="preserve">
    <value>Run tests in current project</value>
  </data>
  <data name="ICSharpCode.UnitTesting.RunWithCoverage" xml:space="preserve">
    <value>Run with code coverage</value>
  </data>
  <data name="ICSharpCode.UnitTesting.RunWithDebugger" xml:space="preserve">
    <value>Run with debugger</value>
  </data>
  <data name="ICSharpCode.UnitTesting.StatusBarProgressLabel" xml:space="preserve">
    <value>Testing ${Name}...</value>
    <comment>Label next to the progress bar in the status bar when running unit tests</comment>
  </data>
  <data name="ICSharpCode.UnitTesting.TestMenu" xml:space="preserve">
    <value>&amp;Test</value>
    <comment>The "Test" submenu in the "Analysis" menu</comment>
  </data>
  <data name="ICSharpCode.UnitTesting.TestRunnerNotFoundMessageFormat" xml:space="preserve">
    <value>Unable to run unit tests. The file '{0}' cannot be found.</value>
  </data>
  <data name="ICSharpCode.WixBinding.AddCompilerExtensionsDialog.Title" xml:space="preserve">
    <value>Add Extensions</value>
  </data>
  <data name="ICSharpCode.WixBinding.AddWixExtensionToProject.WixExtensionFileFilterName" xml:space="preserve">
    <value>WiX Extension Files</value>
  </data>
  <data name="ICSharpCode.WixBinding.AddWixLibraryToProject.WixLibraryFileFilterName" xml:space="preserve">
    <value>WiX Library Files</value>
  </data>
  <data name="ICSharpCode.WixBinding.ApplicationSettings.OutputNameLabel" xml:space="preserve">
    <value>Output name:</value>
  </data>
  <data name="ICSharpCode.WixBinding.ApplicationsSettingsPanel.OutputFileNameLabel" xml:space="preserve">
    <value>Output filename:</value>
  </data>
  <data name="ICSharpCode.WixBinding.CompilerParametersPanel.CompilerExtensionsGroupBox" xml:space="preserve">
    <value>Extensions</value>
  </data>
  <data name="ICSharpCode.WixBinding.CompilerParametersPanel.CulturesLabel" xml:space="preserve">
    <value>Cultures:</value>
  </data>
  <data name="ICSharpCode.WixBinding.CompilerParametersPanel.SuppressIces" xml:space="preserve">
    <value>Suppress ICEs:</value>
  </data>
  <data name="ICSharpCode.WixBinding.CompilerParametersPanel.TreatWarningsAsErrorsCheckBox" xml:space="preserve">
    <value>Treat warnings as errors:</value>
  </data>
  <data name="ICSharpCode.WixBinding.CompilerParametersPanel.WixMSBuildExtensionsPathLabel" xml:space="preserve">
    <value>WiX MSBuild extensions path:</value>
  </data>
  <data name="ICSharpCode.WixBinding.CompilerParametersPanel.WixTargetsPathLabel" xml:space="preserve">
    <value>WiX targets path:</value>
  </data>
  <data name="ICSharpCode.WixBinding.CompilerParametersPanel.WixTasksPathLabel" xml:space="preserve">
    <value>Wix tasks path:</value>
  </data>
  <data name="ICSharpCode.WixBinding.CompilerParametersPanel.WixToolPathLabel" xml:space="preserve">
    <value>WiX tool path:</value>
  </data>
  <data name="ICSharpCode.WixBinding.CompilerParametersPanel.WixVariablesLabel" xml:space="preserve">
    <value>WiX Variables:</value>
  </data>
  <data name="ICSharpCode.WixBinding.DialogDesignerGenerator.DialogIdNotFoundMessage" xml:space="preserve">
    <value>Could not find dialog id '{0}' in the document.</value>
    <comment>Error message displayed by the forms designer when for some reason it cannot find the dialog id in the document.</comment>
  </data>
  <data name="ICSharpCode.WixBinding.ExtensionBinding.InvalidExtension" xml:space="preserve">
    <value>An extension must be of the form: Class, Assembly

For example:

Microsoft.Tools.WindowsInstallerXml.Extensions.NetFxCompiler, WixNetFxExtension</value>
  </data>
  <data name="ICSharpCode.WixBinding.LibraryParametersPanel" xml:space="preserve">
    <value>Library</value>
  </data>
  <data name="ICSharpCode.WixBinding.LinkerParametersPanel" xml:space="preserve">
    <value>Linking</value>
  </data>
  <data name="ICSharpCode.WixBinding.NameValueListEditor.NameColumn" xml:space="preserve">
    <value>Name</value>
  </data>
  <data name="ICSharpCode.WixBinding.NameValueListEditor.ValueColumn" xml:space="preserve">
    <value>Value</value>
  </data>
  <data name="ICSharpCode.WixBinding.PackageFilesView.AddDirectoryDialog.Title" xml:space="preserve">
    <value>Add Directory</value>
  </data>
  <data name="ICSharpCode.WixBinding.PackageFilesView.AddFilesDialog.Title" xml:space="preserve">
    <value>Add files...</value>
  </data>
  <data name="ICSharpCode.WixBinding.PackageFilesView.AllWixFilesContainErrorsMessage" xml:space="preserve">
    <value>Unable to find setup files. WiX files contain errors.</value>
  </data>
  <data name="ICSharpCode.WixBinding.PackageFilesView.NoRootDirectoryFoundMessage" xml:space="preserve">
    <value>Unable to find any TARGETDIR Directory or DirectoryRef elements. Either these do not exist or the WiX document is not for WiX 3.0 and the namespace is not "http://schemas.microsoft.com/wix/2006/wi".</value>
  </data>
  <data name="ICSharpCode.WixBinding.PackageFilesView.NoWixFileFoundInProjectMessage" xml:space="preserve">
    <value>No WiX file (.wxs) found in '{0}' project.</value>
  </data>
  <data name="ICSharpCode.WixBinding.PackageFilesView.Title" xml:space="preserve">
    <value>Setup Files</value>
  </data>
  <data name="ICSharpCode.WixBinding.PackagesFilesView.ContextMenu.AddDirectory" xml:space="preserve">
    <value>Add Directory...</value>
  </data>
  <data name="ICSharpCode.WixBinding.PackagesFilesView.ContextMenu.AddFiles" xml:space="preserve">
    <value>Add Files...</value>
  </data>
  <data name="ICSharpCode.WixBinding.PreprocessorVariablesPanel" xml:space="preserve">
    <value>Preprocessing</value>
  </data>
  <data name="ICSharpCode.WixBinding.ProjectBrowser.ContextMenu.AddWixExtension" xml:space="preserve">
    <value>Add WiX Extension</value>
  </data>
  <data name="ICSharpCode.WixBinding.ProjectBrowser.ContextMenu.AddWixLibrary" xml:space="preserve">
    <value>Add WiX Library</value>
    <comment>Menu item to add a Wix Library (wixlib) to a Wix project.</comment>
  </data>
  <data name="ICSharpCode.WixBinding.ProjectOptions.OutputType.Installer" xml:space="preserve">
    <value>Installation Package</value>
  </data>
  <data name="ICSharpCode.WixBinding.ProjectOptions.OutputType.MergeModule" xml:space="preserve">
    <value>Merge Module</value>
  </data>
  <data name="ICSharpCode.WixBinding.ProjectOptions.OutputType.WixLibrary" xml:space="preserve">
    <value>WiX Library</value>
  </data>
  <data name="ICSharpCode.WixBinding.SetupDialogListPad.Title" xml:space="preserve">
    <value>Setup Dialogs</value>
  </data>
  <data name="ICSharpCode.WixBinding.ViewDialogXml.DialogIdNotFoundMessage" xml:space="preserve">
    <value>Unable to find '{0}' in {1}</value>
    <comment>{0} = Dialog id.
{1} = Filename.

The full string will be:

Unable to find 'WelcomeDialogId' in Dialogs.wxs</comment>
  </data>
  <data name="ICSharpCode.WixBinding.WixCompilerExtensionPicker.AddButton" xml:space="preserve">
    <value>Add...</value>
  </data>
  <data name="ICSharpCode.WixBinding.WixDialog.IllegalAttributeIntegerValue" xml:space="preserve">
    <value>The {0} attribute's value, '{1}', is not a legal integer value.</value>
  </data>
  <data name="ICSharpCode.WixBinding.WixDialog.RequiredAttributeMissingMessage" xml:space="preserve">
    <value>Required attribute '{0}' is missing.</value>
    <comment>Error message specifying the xml attribute that is required but missing in the Wix dialog xml.</comment>
  </data>
  <data name="ICSharpCode.WixBinding.WixDialogDesigner.NoDialogSelectedInDocumentMessage" xml:space="preserve">
    <value>No setup dialog selected in Wix document. Please move the cursor inside a dialog element or use the Setup Dialogs window to open a dialog.</value>
  </data>
  <data name="ICSharpCode.WixBinding.WixDirectoryElement.AdminToolsFolder" xml:space="preserve">
    <value>Admin Tools</value>
  </data>
  <data name="ICSharpCode.WixBinding.WixDirectoryElement.AppDataFolder" xml:space="preserve">
    <value>Application Data</value>
  </data>
  <data name="ICSharpCode.WixBinding.WixDirectoryElement.CommonAppDataFolder" xml:space="preserve">
    <value>Common Application Data</value>
  </data>
  <data name="ICSharpCode.WixBinding.WixDirectoryElement.CommonFiles64Folder" xml:space="preserve">
    <value>Common Files 64</value>
  </data>
  <data name="ICSharpCode.WixBinding.WixDirectoryElement.CommonFilesFolder" xml:space="preserve">
    <value>Common Files</value>
  </data>
  <data name="ICSharpCode.WixBinding.WixDirectoryElement.DesktopFolder" xml:space="preserve">
    <value>Desktop</value>
  </data>
  <data name="ICSharpCode.WixBinding.WixDirectoryElement.FavoritesFolder" xml:space="preserve">
    <value>Favorites</value>
  </data>
  <data name="ICSharpCode.WixBinding.WixDirectoryElement.FontsFolder" xml:space="preserve">
    <value>Fonts</value>
  </data>
  <data name="ICSharpCode.WixBinding.WixDirectoryElement.LocalAppDataFolder" xml:space="preserve">
    <value>Local Application Data</value>
  </data>
  <data name="ICSharpCode.WixBinding.WixDirectoryElement.MyPicturesFolder" xml:space="preserve">
    <value>My Pictures</value>
  </data>
  <data name="ICSharpCode.WixBinding.WixDirectoryElement.PersonalFolder" xml:space="preserve">
    <value>Personal</value>
  </data>
  <data name="ICSharpCode.WixBinding.WixDirectoryElement.ProgramFiles64Folder" xml:space="preserve">
    <value>Program Files (x64)</value>
  </data>
  <data name="ICSharpCode.WixBinding.WixDirectoryElement.ProgramFilesFolder" xml:space="preserve">
    <value>Program Files</value>
  </data>
  <data name="ICSharpCode.WixBinding.WixDirectoryElement.ProgramMenuFolder" xml:space="preserve">
    <value>Program Menu</value>
  </data>
  <data name="ICSharpCode.WixBinding.WixDirectoryElement.SendToFolder" xml:space="preserve">
    <value>Send To</value>
  </data>
  <data name="ICSharpCode.WixBinding.WixDirectoryElement.StartMenuFolder" xml:space="preserve">
    <value>Start Menu</value>
  </data>
  <data name="ICSharpCode.WixBinding.WixDirectoryElement.StartupFolder" xml:space="preserve">
    <value>Startup</value>
  </data>
  <data name="ICSharpCode.WixBinding.WixDirectoryElement.System16Folder" xml:space="preserve">
    <value>System (x16)</value>
  </data>
  <data name="ICSharpCode.WixBinding.WixDirectoryElement.System64Folder" xml:space="preserve">
    <value>System (x64)</value>
  </data>
  <data name="ICSharpCode.WixBinding.WixDirectoryElement.SystemFolder" xml:space="preserve">
    <value>System</value>
  </data>
  <data name="ICSharpCode.WixBinding.WixDirectoryElement.TempFolder" xml:space="preserve">
    <value>Temp</value>
  </data>
  <data name="ICSharpCode.WixBinding.WixDirectoryElement.TemplateFolder" xml:space="preserve">
    <value>Templates</value>
  </data>
  <data name="ICSharpCode.WixBinding.WixDirectoryElement.WindowsVolume" xml:space="preserve">
    <value>Windows Volume</value>
  </data>
  <data name="ICSharpCode.WixBinding.WixExtensionsFolderNode.Text" xml:space="preserve">
    <value>WiX Extensions</value>
  </data>
  <data name="ICSharpCode.WixBinding.WixFileFilterName" xml:space="preserve">
    <value>WiX files</value>
    <comment>Name of file filter for WiX files.</comment>
  </data>
  <data name="ICSharpCode.WixBinding.WixLibraryFolderNode.Text" xml:space="preserve">
    <value>WiX Libraries</value>
  </data>
  <data name="ICSharpCode.WixBinding.WixLocalizationFileFilterName" xml:space="preserve">
    <value>WiX Localization Files</value>
  </data>
  <data name="ICSharpCode.WixBinding.WixNetFxExtensionTitle" xml:space="preserve">
    <value>.NET Framework Extension</value>
  </data>
  <data name="ICSharpCode.WixBinding.WixPackageFilesDiffControl.NoDiffFound" xml:space="preserve">
    <value>No difference found.</value>
    <comment>Message displayed in the Wix diff control to indicate that no differences between the files specified in the Wix setup document and the files on the file system were found.</comment>
  </data>
  <data name="ICSharpCode.WixBinding.WixProjectFileAssociation" xml:space="preserve">
    <value>WiX Project</value>
    <comment>Title displayed in the File Format Associations options page for Wix projects.</comment>
  </data>
  <data name="ICSharpCode.WixBinding.WixProjectFilesFilterName" xml:space="preserve">
    <value>WiX Project Files</value>
    <comment>Name for the WiX Projects file filter in the File Open dialog.</comment>
  </data>
  <data name="ICSharpCode.WixBinding.WixPubcaExtensionTitle" xml:space="preserve">
    <value>COM+ and Message Queue Extension (pubca)</value>
  </data>
  <data name="ICSharpCode.WixBinding.WixTargetsFileFilterName" xml:space="preserve">
    <value>WiX Targets File</value>
  </data>
  <data name="ICSharpCode.WixBinding.WixTasksFileFilterName" xml:space="preserve">
    <value>WiX Tasks File</value>
  </data>
  <data name="ICSharpCode.WixBinding.WixVisualStudioExtensionTitle" xml:space="preserve">
    <value>Visual Studio Extension</value>
  </data>
  <data name="ICSharpCode.WPFDesigner.ContextMenu.Copy" xml:space="preserve">
    <value>Copy</value>
  </data>
  <data name="ICSharpCode.WPFDesigner.ContextMenu.Cut" xml:space="preserve">
    <value>Cut</value>
  </data>
  <data name="ICSharpCode.WPFDesigner.ContextMenu.Outline" xml:space="preserve">
    <value>Outline</value>
  </data>
  <data name="ICSharpCode.WPFDesigner.ContextMenu.Paste" xml:space="preserve">
    <value>Paste</value>
  </data>
  <data name="ICSharpCode.WPFDesigner.ContextMenu.Properties" xml:space="preserve">
    <value>Properties</value>
  </data>
  <data name="ICSharpCode.WPFDesigner.ContextMenu.Redo" xml:space="preserve">
    <value>Redo</value>
  </data>
  <data name="ICSharpCode.WPFDesigner.ContextMenu.Remove" xml:space="preserve">
    <value>Remove</value>
  </data>
  <data name="ICSharpCode.WPFDesigner.ContextMenu.Tools" xml:space="preserve">
    <value>Tools</value>
  </data>
  <data name="ICSharpCode.WPFDesigner.ContextMenu.Undo" xml:space="preserve">
    <value>Undo</value>
  </data>
  <data name="ICSharpCode.WPFDesigner.ContextMenu.ViewXAML" xml:space="preserve">
    <value>View XAML</value>
  </data>
  <data name="ICSharpCode.XmlEditor.AddAttributeDialog.CustomAttributeLabel" xml:space="preserve">
    <value>Custom:</value>
  </data>
  <data name="ICSharpCode.XmlEditor.AddAttributeDialog.Title" xml:space="preserve">
    <value>Add Attribute</value>
  </data>
  <data name="ICSharpCode.XmlEditor.AddElementDialog.CustomElementLabel" xml:space="preserve">
    <value>Custom:</value>
  </data>
  <data name="ICSharpCode.XmlEditor.AddElementDialog.Title" xml:space="preserve">
    <value>Add Element</value>
  </data>
  <data name="ICSharpCode.XmlEditor.AssignXSLT" xml:space="preserve">
    <value>&amp;Assign XSLT...</value>
  </data>
  <data name="ICSharpCode.XmlEditor.AssignXSLT.Title" xml:space="preserve">
    <value>Assign XSLT Stylesheet</value>
  </data>
  <data name="ICSharpCode.XmlEditor.CreateSchemaMenuLabel" xml:space="preserve">
    <value>&amp;Create Schema</value>
    <comment>Menu option that creates or generates an simple xml schema from the xml file currently displayed.</comment>
  </data>
  <data name="ICSharpCode.XmlEditor.HideXPathResults" xml:space="preserve">
    <value>Hide &amp;XPath Results</value>
    <comment>Menu item that is used to remove the highlighting on items matched by the XPath query.</comment>
  </data>
  <data name="ICSharpCode.XmlEditor.OpenXSLT" xml:space="preserve">
    <value>&amp;Open XSLT</value>
  </data>
  <data name="ICSharpCode.XmlEditor.RunXSLT" xml:space="preserve">
    <value>Run XSL&amp;T</value>
  </data>
  <data name="ICSharpCode.XmlEditor.SelectXmlSchema.DialogTitle" xml:space="preserve">
    <value>Select XML Schema</value>
    <comment>Name of dialog allowing the user to choose a schema from a list of schema namespaces.  Dialog is opened when the user is associating a schema with a file extension.</comment>
  </data>
  <data name="ICSharpCode.XmlEditor.ValidateXmlMenuLabel" xml:space="preserve">
    <value>&amp;Validate XML</value>
    <comment>Menu option to validate the xml file currently open.</comment>
  </data>
  <data name="ICSharpCode.XmlEditor.XmlEditorOptionsPanel.FoldingGroupLabel" xml:space="preserve">
    <value>Folding</value>
    <comment>Name of the group label that holds settings for xml folding.</comment>
  </data>
  <data name="ICSharpCode.XmlEditor.XmlEditorOptionsPanel.ShowAttributesWhenFoldedLabel" xml:space="preserve">
    <value>Show &amp;attributes when folded</value>
    <comment>Check box label - shows/hides xml attributes when the element is folded.</comment>
  </data>
  <data name="ICSharpCode.XmlEditor.XmlEditorOptionsPanel.ShowSchemaAnnotationLabel" xml:space="preserve">
    <value>Show schema anno&amp;tation</value>
    <comment>Check box label.  Toggles on/off the display of xs:annotation/xs:documentation text, found in the schema, alongside the xml intellisense list.</comment>
  </data>
  <data name="ICSharpCode.XmlEditor.XmlEditorOptionsPanel.Title" xml:space="preserve">
    <value>XML Options</value>
    <comment>Name of the xml editor options panel.</comment>
  </data>
  <data name="ICSharpCode.XmlEditor.XmlEditorOptionsPanel.XmlCompletionGroupLabel" xml:space="preserve">
    <value>XML Completion</value>
    <comment>Label for xml auto-completion/intellisense options group.</comment>
  </data>
  <data name="ICSharpCode.XmlEditor.XmlSchemaPanel.FileExtensionLabelText" xml:space="preserve">
    <value>&amp;Extension:</value>
    <comment>Label for a drop down list of file extensions.</comment>
  </data>
  <data name="ICSharpCode.XmlEditor.XmlSchemaPanel.FileExtensionsGroupBoxText" xml:space="preserve">
    <value>File Extensions</value>
    <comment>Name of group box containing the file extensions and their associated schemas.</comment>
  </data>
  <data name="ICSharpCode.XmlEditor.XmlSchemaPanel.NamespacePrefixLabelText" xml:space="preserve">
    <value>&amp;Prefix:</value>
    <comment>Label for the namespace prefix (e.g. "xs") that will be associated with a given xml file extension by default.</comment>
  </data>
  <data name="ICSharpCode.XmlEditor.XmlSchemaPanel.SchemaLabelText" xml:space="preserve">
    <value>&amp;Schema:</value>
    <comment>Label for the schema namespace associated with a file extension.</comment>
  </data>
  <data name="ICSharpCode.XmlEditor.XmlSchemaPanel.SchemasGroupBoxText" xml:space="preserve">
    <value>Schemas</value>
    <comment>Name of xml schemas group box in the xml schema options dialog.</comment>
  </data>
  <data name="ICSharpCode.XmlEditor.XmlSchemasPanel.NamespaceExists" xml:space="preserve">
    <value>Unable to add schema.  The namespace '{0}' already exists.</value>
    <comment>User tried to add a schema to SharpDevelop but one has been added before with that particular namespace.</comment>
  </data>
  <data name="ICSharpCode.XmlEditor.XmlSchemasPanel.NoTargetNamespace" xml:space="preserve">
    <value>Schema '{0}' does not have a target namespace.</value>
    <comment>For a schema to be added to the xml intellisense it must have a namespace associated with it.  This error occurs when the user tries to add a schema 'filename' that does not have a targetNamespace attribute.</comment>
  </data>
  <data name="ICSharpCode.XmlEditor.XmlSchemasPanel.Title" xml:space="preserve">
    <value>XML Schemas</value>
    <comment>Name of the options panel for configuring xml schemas that SharpDevelop will provide autocomplete/intellisense for.</comment>
  </data>
  <data name="ICSharpCode.XmlEditor.XmlSchemasPanel.UnableToAddSchema" xml:space="preserve">
    <value>Unable to add schema.</value>
    <comment>User browsed for an xml schema on the file system, but we could not add it to SharpDevelop for some reason.</comment>
  </data>
  <data name="ICSharpCode.XmlEditor.XmlSchemasPanel.UnableToSaveChanges" xml:space="preserve">
    <value>Unable to save changes.</value>
    <comment>This message is shown if SharpDevelop could not save the changes the user made to the xml schemas options panel.</comment>
  </data>
  <data name="ICSharpCode.XmlEditor.XmlTreeView.AddAttributeMenuLabel" xml:space="preserve">
    <value>Add Attribute...</value>
  </data>
  <data name="ICSharpCode.XmlEditor.XmlTreeView.AddChildCommentMenuLabel" xml:space="preserve">
    <value>Add Child Comment</value>
  </data>
  <data name="ICSharpCode.XmlEditor.XmlTreeView.AddChildElementMenuLabel" xml:space="preserve">
    <value>Add Child Element...</value>
  </data>
  <data name="ICSharpCode.XmlEditor.XmlTreeView.AddChildTextNodeAfterMenuLabel" xml:space="preserve">
    <value>Add Child Text Node</value>
  </data>
  <data name="ICSharpCode.XmlEditor.XmlTreeView.InsertCommentAfterMenuLabel" xml:space="preserve">
    <value>Insert Comment After</value>
  </data>
  <data name="ICSharpCode.XmlEditor.XmlTreeView.InsertCommentBeforeMenuLabel" xml:space="preserve">
    <value>Insert Comment Before</value>
  </data>
  <data name="ICSharpCode.XmlEditor.XmlTreeView.InsertElementAfterMenuLabel" xml:space="preserve">
    <value>Insert Element After...</value>
  </data>
  <data name="ICSharpCode.XmlEditor.XmlTreeView.InsertElementBeforeMenuLabel" xml:space="preserve">
    <value>Insert Element Before...</value>
  </data>
  <data name="ICSharpCode.XmlEditor.XmlTreeView.InsertTextNodeAfterMenuLabel" xml:space="preserve">
    <value>Insert Text Node After</value>
  </data>
  <data name="ICSharpCode.XmlEditor.XmlTreeView.InsertTextNodeBeforeMenuLabel" xml:space="preserve">
    <value>Insert Text Node Before</value>
  </data>
  <data name="ICSharpCode.XmlEditor.XmlTreeView.RemoveAttributeMenuLabel" xml:space="preserve">
    <value>Remove Attribute</value>
  </data>
  <data name="ICSharpCode.XmlEditor.XmlTreeView.Title" xml:space="preserve">
    <value>XML Tree</value>
    <comment>The title for the Xml Tree tab.</comment>
  </data>
  <data name="ICSharpCode.XmlEditor.XPathQueryPad.NamespaceColumnHeaderTitle" xml:space="preserve">
    <value>Namespace</value>
  </data>
  <data name="ICSharpCode.XmlEditor.XPathQueryPad.NamespacesTab" xml:space="preserve">
    <value>Namespaces</value>
  </data>
  <data name="ICSharpCode.XmlEditor.XPathQueryPad.NoXPathResultsMessage" xml:space="preserve">
    <value>XPath query found 0 items.</value>
  </data>
  <data name="ICSharpCode.XmlEditor.XPathQueryPad.PrefixColumnHeaderTitle" xml:space="preserve">
    <value>Prefix</value>
  </data>
  <data name="ICSharpCode.XmlEditor.XPathQueryPad.QueryButton" xml:space="preserve">
    <value>Query</value>
  </data>
  <data name="ICSharpCode.XmlEditor.XPathQueryPad.ResultsTab" xml:space="preserve">
    <value>Results</value>
  </data>
  <data name="ICSharpCode.XmlEditor.XPathQueryPad.Title" xml:space="preserve">
    <value>XPath Query</value>
  </data>
  <data name="ICSharpCode.XmlEditor.XPathQueryPad.XPathLabel" xml:space="preserve">
    <value>XPath:</value>
  </data>
  <data name="ICSharpCode.XmlEditor.XPathQueryPad.XPathMatchColumnHeaderTitle" xml:space="preserve">
    <value>Match</value>
  </data>
  <data name="ICSharpCode.XmlEditor.XslOutputView.Title" xml:space="preserve">
    <value>XSLT Output</value>
  </data>
  <data name="Internal.ExternalTool.CantLoadToolConfigWarining" xml:space="preserve">
    <value>Can't load external tools configuration file</value>
  </data>
  <data name="Internal.Templates.CodeTemplateLoader.CantLoadTemplatesWarning" xml:space="preserve">
    <value>Can't load templates configuration file</value>
  </data>
  <data name="Internal.Templates.ProjectTemplate.LoadingError" xml:space="preserve">
    <value>Error while loading project template:</value>
  </data>
  <data name="MainWindow.CannotCloseWithBuildInProgressMessage" xml:space="preserve">
    <value>The build must finish before SharpDevelop can be closed.</value>
    <comment>Warning message displayed to user if they try to close SharpDevelop whilst a build is running.</comment>
  </data>
  <data name="MainWindow.CompilerMessages.BuildCancelled" xml:space="preserve">
    <value>Build was cancelled.</value>
    <comment>Message when build was cancelled by user</comment>
  </data>
  <data name="MainWindow.CompilerMessages.BuildFailed" xml:space="preserve">
    <value>Build failed.</value>
  </data>
  <data name="MainWindow.CompilerMessages.BuildFinished" xml:space="preserve">
    <value>Build finished successfully.</value>
  </data>
  <data name="MainWindow.CompilerMessages.BuildStarted" xml:space="preserve">
    <value>Build started.</value>
  </data>
  <data name="MainWindow.CompilerMessages.BuildStartedOutput" xml:space="preserve">
    <value>------ Build started: Project: ${Project} Configuration: ${Config} ------</value>
  </data>
  <data name="MainWindow.CompilerMessages.BuildVerb" xml:space="preserve">
    <value>Building</value>
    <comment>Verb describing that SharpDevelop is currently building a project</comment>
  </data>
  <data name="MainWindow.CompilerMessages.CompileVerb" xml:space="preserve">
    <value>Compiling</value>
    <comment>Verb describing that SharpDevelop is currently compiling a project</comment>
  </data>
  <data name="MainWindow.CompilerMessages.CreatingCOMInteropAssembly" xml:space="preserve">
    <value>Building COM interop assembly...</value>
  </data>
  <data name="MainWindow.CompilerMessages.ExecuteScript" xml:space="preserve">
    <value>Execute : ${Script}</value>
  </data>
  <data name="MainWindow.CompilerMessages.MSBuildAlreadyRunning" xml:space="preserve">
    <value>MSBuild is already running!</value>
  </data>
  <data name="MainWindow.CompilerMessages.PerformingMainCompilationOutput" xml:space="preserve">
    <value>Performing main compilation...</value>
  </data>
  <data name="MainWindow.CompilerMessages.ProjectStatsOutput" xml:space="preserve">
    <value>Build complete -- ${Errors} errors, ${Warnings} warnings</value>
  </data>
  <data name="MainWindow.CompilerMessages.SkipProjectNoChanges" xml:space="preserve">
    <value>Skipped ${Name} (no changes inside SharpDevelop)</value>
    <comment>Message when a project is not compiled because it was not modified</comment>
  </data>
  <data name="MainWindow.DialogName" xml:space="preserve">
    <value>SharpDevelop</value>
  </data>
  <data name="MainWindow.DiscardChangesMessage" xml:space="preserve">
    <value>Do you really want to discard your changes ?</value>
  </data>
  <data name="MainWindow.SaveChangesMessage" xml:space="preserve">
    <value>Do you want to save the current changes?</value>
  </data>
  <data name="MainWindow.SaveChangesMessageHeader" xml:space="preserve">
    <value>Save Changes in</value>
  </data>
  <data name="MainWindow.StatusBar.CompilingMessage" xml:space="preserve">
    <value>Compiling ${Project}</value>
  </data>
  <data name="MainWindow.StatusBar.ReadyMessage" xml:space="preserve">
    <value>Ready</value>
  </data>
  <data name="MainWindow.Windows.BookmarkPad.DeleteAllMarks.ToolTip" xml:space="preserve">
    <value>Delete all bookmarks in all buffers.</value>
    <comment>DeleteAllMarks icon tooltip.</comment>
  </data>
  <data name="MainWindow.Windows.BookmarkPad.DeleteMark.ToolTip" xml:space="preserve">
    <value>Delete bookmark</value>
  </data>
  <data name="MainWindow.Windows.BookmarkPad.EnableDisableAll.ToolTip" xml:space="preserve">
    <value>Enable/Disable all</value>
  </data>
  <data name="MainWindow.Windows.BookmarkPad.GotoNext.ToolTip" xml:space="preserve">
    <value>Goto next bookmark</value>
  </data>
  <data name="MainWindow.Windows.BookmarkPad.GotoPrev.ToolTip" xml:space="preserve">
    <value>Goto previous bookmark</value>
  </data>
  <data name="MainWindow.Windows.BookmarkPad.LineText" xml:space="preserve">
    <value>{0} @line {1}</value>
    <comment>format string for displaying "filename @line #" in the bookmarks pad</comment>
  </data>
  <data name="MainWindow.Windows.BookmarkPad.LocationText" xml:space="preserve">
    <value>Location</value>
    <comment>Column title for the bookmark location</comment>
  </data>
  <data name="MainWindow.Windows.BookmarksLabel" xml:space="preserve">
    <value>Bookmarks</value>
  </data>
  <data name="MainWindow.Windows.ClassBrowser.BackButton.ToolTip" xml:space="preserve">
    <value>Back</value>
  </data>
  <data name="MainWindow.Windows.ClassBrowser.BaseTypes" xml:space="preserve">
    <value>Base types</value>
  </data>
  <data name="MainWindow.Windows.ClassBrowser.ClassViewSettings.ShowOtherMembers.Label" xml:space="preserve">
    <value>Show &amp;Other Members</value>
  </data>
  <data name="MainWindow.Windows.ClassBrowser.ClassViewSettings.ShowPrivateMembers.Label" xml:space="preserve">
    <value>Show P&amp;rivate Members</value>
  </data>
  <data name="MainWindow.Windows.ClassBrowser.ClassViewSettings.ShowProjectReferences.Label" xml:space="preserve">
    <value>Show &amp;Project References</value>
  </data>
  <data name="MainWindow.Windows.ClassBrowser.ClassViewSettings.ShowProtectedMembers.Label" xml:space="preserve">
    <value>Show Pr&amp;otected Members</value>
  </data>
  <data name="MainWindow.Windows.ClassBrowser.ClassViewSettings.ShowPublicMembers.Label" xml:space="preserve">
    <value>&amp;Show Public Members</value>
  </data>
  <data name="MainWindow.Windows.ClassBrowser.ClassViewSettingsButton.ToolTip" xml:space="preserve">
    <value>Class View Settings</value>
  </data>
  <data name="MainWindow.Windows.ClassBrowser.ClearSearch.ToolTip" xml:space="preserve">
    <value>Clear Search</value>
  </data>
  <data name="MainWindow.Windows.ClassBrowser.CommitSearch.ToolTip" xml:space="preserve">
    <value>Search</value>
  </data>
  <data name="MainWindow.Windows.ClassBrowser.DerivedTypes" xml:space="preserve">
    <value>Derived types</value>
  </data>
  <data name="MainWindow.Windows.ClassBrowser.ForwardButton.ToolTip" xml:space="preserve">
    <value>Forward</value>
  </data>
  <data name="MainWindow.Windows.ClassBrowser.NoResultsFound" xml:space="preserve">
    <value>No search results found.</value>
  </data>
  <data name="MainWindow.Windows.ClassBrowser.SearchButton.ToolTip" xml:space="preserve">
    <value>Class View Search</value>
  </data>
  <data name="MainWindow.Windows.ClassScoutLabel" xml:space="preserve">
    <value>Classes</value>
  </data>
  <data name="MainWindow.Windows.CompilerMessageView.ClearAllButton.ToolTip" xml:space="preserve">
    <value>Clear All</value>
  </data>
  <data name="MainWindow.Windows.CompilerMessageView.ShowOutputFromComboBox.ToolTip" xml:space="preserve">
    <value>Show output from:</value>
  </data>
  <data name="MainWindow.Windows.CompilerMessageView.ToggleWordWrapButton.ToolTip" xml:space="preserve">
    <value>Toggle Word Wrap</value>
  </data>
  <data name="MainWindow.Windows.Debug.Breakpoints" xml:space="preserve">
    <value>Breakpoints</value>
  </data>
  <data name="MainWindow.Windows.Debug.CallStack" xml:space="preserve">
    <value>Callstack</value>
  </data>
  <data name="MainWindow.Windows.Debug.CallStack.CannotSwitchWhileRunning" xml:space="preserve">
    <value>You cannot switch functions while the debugger is running.</value>
  </data>
  <data name="MainWindow.Windows.Debug.CallStack.CannotSwitchWithoutSymbols" xml:space="preserve">
    <value>You cannot switch to a function without symbols.</value>
  </data>
  <data name="MainWindow.Windows.Debug.CallStack.ExternalMethods" xml:space="preserve">
    <value>[External methods]</value>
    <comment>Show in the callstack instead of external methods (without symbols)</comment>
  </data>
  <data name="MainWindow.Windows.Debug.CallStack.FunctionSwitch" xml:space="preserve">
    <value>Function switch</value>
  </data>
  <data name="MainWindow.Windows.Debug.CallStack.Language" xml:space="preserve">
    <value>Language</value>
  </data>
  <data name="MainWindow.Windows.Debug.CallStack.ShowArgumentNames" xml:space="preserve">
    <value>Show argument names</value>
  </data>
  <data name="MainWindow.Windows.Debug.CallStack.ShowArgumentValues" xml:space="preserve">
    <value>Show argument values</value>
  </data>
  <data name="MainWindow.Windows.Debug.CallStack.ShowExternalMethods" xml:space="preserve">
    <value>Show external methods</value>
  </data>
  <data name="MainWindow.Windows.Debug.CallStack.ShowLineNumber" xml:space="preserve">
    <value>Show line numbers</value>
  </data>
  <data name="MainWindow.Windows.Debug.CallStack.ShowModuleNames" xml:space="preserve">
    <value>Show module names</value>
  </data>
  <data name="MainWindow.Windows.Debug.CallStack.Module" xml:space="preserve">
    <value>Module</value>
  </data>
  <data name="MainWindow.Windows.Debug.CallStack.LineString" xml:space="preserve">
    <value> Line </value>
  </data>
  <data name="MainWindow.Windows.Debug.Conditional.Breakpoints.Ask" xml:space="preserve">
    <value>Ask</value>
  </data>
  <data name="MainWindow.Windows.Debug.Conditional.Breakpoints.Break" xml:space="preserve">
    <value>Break</value>
  </data>
  <data name="MainWindow.Windows.Debug.Conditional.Breakpoints.Breakpoint" xml:space="preserve">
    <value>Breakpoint</value>
  </data>
  <data name="MainWindow.Windows.Debug.Conditional.Breakpoints.BreakpointHit" xml:space="preserve">
    <value>Breakpoint hit!</value>
  </data>
  <data name="MainWindow.Windows.Debug.Conditional.Breakpoints.BreakpointHitAt" xml:space="preserve">
    <value>Hit breakpoint at line {0} in {1}.</value>
  </data>
  <data name="MainWindow.Windows.Debug.Conditional.Breakpoints.BreakpointHitAtBecause" xml:space="preserve">
    <value>Hit breakpoint at line {0} in {1} because {2}</value>
  </data>
  <data name="MainWindow.Windows.Debug.Conditional.Breakpoints.Condition" xml:space="preserve">
    <value>Conditional</value>
  </data>
  <data name="MainWindow.Windows.Debug.Conditional.Breakpoints.ConditionalColumnHeader" xml:space="preserve">
    <value>Condition</value>
    <comment>column title for a conditional breakpoint's condition</comment>
  </data>
  <data name="MainWindow.Windows.Debug.Conditional.Breakpoints.Continue" xml:space="preserve">
    <value>Continue</value>
  </data>
  <data name="MainWindow.Windows.Debug.Conditional.Breakpoints.DisableBreakpoint" xml:space="preserve">
    <value>Disable breakpoint</value>
  </data>
  <data name="MainWindow.Windows.Debug.Conditional.Breakpoints.EnableBreakpoint" xml:space="preserve">
    <value>Enable breakpoint</value>
  </data>
  <data name="MainWindow.Windows.Debug.Conditional.Breakpoints.ScriptingWindow.CheckSyntax" xml:space="preserve">
    <value>Check syntax</value>
  </data>
  <data name="MainWindow.Windows.Debug.Conditional.Breakpoints.ScriptingWindow.ScriptingLanguage" xml:space="preserve">
    <value>Scripting language</value>
  </data>
  <data name="MainWindow.Windows.Debug.Conditional.Breakpoints.ScriptingWindow.Title" xml:space="preserve">
    <value>Edit Debugger Script</value>
  </data>
  <data name="MainWindow.Windows.Debug.Conditional.Breakpoints.Terminate" xml:space="preserve">
    <value>Terminate</value>
  </data>
  <data name="MainWindow.Windows.Debug.Conditional.Breakpoints.Trace" xml:space="preserve">
    <value>Trace</value>
  </data>
  <data name="MainWindow.Windows.Debug.Console" xml:space="preserve">
    <value>Console</value>
  </data>
  <data name="MainWindow.Windows.Debug.ExceptionForm.Break" xml:space="preserve">
    <value>Break</value>
    <comment>Button.
Breaks the execution.  Shows the current location of debuggee in the editor.</comment>
  </data>
  <data name="MainWindow.Windows.Debug.ExceptionForm.Continue" xml:space="preserve">
    <value>Continue</value>
    <comment>Button.
Continues the execution of debuggee.
Button is enabled only for handled exceptions.</comment>
  </data>
  <data name="MainWindow.Windows.Debug.ExceptionForm.Error.CannotInterceptException" xml:space="preserve">
    <value>Can not intercept exception. Debugged program can not be continued and properties can not be evaluated.</value>
    <comment>eg. Happens on StackOverflow exception.</comment>
  </data>
  <data name="MainWindow.Windows.Debug.ExceptionForm.HideExceptionDetails" xml:space="preserve">
    <value>Hide Exception Details</value>
  </data>
  <data name="MainWindow.Windows.Debug.ExceptionForm.LineFormat.EndOfInnerException" xml:space="preserve">
    <value>--- End of inner exception stack trace ---</value>
  </data>
  <data name="MainWindow.Windows.Debug.ExceptionForm.LineFormat.NoSymbols" xml:space="preserve">
    <value>at {0}</value>
    <comment>NB: Only used for exceptions that can not be intercepted (eg. StackOverflow)</comment>
  </data>
  <data name="MainWindow.Windows.Debug.ExceptionForm.LineFormat.Symbols" xml:space="preserve">
    <value>at {0} in {1}:line {2}</value>
    <comment>NB: Only used for exceptions that can not be intercepted (eg. StackOverflow)</comment>
  </data>
  <data name="MainWindow.Windows.Debug.ExceptionForm.Message" xml:space="preserve">
    <value>An exception of type {0} was thrown:\n{1}</value>
  </data>
  <data name="MainWindow.Windows.Debug.ExceptionForm.ShowExceptionDetails" xml:space="preserve">
    <value>Show Exception Details</value>
  </data>
  <data name="MainWindow.Windows.Debug.ExceptionForm.Terminate" xml:space="preserve">
    <value>Terminate</value>
    <comment>Button.
Stop/terminate the debuggee.</comment>
  </data>
  <data name="MainWindow.Windows.Debug.ExceptionForm.Title" xml:space="preserve">
    <value>Exception</value>
    <comment>NOT USED</comment>
  </data>
  <data name="MainWindow.Windows.Debug.ExceptionForm.Title.Handled" xml:space="preserve">
    <value>Handled exception</value>
  </data>
  <data name="MainWindow.Windows.Debug.ExceptionForm.Title.Unhandled" xml:space="preserve">
    <value>Unhandled exception</value>
  </data>
  <data name="MainWindow.Windows.Debug.ExceptionHistory" xml:space="preserve">
    <value>Exception history</value>
  </data>
  <data name="MainWindow.Windows.Debug.ExceptionHistory.Exception" xml:space="preserve">
    <value>Exception</value>
  </data>
  <data name="MainWindow.Windows.Debug.ExceptionHistory.Time" xml:space="preserve">
    <value>Time</value>
  </data>
  <data name="MainWindow.Windows.Debug.HideZoomControl" xml:space="preserve">
    <value>Show/Hide Zoom Control</value>
  </data>
  <data name="MainWindow.Windows.Debug.Local" xml:space="preserve">
    <value>Local</value>
  </data>
  <data name="MainWindow.Windows.Debug.LocalVariables" xml:space="preserve">
    <value>Local variables</value>
  </data>
  <data name="MainWindow.Windows.Debug.LocalVariables.BaseClass" xml:space="preserve">
    <value>Base class</value>
    <comment>Name of submenu which contains members of type's base class</comment>
  </data>
  <data name="MainWindow.Windows.Debug.LocalVariables.CannotExploreVariablesWhileRunning" xml:space="preserve">
    <value>You cannot explore variables while the debuggee is running.</value>
  </data>
  <data name="MainWindow.Windows.Debug.LocalVariables.CannotSetValue.BadFormat" xml:space="preserve">
    <value>Can not convert {0} to {1}</value>
    <comment>Occurs when user edits value but enters value in a bad format</comment>
  </data>
  <data name="MainWindow.Windows.Debug.LocalVariables.CannotSetValue.Title" xml:space="preserve">
    <value>Can not set value</value>
  </data>
  <data name="MainWindow.Windows.Debug.LocalVariables.CannotSetValue.UnknownError" xml:space="preserve">
    <value>Can not set value</value>
    <comment>Generic error. Occurs when user edits value.</comment>
  </data>
  <data name="MainWindow.Windows.Debug.LocalVariables.CopyToClipboard" xml:space="preserve">
    <value>Copy value to clipboard</value>
    <comment>Item in variable's context menu</comment>
  </data>
  <data name="MainWindow.Windows.Debug.LocalVariables.NonPublicMembers" xml:space="preserve">
    <value>Non-Public members</value>
  </data>
  <data name="MainWindow.Windows.Debug.LocalVariables.NonPublicStaticMembers" xml:space="preserve">
    <value>Non-Public Static members</value>
  </data>
  <data name="MainWindow.Windows.Debug.LocalVariables.PrivateMembers" xml:space="preserve">
    <value>Private members</value>
    <comment>obsolete</comment>
  </data>
  <data name="MainWindow.Windows.Debug.LocalVariables.PrivateStaticMembers" xml:space="preserve">
    <value>Private Static members</value>
    <comment>obsolete</comment>
  </data>
  <data name="MainWindow.Windows.Debug.LocalVariables.ShowFullError" xml:space="preserve">
    <value>Show full error...</value>
    <comment>Context menu item.
Shown for values that could not be obtained due to error.
Shows the full callstack of the error.</comment>
  </data>
  <data name="MainWindow.Windows.Debug.LocalVariables.ShowInHexadecimal" xml:space="preserve">
    <value>Show values in hexadecimal</value>
    <comment>Item in variable's context menu</comment>
  </data>
  <data name="MainWindow.Windows.Debug.LocalVariables.StaticMembers" xml:space="preserve">
    <value>Static members</value>
  </data>
  <data name="MainWindow.Windows.Debug.Modules" xml:space="preserve">
    <value>Loaded modules</value>
  </data>
  <data name="MainWindow.Windows.Debug.Modules.AddressColumn" xml:space="preserve">
    <value>Address</value>
  </data>
  <data name="MainWindow.Windows.Debug.Modules.HasNoSymbols" xml:space="preserve">
    <value>No symbols loaded.</value>
  </data>
  <data name="MainWindow.Windows.Debug.Modules.HasSymbols" xml:space="preserve">
    <value>Symbols loaded.</value>
  </data>
  <data name="MainWindow.Windows.Debug.Modules.OrderColumn" xml:space="preserve">
    <value>Order</value>
  </data>
  <data name="MainWindow.Windows.Debug.Modules.ProgramColumn" xml:space="preserve">
    <value>Program</value>
  </data>
  <data name="MainWindow.Windows.Debug.Modules.SymbolsColumn" xml:space="preserve">
    <value>Symbols</value>
  </data>
  <data name="MainWindow.Windows.Debug.Modules.TimestampColumn" xml:space="preserve">
    <value>Timestamp</value>
  </data>
  <data name="MainWindow.Windows.Debug.Modules.VersionColumn" xml:space="preserve">
    <value>Version</value>
  </data>
  <data name="MainWindow.Windows.Debug.ObjectGraph" xml:space="preserve">
    <value>Object Graph</value>
  </data>
  <data name="MainWindow.Windows.Debug.ParallelStack" xml:space="preserve">
    <value>Parallel Stacks</value>
  </data>
<<<<<<< HEAD
  <data name="MainWindow.Windows.Debug.ToggleMethodView" xml:space="preserve">
    <value>Toggle Method View</value>
  </data>
  <data name="MainWindow.Windows.Debug.HideZoomControl" xml:space="preserve">
    <value>Show/Hide Zoom Control</value>
  </data>
=======
>>>>>>> 29d5331f
  <data name="MainWindow.Windows.Debug.RunToCursor" xml:space="preserve">
    <value>Run to cursor</value>
  </data>
  <data name="MainWindow.Windows.Debug.SetCurrentStatement" xml:space="preserve">
    <value>Set current statement</value>
  </data>
  <data name="MainWindow.Windows.Debug.StopProcessDialog.Message" xml:space="preserve">
    <value>Detach from the process or terminate it?</value>
  </data>
  <data name="MainWindow.Windows.Debug.Threads" xml:space="preserve">
    <value>Threads</value>
  </data>
  <data name="MainWindow.Windows.Debug.Threads.CannotFreezeWhileRunning" xml:space="preserve">
    <value>You cannot freeze or thaw threads while the debugger is running.</value>
  </data>
  <data name="MainWindow.Windows.Debug.Threads.CannotStepNoActiveFunction" xml:space="preserve">
    <value>You cannot step because there is no active function selected</value>
  </data>
  <data name="MainWindow.Windows.Debug.Threads.CannotSwitchWhileRunning" xml:space="preserve">
    <value>You cannot switch threads while the debugger is running.</value>
  </data>
  <data name="MainWindow.Windows.Debug.Threads.Freeze" xml:space="preserve">
    <value>Freeze</value>
  </data>
  <data name="MainWindow.Windows.Debug.Threads.Frozen" xml:space="preserve">
    <value>Frozen</value>
  </data>
  <data name="MainWindow.Windows.Debug.Threads.Priority" xml:space="preserve">
    <value>Priority</value>
  </data>
  <data name="MainWindow.Windows.Debug.Threads.Priority.AboveNormal" xml:space="preserve">
    <value>Above normal</value>
  </data>
  <data name="MainWindow.Windows.Debug.Threads.Priority.BelowNormal" xml:space="preserve">
    <value>Below normal</value>
  </data>
  <data name="MainWindow.Windows.Debug.Threads.Priority.Highest" xml:space="preserve">
    <value>Highest</value>
  </data>
  <data name="MainWindow.Windows.Debug.Threads.Priority.Lowest" xml:space="preserve">
    <value>Lowest</value>
  </data>
  <data name="MainWindow.Windows.Debug.Threads.Priority.Normal" xml:space="preserve">
    <value>Normal</value>
  </data>
  <data name="MainWindow.Windows.Debug.Threads.ThreadSwitch" xml:space="preserve">
    <value>Thread switch</value>
  </data>
  <data name="MainWindow.Windows.Debug.ToggleMethodView" xml:space="preserve">
    <value>Toggle Method View</value>
  </data>
  <data name="MainWindow.Windows.Debug.Watch" xml:space="preserve">
    <value>Watch</value>
  </data>
  <data name="MainWindow.Windows.Debug.Watch.AddWatch" xml:space="preserve">
    <value>Add watch</value>
  </data>
  <data name="MainWindow.Windows.Debug.Watch.EnterExpression" xml:space="preserve">
    <value>Enter an expression to watch:</value>
  </data>
  <data name="MainWindow.Windows.Debug.Watch.InvalidExpression" xml:space="preserve">
    <value>Invalid expression: {0}</value>
  </data>
  <data name="MainWindow.Windows.Debug.Watch.Refresh" xml:space="preserve">
    <value>Refresh</value>
  </data>
  <data name="MainWindow.Windows.Debug.Watch.RemoveAll" xml:space="preserve">
    <value>Remove all</value>
  </data>
  <data name="MainWindow.Windows.Debug.Watch.RemoveWatch" xml:space="preserve">
    <value>Remove watch</value>
  </data>
  <data name="MainWindow.Windows.DefinitionViewLabel" xml:space="preserve">
    <value>Definition View</value>
    <comment>Title of the definition view pad</comment>
  </data>
  <data name="MainWindow.Windows.ErrorList" xml:space="preserve">
    <value>Errors</value>
  </data>
  <data name="MainWindow.Windows.ErrorList.ErrorButton.Label" xml:space="preserve">
    <value>${TaskService.Errors} Errors</value>
  </data>
  <data name="MainWindow.Windows.ErrorList.ErrorButton.ToolTip" xml:space="preserve">
    <value>Select whether errors are displayed in the list.</value>
  </data>
  <data name="MainWindow.Windows.ErrorList.MessageButton.Label" xml:space="preserve">
    <value>${TaskService.Messages} Messages</value>
  </data>
  <data name="MainWindow.Windows.ErrorList.MessageButton.ToolTip" xml:space="preserve">
    <value>Select whether messages are displayed in the list.</value>
  </data>
  <data name="MainWindow.Windows.ErrorList.WarningButton.Label" xml:space="preserve">
    <value>${TaskService.Warnings} Warnings</value>
  </data>
  <data name="MainWindow.Windows.ErrorList.WarningButton.ToolTip" xml:space="preserve">
    <value>Select whether warnings are displayed in the list.</value>
  </data>
  <data name="MainWindow.Windows.FileScout.DriveType.CD" xml:space="preserve">
    <value>CD</value>
    <comment>CD/DVD</comment>
  </data>
  <data name="MainWindow.Windows.FileScout.DriveType.Fixed" xml:space="preserve">
    <value>Fixed</value>
    <comment>fixed drive =&gt; hard disk</comment>
  </data>
  <data name="MainWindow.Windows.FileScout.DriveType.Remote" xml:space="preserve">
    <value>Remote</value>
    <comment>Network drive</comment>
  </data>
  <data name="MainWindow.Windows.FileScout.DriveType.Removeable" xml:space="preserve">
    <value>Removeable</value>
    <comment>removeable drive, e.g. floppy</comment>
  </data>
  <data name="MainWindow.Windows.FileScout.LastModified" xml:space="preserve">
    <value>Last modified</value>
  </data>
  <data name="MainWindow.Windows.FileScout.MyComputer" xml:space="preserve">
    <value>My Computer</value>
  </data>
  <data name="MainWindow.Windows.FileScout.MyDocuments" xml:space="preserve">
    <value>My Documents</value>
  </data>
  <data name="MainWindow.Windows.FileScout.Size" xml:space="preserve">
    <value>Size</value>
  </data>
  <data name="MainWindow.Windows.FileScoutLabel" xml:space="preserve">
    <value>Files</value>
  </data>
  <data name="MainWindow.Windows.HelpScoutLabel" xml:space="preserve">
    <value>Help</value>
  </data>
  <data name="MainWindow.Windows.OutlinePad" xml:space="preserve">
    <value>Outline</value>
  </data>
  <data name="MainWindow.Windows.OutlinePad.NoContentAvailable" xml:space="preserve">
    <value>There is no outline content available for this document.</value>
  </data>
  <data name="MainWindow.Windows.OutputWindow" xml:space="preserve">
    <value>Output</value>
  </data>
  <data name="MainWindow.Windows.OutputWindow.BuildCategory" xml:space="preserve">
    <value>Build</value>
  </data>
  <data name="MainWindow.Windows.OutputWindow.DebugCategory" xml:space="preserve">
    <value>Debug</value>
  </data>
  <data name="MainWindow.Windows.ProjectScoutLabel" xml:space="preserve">
    <value>Projects</value>
  </data>
  <data name="MainWindow.Windows.PropertiesScoutLabel" xml:space="preserve">
    <value>Properties</value>
  </data>
  <data name="MainWindow.Windows.SearchResultPanel.BackToNormalView.ToolTip" xml:space="preserve">
    <value>Back to normal search results</value>
  </data>
  <data name="MainWindow.Windows.SearchResultPanel.ClearHistory" xml:space="preserve">
    <value>&lt;Clear History&gt;</value>
    <comment>Menu command to remove previous searches</comment>
  </data>
  <data name="MainWindow.Windows.SearchResultPanel.CollapseAll.ToolTip" xml:space="preserve">
    <value>Collapse all</value>
  </data>
  <data name="MainWindow.Windows.SearchResultPanel.ExpandAll.ToolTip" xml:space="preserve">
    <value>Expand all</value>
  </data>
  <data name="MainWindow.Windows.SearchResultPanel.FileCount" xml:space="preserve">
    <value>${Count} files</value>
  </data>
  <data name="MainWindow.Windows.SearchResultPanel.Flat" xml:space="preserve">
    <value>Flat</value>
  </data>
  <data name="MainWindow.Windows.SearchResultPanel.In" xml:space="preserve">
    <value>in</value>
    <comment>used like this: occurrences IN files</comment>
  </data>
  <data name="MainWindow.Windows.SearchResultPanel.OccurrencesCount" xml:space="preserve">
    <value>${Count} occurrences</value>
  </data>
  <data name="MainWindow.Windows.SearchResultPanel.OccurrencesOf" xml:space="preserve">
    <value>Occurrences of '${Pattern}'</value>
  </data>
  <data name="MainWindow.Windows.SearchResultPanel.OneFile" xml:space="preserve">
    <value>1 file</value>
  </data>
  <data name="MainWindow.Windows.SearchResultPanel.OneOccurrence" xml:space="preserve">
    <value>1 occurrence</value>
  </data>
  <data name="MainWindow.Windows.SearchResultPanel.PerFile" xml:space="preserve">
    <value>Per file</value>
  </data>
  <data name="MainWindow.Windows.SearchResultPanel.SelectViewMode.ToolTip" xml:space="preserve">
    <value>Select search list mode</value>
  </data>
  <data name="MainWindow.Windows.SearchResultPanel.ShowLast.ToolTip" xml:space="preserve">
    <value>Show last searches</value>
  </data>
  <data name="MainWindow.Windows.SearchResultsLabel" xml:space="preserve">
    <value>Search Results</value>
  </data>
  <data name="MainWindow.Windows.TaskList" xml:space="preserve">
    <value>Task List</value>
  </data>
  <data name="MainWindow.Windows.ToolbarLabel" xml:space="preserve">
    <value>Tools</value>
  </data>
  <data name="MainWindow.Windows.TreeView.CollapseCurrent" xml:space="preserve">
    <value>Collapse current</value>
  </data>
  <data name="MainWindow.Windows.TreeView.ExpandCurrent" xml:space="preserve">
    <value>Expand current</value>
  </data>
  <data name="MainWindow.Windows.UnitTestsTreeView.ClearResults" xml:space="preserve">
    <value>Clear results</value>
  </data>
  <data name="MainWindow.Windows.UnitTestsTreeView.ExpandAllFailures" xml:space="preserve">
    <value>Expand all failures</value>
  </data>
  <data name="MainWindow.Windows.UnitTestsTreeView.ExpandAllIgnoredTests" xml:space="preserve">
    <value>Expand all ignored</value>
  </data>
  <data name="MainWindow.Windows.UnitTestsTreeView.ExpandCurrentFailures" xml:space="preserve">
    <value>Expand current failures</value>
  </data>
  <data name="MainWindow.Windows.UnitTestsTreeView.ExpandCurrentIgnoredTests" xml:space="preserve">
    <value>Expand current ignored</value>
  </data>
  <data name="MainWindow.Windows.UnitTestsTreeView.TreeMenu" xml:space="preserve">
    <value>Tree</value>
  </data>
  <data name="MainWindow.XmlValidationMessages.ValidationFailed" xml:space="preserve">
    <value>Validation: failed</value>
    <comment>Displayed in the output window when the xml validation failed.</comment>
  </data>
  <data name="MainWindow.XmlValidationMessages.ValidationStarted" xml:space="preserve">
    <value>------ Validating XML ------</value>
    <comment>Displayed in output window to indicate that the xml validation has started.</comment>
  </data>
  <data name="MainWindow.XmlValidationMessages.ValidationSuccess" xml:space="preserve">
    <value>Validation:  succeeded</value>
    <comment>Displayed in the output window after the xml has been successfully validated.</comment>
  </data>
  <data name="NUnitPad.NUnitPadContent.CancelItem" xml:space="preserve">
    <value>Unloads the test assemblies, cancels the auto loading.</value>
  </data>
  <data name="NUnitPad.NUnitPadContent.GotoDefinitionContextMenuLabel" xml:space="preserve">
    <value>&amp;Goto definition</value>
  </data>
  <data name="NUnitPad.NUnitPadContent.ReferenceItem" xml:space="preserve">
    <value>Add reference to NUnit to the current selected project</value>
  </data>
  <data name="NUnitPad.NUnitPadContent.RefreshItem" xml:space="preserve">
    <value>Reloads the test assemblies</value>
  </data>
  <data name="NUnitPad.NUnitPadContent.RunAllTests" xml:space="preserve">
    <value>Run all tests</value>
  </data>
  <data name="NUnitPad.NUnitPadContent.RunItem" xml:space="preserve">
    <value>Run tests</value>
  </data>
  <data name="NUnitPad.NUnitPadContent.RunTestsContextMenuLabel" xml:space="preserve">
    <value>Run tests</value>
  </data>
  <data name="NUnitPad.NUnitPadContent.StopTests" xml:space="preserve">
    <value>Stop tests</value>
  </data>
  <data name="NUnitPad.NUnitPadContent.TestTreeView.ClickOnRunInformationNode" xml:space="preserve">
    <value>Click on run tests or refresh to activate testing</value>
  </data>
  <data name="NUnitPad.NUnitPadContent.TestTreeView.LoadingErrorNode" xml:space="preserve">
    <value>Loading error</value>
  </data>
  <data name="NUnitPad.NUnitPadContent.TestTreeView.TestFailedMessage" xml:space="preserve">
    <value>Test case '${TestCase}' failed.</value>
    <comment>Indicates that the test failed if the test has no error message to display. 

Removed the end part of the original message ", reason '${Message}'" since this is often not visible in the errors list if the test case name is long.</comment>
  </data>
  <data name="NUnitPad.NUnitPadContent.TestTreeView.TestNotExecutedMessage" xml:space="preserve">
    <value>Test case '${TestCase}' was not executed.</value>
  </data>
  <data name="ObjectBrowser.Menu.GoBack" xml:space="preserve">
    <value>Go Back</value>
  </data>
  <data name="ObjectBrowser.Menu.LoadAssembly" xml:space="preserve">
    <value>Load Assembly...</value>
  </data>
  <data name="ObjectBrowser.Menu.LoadRef" xml:space="preserve">
    <value>Load Referenced Assemblies</value>
  </data>
  <data name="ObjectBrowser.Menu.LoadStd" xml:space="preserve">
    <value>Load Standard Assemblies</value>
  </data>
  <data name="OpenFileTabEventHandler.ContextMenu.Close" xml:space="preserve">
    <value>C&amp;lose</value>
  </data>
  <data name="OpenFileTabEventHandler.ContextMenu.CloseAllButThis" xml:space="preserve">
    <value>Close all &amp;but this</value>
  </data>
  <data name="OpenFileTabEventHandler.ContextMenu.Save" xml:space="preserve">
    <value>S&amp;ave</value>
  </data>
  <data name="OpenFileTabEventHandler.ContextMenu.SaveAs" xml:space="preserve">
    <value>Save A&amp;s...</value>
  </data>
  <data name="OpenFileTabEventHandler.CopyPathName" xml:space="preserve">
    <value>Copy file path/name</value>
  </data>
  <data name="OpenFileTabEventHandler.FileContainingFolderInExplorer" xml:space="preserve">
    <value>Open Containing Folder In Explorer</value>
    <comment>String for the editor tab context menu that will open the directory in which a documents file is contained in Windows Explorer.</comment>
  </data>
  <data name="ProjectBrowser.Toolbar.CollapseAll" xml:space="preserve">
    <value>Collapse all nodes</value>
  </data>
  <data name="ProjectComponent.ContextMenu.AddExistingFiles" xml:space="preserve">
    <value>Add existing files</value>
  </data>
  <data name="ProjectComponent.ContextMenu.AddExistingFiles.Copy" xml:space="preserve">
    <value>Copy</value>
  </data>
  <data name="ProjectComponent.ContextMenu.AddExistingFiles.Link" xml:space="preserve">
    <value>Link</value>
  </data>
  <data name="ProjectComponent.ContextMenu.AddExistingFiles.Question" xml:space="preserve">
    <value>Do you want to copy the file(s) to the target directory or do you want to create link(s) to the current location of the file(s)?</value>
  </data>
  <data name="ProjectComponent.ContextMenu.AddExistingFiles.ReplaceExistingFile" xml:space="preserve">
    <value>A file with the name '${FileName}' already exists. Do you want to replace it?</value>
  </data>
  <data name="ProjectComponent.ContextMenu.AddExistingFiles.ReplaceExistingFile.Title" xml:space="preserve">
    <value>Replace existing file</value>
  </data>
  <data name="ProjectComponent.ContextMenu.AddItem" xml:space="preserve">
    <value>Add &amp;Item...</value>
  </data>
  <data name="ProjectComponent.ContextMenu.AddMenu" xml:space="preserve">
    <value>Add</value>
  </data>
  <data name="ProjectComponent.ContextMenu.AddReference" xml:space="preserve">
    <value>Add Reference</value>
  </data>
  <data name="ProjectComponent.ContextMenu.AddWebReference" xml:space="preserve">
    <value>Add Web Reference</value>
    <comment>Right click context menu option to add a web reference to the project.</comment>
  </data>
  <data name="ProjectComponent.ContextMenu.Build" xml:space="preserve">
    <value>B&amp;uild</value>
  </data>
  <data name="ProjectComponent.ContextMenu.Clean" xml:space="preserve">
    <value>Clea&amp;n</value>
  </data>
  <data name="ProjectComponent.ContextMenu.CollapseAll" xml:space="preserve">
    <value>Collapse all</value>
    <comment>Collapses this node and all its subtree in project browser (i.e. solution explorer)</comment>
  </data>
  <data name="ProjectComponent.ContextMenu.Delete.Question" xml:space="preserve">
    <value>Delete '${FileName}' permanently?</value>
  </data>
  <data name="ProjectComponent.ContextMenu.DeleteWithContents.Question" xml:space="preserve">
    <value>Delete '${FileName}' and all its contents permanently?</value>
  </data>
  <data name="ProjectComponent.ContextMenu.DeleteWithDependentFiles.Question" xml:space="preserve">
    <value>Delete '${FileName}' and its dependent files permanently?</value>
  </data>
  <data name="ProjectComponent.ContextMenu.ExcludeFileFromProject" xml:space="preserve">
    <value>Exclude From Project</value>
  </data>
  <data name="ProjectComponent.ContextMenu.ExecuteCustomTool" xml:space="preserve">
    <value>Execute custom tool</value>
  </data>
  <data name="ProjectComponent.ContextMenu.ExistingFolder" xml:space="preserve">
    <value>Existing folder...</value>
    <comment>Project &gt; Add &gt; Existing folder</comment>
  </data>
  <data name="ProjectComponent.ContextMenu.ExistingFolder.CopyQuestion" xml:space="preserve">
    <value>Do you want to copy the folder to the target directory?</value>
  </data>
  <data name="ProjectComponent.ContextMenu.ExistingItem" xml:space="preserve">
    <value>Existing Item...</value>
  </data>
  <data name="ProjectComponent.ContextMenu.ExistingItemAsDependent" xml:space="preserve">
    <value>Existing Item as Dependent Item...</value>
    <comment>Context menu entry for a file; adds an existing item which will be dependent upon the selected file</comment>
  </data>
  <data name="ProjectComponent.ContextMenu.ExistingProject" xml:space="preserve">
    <value>&amp;Existing Project...</value>
  </data>
  <data name="ProjectComponent.ContextMenu.GenerateDocumentation" xml:space="preserve">
    <value>Build documentation from XML comments</value>
    <comment>Build documentation from XML comments using Sandcastle</comment>
  </data>
  <data name="ProjectComponent.ContextMenu.GenerateDocumentation.NeedToEditBuildOptions" xml:space="preserve">
    <value>You need to edit the project build options to generate a xml documentation file.</value>
  </data>
  <data name="ProjectComponent.ContextMenu.GenerateDocumentation.ProjectNeedsToBeCompiled" xml:space="preserve">
    <value>You need to compile the project.</value>
  </data>
  <data name="ProjectComponent.ContextMenu.GenerateDocumentation.ProjectNeedsToBeCompiled2" xml:space="preserve">
    <value>The xml documentation file does not exist, you need to compile the project.</value>
  </data>
  <data name="ProjectComponent.ContextMenu.GenerateDocumentation.SHFBNotFound" xml:space="preserve">
    <value>Generating documentation from XML comments requires the 'Sandcastle Help File Builder' to be installed.</value>
    <comment>Message when clicking on 'generate documentation' and SHFB is missing</comment>
  </data>
  <data name="ProjectComponent.ContextMenu.HtmlExport" xml:space="preserve">
    <value>Html E&amp;xport</value>
  </data>
  <data name="ProjectComponent.ContextMenu.IncludeFileInProject" xml:space="preserve">
    <value>Include In Project</value>
  </data>
  <data name="ProjectComponent.ContextMenu.IncludeMenu.InCompile" xml:space="preserve">
    <value>Compile</value>
  </data>
  <data name="ProjectComponent.ContextMenu.IncludeMenu.InDeploy" xml:space="preserve">
    <value>Deploy</value>
  </data>
  <data name="ProjectComponent.ContextMenu.NewDependentItem" xml:space="preserve">
    <value>New Dependent Item...</value>
    <comment>Context menu entry for a file; adds a new file which will be dependent upon the selected file</comment>
  </data>
  <data name="ProjectComponent.ContextMenu.NewFolder" xml:space="preserve">
    <value>N&amp;ew Folder</value>
  </data>
  <data name="ProjectComponent.ContextMenu.NewItem" xml:space="preserve">
    <value>&amp;New Item...</value>
  </data>
  <data name="ProjectComponent.ContextMenu.NewProject" xml:space="preserve">
    <value>&amp;New Project...</value>
  </data>
  <data name="ProjectComponent.ContextMenu.NewSolutionFolder" xml:space="preserve">
    <value>New Solution &amp;Folder</value>
  </data>
  <data name="ProjectComponent.ContextMenu.Open" xml:space="preserve">
    <value>O&amp;pen</value>
  </data>
  <data name="ProjectComponent.ContextMenu.OpenProjectOutputFolder" xml:space="preserve">
    <value>Open Output Folder</value>
    <comment>Opens the output folder (where the project binaries get created) in windows explorer.</comment>
  </data>
  <data name="ProjectComponent.ContextMenu.Rebuild" xml:space="preserve">
    <value>R&amp;ebuild</value>
  </data>
  <data name="ProjectComponent.ContextMenu.RefreshWebReference" xml:space="preserve">
    <value>Refresh Web Reference</value>
    <comment>Right click context menu option that will update/refresh the web reference (i.e. regenerates the web proxy and downloads any extra files from the web service url).</comment>
  </data>
  <data name="ProjectComponent.ContextMenu.Rename" xml:space="preserve">
    <value>Re&amp;name</value>
  </data>
  <data name="ProjectComponent.ContextMenu.RunProject" xml:space="preserve">
    <value>&amp;Run Project</value>
  </data>
  <data name="ProjectComponent.ContextMenu.SetAsStartupProject" xml:space="preserve">
    <value>Set as St&amp;artUp Project</value>
  </data>
  <data name="ProjectComponent.NewFolderString" xml:space="preserve">
    <value>New Folder</value>
  </data>
  <data name="ProjectComponent.ProjectComponent.RemoveAllWebReferences.RemoveAllWebReferencesQuestion" xml:space="preserve">
    <value>Do you want to delete all web references from project {0}?</value>
  </data>
  <data name="ProjectComponent.RemoveAllWebReferences.Title" xml:space="preserve">
    <value>Delete all web references</value>
    <comment>Title of the dialog box when the user tries to remove all web references.</comment>
  </data>
  <data name="ReflectorAddIn.IdeOptions.FindReflectorPath" xml:space="preserve">
    <value>Select Reflector path</value>
    <comment>Button to select the Reflector path</comment>
  </data>
  <data name="ReflectorAddIn.IdeOptions.ReflectorFoundInPath" xml:space="preserve">
    <value>Reflector was found in the following directory:</value>
  </data>
  <data name="ReflectorAddIn.IdeOptions.ReflectorTitle" xml:space="preserve">
    <value>Reflector</value>
    <comment>Title of Reflector path option panel</comment>
  </data>
  <data name="ReflectorAddIn.OpenReflectorCommand" xml:space="preserve">
    <value>Open .NET Reflector</value>
  </data>
  <data name="ReflectorAddIn.ReflectorDoesNotExist" xml:space="preserve">
    <value>Reflector could not be found at the specified location, or SharpDevelop does not have sufficient rights to access it.</value>
  </data>
  <data name="ReflectorAddIn.ReflectorPathNotSet" xml:space="preserve">
    <value>The path to Reflector has not been set yet.</value>
  </data>
  <data name="ReflectorAddIn.ReflectorRemotingFailed" xml:space="preserve">
    <value>Failed to connect to Reflector.</value>
  </data>
  <data name="ReflectorAddIn.SetReflectorPathDialog.PathToReflectorExe" xml:space="preserve">
    <value>Full path to Reflector.exe</value>
  </data>
  <data name="ReflectorAddIn.SetReflectorPathDialog.ReflectorInfo" xml:space="preserve">
    <value>This feature requires Red Gate's .NET Reflector. If you do not have it yet, you can download it for free there:</value>
  </data>
  <data name="ReflectorAddIn.SetReflectorPathDialogTitle" xml:space="preserve">
    <value>Set path to Reflector</value>
  </data>
  <data name="RegExpTk.MainDialog.Assemblies" xml:space="preserve">
    <value>Assemblies (*.dll)|*.dll</value>
  </data>
  <data name="RegExpTk.MainDialog.Assembly" xml:space="preserve">
    <value>Assembly</value>
  </data>
  <data name="RegExpTk.MainDialog.Classname" xml:space="preserve">
    <value>Class name</value>
  </data>
  <data name="RegExpTk.MainDialog.CompileTab" xml:space="preserve">
    <value>Compile</value>
  </data>
  <data name="RegExpTk.MainDialog.CreateAssembly" xml:space="preserve">
    <value>Create assembly</value>
  </data>
  <data name="RegExpTk.MainDialog.ECMA" xml:space="preserve">
    <value>ECMA script</value>
  </data>
  <data name="RegExpTk.MainDialog.EndColumn" xml:space="preserve">
    <value>End</value>
  </data>
  <data name="RegExpTk.MainDialog.ExplicitCapture" xml:space="preserve">
    <value>Explcit capture</value>
  </data>
  <data name="RegExpTk.MainDialog.GroupsColumn" xml:space="preserve">
    <value>Groups</value>
  </data>
  <data name="RegExpTk.MainDialog.IgnoreCase" xml:space="preserve">
    <value>Ignore case</value>
  </data>
  <data name="RegExpTk.MainDialog.IgnoreWhitespace" xml:space="preserve">
    <value>Ignore pattern whitespace</value>
  </data>
  <data name="RegExpTk.MainDialog.Input" xml:space="preserve">
    <value>Input</value>
  </data>
  <data name="RegExpTk.MainDialog.LengthColumn" xml:space="preserve">
    <value>Length</value>
  </data>
  <data name="RegExpTk.MainDialog.Multiline" xml:space="preserve">
    <value>Multiline</value>
  </data>
  <data name="RegExpTk.MainDialog.Namespace" xml:space="preserve">
    <value>Namespace</value>
  </data>
  <data name="RegExpTk.MainDialog.PublicVisible" xml:space="preserve">
    <value>Public visible</value>
  </data>
  <data name="RegExpTk.MainDialog.Regex" xml:space="preserve">
    <value>Regular expression</value>
  </data>
  <data name="RegExpTk.MainDialog.Replace" xml:space="preserve">
    <value>Replace</value>
  </data>
  <data name="RegExpTk.MainDialog.Replacement" xml:space="preserve">
    <value>Replacement string</value>
  </data>
  <data name="RegExpTk.MainDialog.ReplaceResult" xml:space="preserve">
    <value>Replace result</value>
  </data>
  <data name="RegExpTk.MainDialog.RightToLeft" xml:space="preserve">
    <value>Right to left</value>
  </data>
  <data name="RegExpTk.MainDialog.ShowGroups" xml:space="preserve">
    <value>Show groups</value>
  </data>
  <data name="RegExpTk.MainDialog.Singleline" xml:space="preserve">
    <value>Singleline</value>
  </data>
  <data name="RegExpTk.MainDialog.StartColumn" xml:space="preserve">
    <value>Start</value>
  </data>
  <data name="RegExpTk.MainDialog.StringColumn" xml:space="preserve">
    <value>String</value>
  </data>
  <data name="RegExpTk.MainDialog.TestTab" xml:space="preserve">
    <value>Test</value>
  </data>
  <data name="RegExpTk.Messages.ClassNameMissing" xml:space="preserve">
    <value>Class name can't be empty</value>
  </data>
  <data name="RegExpTk.Messages.CompilationError" xml:space="preserve">
    <value>Regex compilation failed, reason:</value>
  </data>
  <data name="RegExpTk.Messages.CreationError" xml:space="preserve">
    <value>Regex creation error, reason:</value>
  </data>
  <data name="RegExpTk.Messages.FileCreated" xml:space="preserve">
    <value>File has been successfully created:</value>
  </data>
  <data name="RegExpTk.Messages.FilenameInvalid" xml:space="preserve">
    <value>Please enter a valid filename</value>
  </data>
  <data name="RegExpTk.Messages.FilenameMissing" xml:space="preserve">
    <value>Please enter a filename</value>
  </data>
  <data name="RegExpTk.Messages.Match" xml:space="preserve">
    <value>match</value>
  </data>
  <data name="RegExpTk.Messages.Matches" xml:space="preserve">
    <value>matches</value>
  </data>
  <data name="RegExpTk.Messages.RegexMissing" xml:space="preserve">
    <value>Please enter a regular expression</value>
  </data>
  <data name="RegExpTk.RegExpMenu.DigitCharacter" xml:space="preserve">
    <value>Digit character</value>
  </data>
  <data name="RegExpTk.RegExpMenu.NonDigitCharacter" xml:space="preserve">
    <value>Non-digit character</value>
  </data>
  <data name="RegExpTk.RegExpMenu.NonWhitespaceCharacter" xml:space="preserve">
    <value>Non-whitespace character</value>
  </data>
  <data name="RegExpTk.RegExpMenu.NonWordCharacter" xml:space="preserve">
    <value>Non-word character value</value>
  </data>
  <data name="RegExpTk.RegExpMenu.UngreedyStar" xml:space="preserve">
    <value>Ungreedy star</value>
    <comment>An ungreedy star can match any number of characters, but unlike the normal star, it only matches as few as required (by the rest of the expression).</comment>
  </data>
  <data name="RegExpTk.RegExpMenu.WhitespaceCharacter" xml:space="preserve">
    <value>Whitespace character</value>
  </data>
  <data name="RegExpTk.RegExpMenu.WordBorder" xml:space="preserve">
    <value>Word border</value>
    <comment>"Word border" is a "character" of length 0 representing a location between word and non-word character - either start or end of a word.</comment>
  </data>
  <data name="RegExpTk.RegExpMenu.WordCharacter" xml:space="preserve">
    <value>Word character value</value>
  </data>
  <data name="ResourceEditor.BitmapView.UpdateBitmap" xml:space="preserve">
    <value>Update bitmap ...</value>
    <comment>Text for the link label that make it possible to update the stored bitmap</comment>
  </data>
  <data name="ResourceEditor.DeleteEntry.Confirm" xml:space="preserve">
    <value>Do you really want to delete the selected resource(s)?</value>
  </data>
  <data name="ResourceEditor.DeleteEntry.Title" xml:space="preserve">
    <value>Delete resource</value>
  </data>
  <data name="ResourceEditor.Messages.CantLoadResource" xml:space="preserve">
    <value>Can't load resource</value>
    <comment>start of messagebox warning text, ex:

"Can't load resource" + resourceName</comment>
  </data>
  <data name="ResourceEditor.ResourceCodeGeneratorTool.ClassConflict" xml:space="preserve">
    <value>Error: Resource code generator is skipping resource file "{0}" because the generated class would conflict with the existing class "{1}".</value>
  </data>
  <data name="ResourceEditor.ResourceCodeGeneratorTool.CouldNotGenerateResourceProperty" xml:space="preserve">
    <value>Resource code generator: No resource property could be generated for resource '{0}'.</value>
  </data>
  <data name="ResourceEditor.ResourceEdit.ContentColumn" xml:space="preserve">
    <value>Content</value>
  </data>
  <data name="ResourceEditor.ResourceEdit.ContextMenu.AddFiles" xml:space="preserve">
    <value>Add &amp;files...</value>
  </data>
  <data name="ResourceEditor.ResourceEdit.ContextMenu.AddStringEntry" xml:space="preserve">
    <value>Add string e&amp;ntry</value>
  </data>
  <data name="ResourceEditor.ResourceEdit.ContextMenu.CopyResourceName" xml:space="preserve">
    <value>Copy resource name</value>
    <comment>Context menu item; copies the name of the currently selcted resource item to the clipboard</comment>
  </data>
  <data name="ResourceEditor.ResourceEdit.ContextMenu.Rename" xml:space="preserve">
    <value>&amp;Rename</value>
  </data>
  <data name="ResourceEditor.ResourceEdit.ShowAsHexDump" xml:space="preserve">
    <value>Show as Hex Dump</value>
  </data>
  <data name="ResourceEditor.ResourceEdit.TypeColumn" xml:space="preserve">
    <value>Type</value>
  </data>
  <data name="ResourceEditor.ResourceList.KeyAlreadyDefinedWarning" xml:space="preserve">
    <value>This key is already defined! Please choose another one.</value>
  </data>
  <data name="SharpDevelop.FileFilter.AllFiles" xml:space="preserve">
    <value>All files (*.*)</value>
  </data>
  <data name="SharpDevelop.FileFilter.AssemblyFiles" xml:space="preserve">
    <value>Assembly Files (*.exe;*.dll)</value>
  </data>
  <data name="SharpDevelop.FileFilter.BinaryFiles" xml:space="preserve">
    <value>Binary files</value>
  </data>
  <data name="SharpDevelop.FileFilter.Boo" xml:space="preserve">
    <value>Boo Files</value>
  </data>
  <data name="SharpDevelop.FileFilter.BooPrjFiles" xml:space="preserve">
    <value>Boo Project Files</value>
  </data>
  <data name="SharpDevelop.FileFilter.CombineFiles" xml:space="preserve">
    <value>Combine Files (*.cmbx)</value>
  </data>
  <data name="SharpDevelop.FileFilter.CPPFiles" xml:space="preserve">
    <value>C++ files (*.cpp;*.c;*.hpp;*.h)</value>
  </data>
  <data name="SharpDevelop.FileFilter.CSharpFiles" xml:space="preserve">
    <value>C# Files (*.cs)</value>
  </data>
  <data name="SharpDevelop.FileFilter.CSharpPrjFiles" xml:space="preserve">
    <value>C# Project Files</value>
  </data>
  <data name="SharpDevelop.FileFilter.CursorFiles" xml:space="preserve">
    <value>Cursor files</value>
  </data>
  <data name="SharpDevelop.FileFilter.ExecutableFiles" xml:space="preserve">
    <value>Executable Files (*.exe;*.com;*.pif;*.bat;*.cmd)</value>
  </data>
  <data name="SharpDevelop.FileFilter.Icons" xml:space="preserve">
    <value>Icon Files (*.ico)</value>
  </data>
  <data name="SharpDevelop.FileFilter.ILAsm" xml:space="preserve">
    <value>IL Files</value>
  </data>
  <data name="SharpDevelop.FileFilter.ILAsmPrjFiles" xml:space="preserve">
    <value>ILAsm Project Files</value>
  </data>
  <data name="SharpDevelop.FileFilter.ImageFiles" xml:space="preserve">
    <value>Image files</value>
  </data>
  <data name="SharpDevelop.FileFilter.KeyFiles" xml:space="preserve">
    <value>Key files</value>
    <comment>File filter for .snk, .pfx and .key files</comment>
  </data>
  <data name="SharpDevelop.FileFilter.NAnt" xml:space="preserve">
    <value>NAnt Build Files</value>
  </data>
  <data name="SharpDevelop.FileFilter.PrjxFiles" xml:space="preserve">
    <value>SharpDevelop 1.1 Project Files (*.prjx)</value>
  </data>
  <data name="SharpDevelop.FileFilter.ResourceFiles" xml:space="preserve">
    <value>Resource Files</value>
  </data>
  <data name="SharpDevelop.FileFilter.SolutionFiles" xml:space="preserve">
    <value>Solutions (*.sln)</value>
  </data>
  <data name="SharpDevelop.FileFilter.VBNetFiles" xml:space="preserve">
    <value>VB Files (*.vb)</value>
  </data>
  <data name="SharpDevelop.FileFilter.VBNetPrjFiles" xml:space="preserve">
    <value>Visual Basic Project Files</value>
  </data>
  <data name="SharpDevelop.FileFilter.XmlFiles" xml:space="preserve">
    <value>XML Files (*.xml)</value>
  </data>
  <data name="SharpDevelop.FileFilter.XmlSchemaFiles" xml:space="preserve">
    <value>XML Schema Files (*.xsd)</value>
    <comment>File filter for .xsd files.</comment>
  </data>
  <data name="SharpDevelop.FileFilter.XslFiles" xml:space="preserve">
    <value>XSL files</value>
  </data>
  <data name="SharpDevelop.FormsDesigner.ContextMenus.SelectionMenu.AlignToGrid" xml:space="preserve">
    <value>Align to &amp;Grid</value>
  </data>
  <data name="SharpDevelop.FormsDesigner.ContextMenus.ViewCodeCommand" xml:space="preserve">
    <value>View &amp;Code</value>
  </data>
  <data name="SharpDevelop.Gui.Dialogs.WizardDialog.StepsLabel" xml:space="preserve">
    <value>Steps</value>
  </data>
  <data name="SharpDevelop.HexEditor.StreamAdded" xml:space="preserve">
    <value>Stream added!</value>
  </data>
  <data name="SharpDevelop.Refactoring.BaseClassesOf" xml:space="preserve">
    <value>Base classes of ${Name}</value>
  </data>
  <data name="SharpDevelop.Refactoring.CannotPerformOperationBecauseOfSyntaxErrors" xml:space="preserve">
    <value>The operation cannot be performed because your source code contains errors:</value>
  </data>
  <data name="SharpDevelop.Refactoring.CannotRenameBecauseNotUserCode" xml:space="preserve">
    <value>The element cannot be renamed because it is not defined in user code.</value>
  </data>
  <data name="SharpDevelop.Refactoring.CannotRenameElement" xml:space="preserve">
    <value>The element at the caret position cannot be renamed.</value>
  </data>
  <data name="SharpDevelop.Refactoring.ClassesDerivingFrom" xml:space="preserve">
    <value>Classes deriving from ${Name}</value>
    <comment>Title for search results for derived classes</comment>
  </data>
  <data name="SharpDevelop.Refactoring.ConvertToAutomaticProperty" xml:space="preserve">
    <value>Convert to automatic property</value>
  </data>
  <data name="SharpDevelop.Refactoring.CreateChangedEvent" xml:space="preserve">
    <value>Create Changed-event</value>
  </data>
  <data name="SharpDevelop.Refactoring.CreateGetter" xml:space="preserve">
    <value>Create &amp;getter</value>
  </data>
  <data name="SharpDevelop.Refactoring.CreateOnEventMethod" xml:space="preserve">
    <value>Create OnEvent-method</value>
  </data>
  <data name="SharpDevelop.Refactoring.CreateProperty" xml:space="preserve">
    <value>Create &amp;property</value>
  </data>
  <data name="SharpDevelop.Refactoring.CurrentMethod" xml:space="preserve">
    <value>Current method</value>
  </data>
  <data name="SharpDevelop.Refactoring.DeclaringType" xml:space="preserve">
    <value>Declaring type</value>
    <comment>Menu item that contains refactoring entries for the class that contains the selected member.</comment>
  </data>
  <data name="SharpDevelop.Refactoring.ExpandAutomaticProperty" xml:space="preserve">
    <value>Expand automatic property</value>
  </data>
  <data name="SharpDevelop.Refactoring.ExtractInterfaceCommand" xml:space="preserve">
    <value>Extract Interface</value>
    <comment>Used by the refactoring context menu to call the Extract Interface dialog.</comment>
  </data>
  <data name="SharpDevelop.Refactoring.FindBaseClassesCommand" xml:space="preserve">
    <value>Find base classes</value>
  </data>
  <data name="SharpDevelop.Refactoring.FindDerivedClassesCommand" xml:space="preserve">
    <value>Find &amp;derived classes</value>
  </data>
  <data name="SharpDevelop.Refactoring.FindDerivedClassesOrOverridesCommand" xml:space="preserve">
    <value>Find derived symbols</value>
  </data>
  <data name="SharpDevelop.Refactoring.FindingReferences" xml:space="preserve">
    <value>Finding references...</value>
  </data>
  <data name="SharpDevelop.Refactoring.FindOverridesCommand" xml:space="preserve">
    <value>Find &amp;overrides</value>
  </data>
  <data name="SharpDevelop.Refactoring.FindReferences" xml:space="preserve">
    <value>Find References</value>
  </data>
  <data name="SharpDevelop.Refactoring.FindReferencesCommand" xml:space="preserve">
    <value>&amp;Find references</value>
  </data>
  <data name="SharpDevelop.Refactoring.GoToBaseClassCommand" xml:space="preserve">
    <value>Go to &amp;base class</value>
  </data>
  <data name="SharpDevelop.Refactoring.GoToBaseCommand" xml:space="preserve">
    <value>Go to &amp;base</value>
  </data>
  <data name="SharpDevelop.Refactoring.GoToProperty" xml:space="preserve">
    <value>Go to &amp;property</value>
  </data>
  <data name="SharpDevelop.Refactoring.ImplementAbstractClass" xml:space="preserve">
    <value>Implement abstract class</value>
  </data>
  <data name="SharpDevelop.Refactoring.ImplementInterface" xml:space="preserve">
    <value>Implement interface</value>
  </data>
  <data name="SharpDevelop.Refactoring.ImplementInterfaceExplicit" xml:space="preserve">
    <value>Implement interface (explicit)</value>
  </data>
  <data name="SharpDevelop.Refactoring.ImplementInterfaceImplicit" xml:space="preserve">
    <value>Implement interface (implicit)</value>
  </data>
  <data name="SharpDevelop.Refactoring.InvalidName" xml:space="preserve">
    <value>Names may only contain letters, digits or underscores.</value>
  </data>
  <data name="SharpDevelop.Refactoring.InvalidNameStart" xml:space="preserve">
    <value>Names must start with a letter or underscore.</value>
  </data>
  <data name="SharpDevelop.Refactoring.LoadSolutionProjectsThreadRunning" xml:space="preserve">
    <value>Find references cannot be executed until all files have been parsed.</value>
  </data>
  <data name="SharpDevelop.Refactoring.MoveClassToFile" xml:space="preserve">
    <value>Move class to file '${FileName}'</value>
  </data>
  <data name="SharpDevelop.Refactoring.OverridesOf" xml:space="preserve">
    <value>Overrides of ${Name}</value>
  </data>
  <data name="SharpDevelop.Refactoring.ReferencesTo" xml:space="preserve">
    <value>References to ${Name}</value>
    <comment>Title for search results for references</comment>
  </data>
  <data name="SharpDevelop.Refactoring.RemoveUnusedImports" xml:space="preserve">
    <value>Remove &amp;unused import statements</value>
  </data>
  <data name="SharpDevelop.Refactoring.Rename" xml:space="preserve">
    <value>Rename</value>
    <comment>Title of rename input box</comment>
  </data>
  <data name="SharpDevelop.Refactoring.RenameClassText" xml:space="preserve">
    <value>Enter the new name of the class:</value>
  </data>
  <data name="SharpDevelop.Refactoring.RenameCommand" xml:space="preserve">
    <value>&amp;Rename</value>
    <comment>Menu command to rename a member</comment>
  </data>
  <data name="SharpDevelop.Refactoring.RenameFieldAndProperty" xml:space="preserve">
    <value>Should SharpDevelop rename the property '{0}' to '{1}'?</value>
    <comment>displayed when a field that has a property is renamed</comment>
  </data>
  <data name="SharpDevelop.Refactoring.RenameFileTo" xml:space="preserve">
    <value>Rename file to '${FileName}'</value>
  </data>
  <data name="SharpDevelop.Refactoring.RenameMemberText" xml:space="preserve">
    <value>Enter the new name of the member</value>
  </data>
  <data name="SharpDevelop.SideBar.AsciiTable" xml:space="preserve">
    <value>ASCII Table</value>
  </data>
  <data name="SharpDevelop.SideBar.ClipboardRing" xml:space="preserve">
    <value>Clipboard Ring</value>
  </data>
  <data name="SharpDevelop.SideBar.CSharpDocumentationTags" xml:space="preserve">
    <value>C# Documentation Tags</value>
  </data>
  <data name="SharpDevelop.SideBar.GeneralCategory" xml:space="preserve">
    <value>General</value>
  </data>
  <data name="SharpDevelop.SideBar.LicensesTags" xml:space="preserve">
    <value>Licenses</value>
  </data>
  <data name="SharpDevelop.SideBar.NoToolsAvailableForCurrentDocument" xml:space="preserve">
    <value>There are no tools available for the current document.</value>
    <comment>Text shown in the 'tools' pad when there are no tools available</comment>
  </data>
  <data name="SharpDevelop.SideBar.XSLTTags" xml:space="preserve">
    <value>XSL-T</value>
  </data>
  <data name="SharpDevelop.Solution.AllKnownProjectFormats" xml:space="preserve">
    <value>All known project formats</value>
  </data>
  <data name="SharpDevelop.Solution.CannotLoadOldSolution" xml:space="preserve">
    <value>This SharpDevelop version cannot load projects created using Visual Studio .NET 2003 (or earlier).
Try using SharpDevelop 3.2 for the conversion; or create a new project and add the existing source code files.</value>
  </data>
  <data name="SharpDevelop.Solution.CannotSave.IOException" xml:space="preserve">
    <value>Could not save {0}:\n{1}</value>
    <comment>{0} is the name of the solution.
{1} is the IOException.Message property.</comment>
  </data>
  <data name="SharpDevelop.Solution.CannotSave.ReadOnly" xml:space="preserve">
    <value>Cannot save solution file {0}. It is marked readonly.</value>
    <comment>{0} is the name of the sln file.
Message shown when Solution.Save() is called on a solution with the ReadOnly attribute.</comment>
  </data>
  <data name="SharpDevelop.Solution.CannotSave.UnauthorizedAccessException" xml:space="preserve">
    <value>Could not save {0}:\n{1}\n\nEnsure the file is writable.</value>
    <comment>{0} is the file name of the solution.
{1} is the value of the property UnauthorizedAccessException.Message.</comment>
  </data>
  <data name="SharpDevelop.Solution.ImportResourceWarning" xml:space="preserve">
    <value>There were resource files in the project.
SharpDevelop 2 compiles resources different: the resource name is not just the file name; but it is prefixed with the root namespace and the directory name.

The resources files have been renamed/moved accordingly.</value>
  </data>
  <data name="SharpDevelop.Solution.ImportResourceWarningErrorText" xml:space="preserve">
    <value>The following files could not be renamed/moved automatically:</value>
    <comment>used when moving of files failed</comment>
  </data>
  <data name="SharpDevelop.Solution.InvalidSolutionFile" xml:space="preserve">
    <value>'{0}' is not a valid solution file.</value>
    <comment>Shown when .sln file contains invalid data.</comment>
  </data>
  <data name="SharpDevelop.Solution.UnknownSolutionVersion" xml:space="preserve">
    <value>Can't read Microsoft Solution file format {0}.</value>
  </data>
  <data name="SharpQuery.Error.InvalidValue" xml:space="preserve">
    <value>One (or more) of the parameter values are invalid.</value>
    <comment>Message displayed when the user write an invalid value into the prameter input windows</comment>
  </data>
  <data name="SharpQuery.Error.NotSuported" xml:space="preserve">
    <value>not supported by</value>
  </data>
  <data name="SharpQuery.Error.OpenError" xml:space="preserve">
    <value>Can't open the connection. Check your connection string.</value>
    <comment>Message displayed when #Query can't open a connection</comment>
  </data>
  <data name="SharpQuery.Error.ProcedureExecution" xml:space="preserve">
    <value>Can't execute the procedure due to an error.</value>
    <comment>Message displayed when an error occur during the execution of a procedure.</comment>
  </data>
  <data name="SharpQuery.Error.SQLExecution" xml:space="preserve">
    <value>Can't execute your SQL query due to an error</value>
    <comment>Message displayed when an error occur during a data extract or a SQL query</comment>
  </data>
  <data name="SharpQuery.Error.WrongConnectionString" xml:space="preserve">
    <value>Invalid connection string!</value>
    <comment>Message displayed when the connection string is wrong.</comment>
  </data>
  <data name="SharpQuery.Error.WrongKeyType" xml:space="preserve">
    <value>key must be of type String.</value>
  </data>
  <data name="SharpQuery.Error.WrongValueType" xml:space="preserve">
    <value>Value must be of type String.</value>
  </data>
  <data name="SharpQuery.Label.AddConnection" xml:space="preserve">
    <value>Add Connection ...</value>
    <comment>Context menu for add a connection in the sharpquery's treeview</comment>
  </data>
  <data name="SharpQuery.Label.Connect" xml:space="preserve">
    <value>Connect to database</value>
    <comment>context menu in the sharpquery's treeview</comment>
  </data>
  <data name="SharpQuery.Label.DataBasesRoot" xml:space="preserve">
    <value>Database connections</value>
    <comment>text of the root node into the sharpquery's treeview</comment>
  </data>
  <data name="SharpQuery.Label.Disconnect" xml:space="preserve">
    <value>Disconnect</value>
    <comment>context menu of the sharpquery's treeview</comment>
  </data>
  <data name="SharpQuery.Label.Execute" xml:space="preserve">
    <value>Execute</value>
    <comment>context menu that execute a SQL procedure</comment>
  </data>
  <data name="SharpQuery.Label.ExtractData" xml:space="preserve">
    <value>Extract Data</value>
    <comment>context menu command that extracts data from a table and display it into a grid.</comment>
  </data>
  <data name="SharpQuery.Label.ModifyConnection" xml:space="preserve">
    <value>Modify the connection ...</value>
    <comment>context menu that displays the windows connection properties to change a connection string.</comment>
  </data>
  <data name="SharpQuery.Label.ProceduresRoot" xml:space="preserve">
    <value>Procedures</value>
    <comment>name of the root procedures node into the sharpquery's treeview</comment>
  </data>
  <data name="SharpQuery.Label.Refresh" xml:space="preserve">
    <value>Refresh</value>
    <comment>context menu to refresh a connection</comment>
  </data>
  <data name="SharpQuery.Label.Remove" xml:space="preserve">
    <value>Remove</value>
    <comment>context menu to remove a connection from the sharpquery's treeview</comment>
  </data>
  <data name="SharpQuery.Label.Schemas" xml:space="preserve">
    <value>Schemas</value>
    <comment>i think this translatiopn is invariant because it's the technical name of schemas ...</comment>
  </data>
  <data name="SharpQuery.Label.SharpQuery" xml:space="preserve">
    <value>Database</value>
  </data>
  <data name="SharpQuery.Label.TablesRoot" xml:space="preserve">
    <value>Tables</value>
    <comment>Name of the root tables node in the treeview</comment>
  </data>
  <data name="SharpQuery.Label.ViewsRoot" xml:space="preserve">
    <value>Views</value>
    <comment>name of the root views node</comment>
  </data>
  <data name="SharpQuery.PadTitle" xml:space="preserve">
    <value>Database Explorer</value>
  </data>
  <data name="SharpQuery.ToolTip.AddConnection" xml:space="preserve">
    <value>Add connection</value>
    <comment>context menu to add a connection</comment>
  </data>
  <data name="SharpQuery.ToolTip.Refresh" xml:space="preserve">
    <value>Refresh</value>
    <comment>tooltip of the context menu taht refreshs a connection</comment>
  </data>
  <data name="SharpQuery.XMLForm.ResetButton" xml:space="preserve">
    <value>Reset</value>
    <comment>Caption a the button that reset the user parameters input</comment>
  </data>
  <data name="SharpQuery.XMLForm.SQLParameterDataType" xml:space="preserve">
    <value>Parameter's data type</value>
    <comment>Listview header column caption that list parameters data type</comment>
  </data>
  <data name="SharpQuery.XMLForm.SQLParameterInputTitle" xml:space="preserve">
    <value>Parameters input</value>
    <comment>Caption of the windows that allows a user to input parameters values while he executes a procedure in #Query.</comment>
  </data>
  <data name="SharpQuery.XMLForm.SQLParameterName" xml:space="preserve">
    <value>Parameter's name</value>
    <comment>displayed in column header of the listview that lists all parameters of a procedure</comment>
  </data>
  <data name="SharpQuery.XMLForm.SQLParameterType" xml:space="preserve">
    <value>Parameter's type</value>
    <comment>Caption of a listview header column that display parameters type</comment>
  </data>
  <data name="SharpQuery.XMLForm.SQLParameterValue" xml:space="preserve">
    <value>Parameter's value</value>
    <comment>Caption of a listview header column that display parameters values</comment>
  </data>
  <data name="SharpReport.AddinName" xml:space="preserve">
    <value>SharpDevelop Reports</value>
  </data>
  <data name="SharpReport.ContextMenu.Cut" xml:space="preserve">
    <value>Cut Field</value>
  </data>
  <data name="SharpReport.ContextMenu.FieldsList" xml:space="preserve">
    <value>Fields</value>
  </data>
  <data name="SharpReport.ContextMenu.Functions" xml:space="preserve">
    <value>Add Functions</value>
  </data>
  <data name="SharpReport.ContextMenu.Grouping" xml:space="preserve">
    <value>Grouping/Sorting</value>
    <comment>Manage grouping and sorting of the Data</comment>
  </data>
  <data name="SharpReport.ContextMenu.Paste" xml:space="preserve">
    <value>Paste Field</value>
  </data>
  <data name="SharpReport.ContextMenu.Preview" xml:space="preserve">
    <value>Show Preview</value>
  </data>
  <data name="SharpReport.ContextMenu.SectionVisible" xml:space="preserve">
    <value>Section Visible</value>
  </data>
  <data name="SharpReport.ContextMenu.Settings" xml:space="preserve">
    <value>Base Settings</value>
  </data>
  <data name="SharpReport.Design" xml:space="preserve">
    <value>Design</value>
  </data>
  <data name="SharpReport.Designer.DetailSection" xml:space="preserve">
    <value>DetailSection</value>
  </data>
  <data name="SharpReport.Designer.PageFooter" xml:space="preserve">
    <value>PageFooter</value>
  </data>
  <data name="SharpReport.Designer.PageHeader" xml:space="preserve">
    <value>PageHeader</value>
  </data>
  <data name="SharpReport.Designer.ReportFooter" xml:space="preserve">
    <value>ReportFooter</value>
  </data>
  <data name="SharpReport.Designer.ReportHeader" xml:space="preserve">
    <value>ReportHeader</value>
  </data>
  <data name="SharpReport.DesignView.Toolbar.Printer" xml:space="preserve">
    <value>Send report to printer</value>
  </data>
  <data name="Sharpreport.Error.NoPrinter" xml:space="preserve">
    <value>To run SharpDevelop Reports you need at least one(1) installed Printer</value>
    <comment>Errormessage when no printer is installed</comment>
  </data>
  <data name="SharpReport.Error.NoReport" xml:space="preserve">
    <value>This is not a valid report created with 'SharpReport'.</value>
  </data>
  <data name="SharpReport.Error.WrongFileFormat" xml:space="preserve">
    <value>Could not read file , file corrupt (SharpReportFile is improperly formatted)</value>
    <comment>Message when something is wrong with the file format</comment>
  </data>
  <data name="SharpReport.FieldsExplorer.AvailableFields" xml:space="preserve">
    <value>Available Fields</value>
  </data>
  <data name="SharpReport.FieldsExplorer.ContextMenu.Columns.Remove" xml:space="preserve">
    <value>Remove Node</value>
  </data>
  <data name="SharpReport.FieldsExplorer.ContextMenu.Columns.ToggleSort" xml:space="preserve">
    <value>Toggle Sortorder</value>
  </data>
  <data name="SharpReport.FieldsExplorer.ContextMenu.Section.Clear" xml:space="preserve">
    <value>Remove Nodes</value>
  </data>
  <data name="SharpReport.FieldsExplorer.Functions" xml:space="preserve">
    <value>Functions</value>
  </data>
  <data name="SharpReport.FieldsExplorer.Grouping" xml:space="preserve">
    <value>Grouping</value>
  </data>
  <data name="SharpReport.FieldsExplorer.Parameters" xml:space="preserve">
    <value>Parameters</value>
  </data>
  <data name="SharpReport.FieldsExplorer.Sorting" xml:space="preserve">
    <value>Sorting</value>
  </data>
  <data name="SharpReport.FieldsExplorer.Title" xml:space="preserve">
    <value>Report Explorer</value>
  </data>
  <data name="SharpReport.Preview" xml:space="preserve">
    <value>Preview</value>
  </data>
  <data name="SharpReport.ReportGenerator" xml:space="preserve">
    <value>Report Generator</value>
  </data>
  <data name="SharpReport.ReportViewer" xml:space="preserve">
    <value>ReportViewer</value>
  </data>
  <data name="SharpReport.ReportViewer.FirstPageMessage" xml:space="preserve">
    <value>First Page</value>
  </data>
  <data name="SharpReport.ReportViewer.LastPageMessage" xml:space="preserve">
    <value>Last Page</value>
  </data>
  <data name="SharpReport.ReportViewer.NextPage" xml:space="preserve">
    <value>Next</value>
  </data>
  <data name="SharpReport.ReportViewer.PagesCreatedMessage" xml:space="preserve">
    <value>Pages created</value>
  </data>
  <data name="SharpReport.ReportViewer.PdfFileMessage" xml:space="preserve">
    <value>Create PdfFile</value>
  </data>
  <data name="SharpReport.ReportViewer.PreviousPage" xml:space="preserve">
    <value>Previous</value>
  </data>
  <data name="SharpReport.ReportViewer.ZoomMessage" xml:space="preserve">
    <value>Zoom</value>
  </data>
  <data name="SharpReport.Toolbar.Circle" xml:space="preserve">
    <value>Circle</value>
  </data>
  <data name="SharpReport.Toolbar.Controls" xml:space="preserve">
    <value>Reporting - Controls</value>
  </data>
  <data name="SharpReport.Toolbar.DataField" xml:space="preserve">
    <value>DataField</value>
  </data>
  <data name="SharpReport.Toolbar.DataRow" xml:space="preserve">
    <value>DataRow</value>
  </data>
  <data name="SharpReport.Toolbar.Functions" xml:space="preserve">
    <value>Reporting - Functions</value>
  </data>
  <data name="SharpReport.Toolbar.Functions.PageNumber" xml:space="preserve">
    <value>PageNumber</value>
  </data>
  <data name="SharpReport.Toolbar.Functions.PageNumberofNumbers" xml:space="preserve">
    <value>PageNumber of Numbers</value>
  </data>
  <data name="SharpReport.Toolbar.Functions.TodaysDate" xml:space="preserve">
    <value>Today</value>
  </data>
  <data name="SharpReport.Toolbar.GroupFooter" xml:space="preserve">
    <value>GroupFooter</value>
  </data>
  <data name="SharpReport.Toolbar.GroupHeader" xml:space="preserve">
    <value>GroupHeader</value>
  </data>
  <data name="SharpReport.Toolbar.Image" xml:space="preserve">
    <value>Image</value>
  </data>
  <data name="SharpReport.Toolbar.Line" xml:space="preserve">
    <value>Line</value>
  </data>
  <data name="SharpReport.Toolbar.Pointer" xml:space="preserve">
    <value>Pointer</value>
  </data>
  <data name="SharpReport.Toolbar.Rectangle" xml:space="preserve">
    <value>Rectangle</value>
  </data>
  <data name="SharpReport.Toolbar.Table" xml:space="preserve">
    <value>Table</value>
  </data>
  <data name="SharpReport.Toolbar.TextBox" xml:space="preserve">
    <value>Label</value>
  </data>
  <data name="SharpReport.Wizard.BaseSettings" xml:space="preserve">
    <value>Base settings</value>
  </data>
  <data name="SharpReport.Wizard.BaseSettings,ReportType" xml:space="preserve">
    <value>Report Type</value>
  </data>
  <data name="SharpReport.Wizard.BaseSettings.FileName" xml:space="preserve">
    <value>File Name</value>
  </data>
  <data name="SharpReport.Wizard.BaseSettings.GraphicsUnit" xml:space="preserve">
    <value>Graphics Unit</value>
  </data>
  <data name="SharpReport.Wizard.BaseSettings.Group" xml:space="preserve">
    <value>Basic report settings</value>
  </data>
  <data name="SharpReport.Wizard.BaseSettings.ReportModel" xml:space="preserve">
    <value>Report Model</value>
  </data>
  <data name="SharpReport.Wizard.BaseSettings.ReportModel.FormSheet" xml:space="preserve">
    <value>Form Sheet</value>
  </data>
  <data name="SharpReport.Wizard.BaseSettings.ReportModel.Pull" xml:space="preserve">
    <value>Pull Data</value>
  </data>
  <data name="SharpReport.Wizard.BaseSettings.ReportModel.Push" xml:space="preserve">
    <value>Push Data</value>
  </data>
  <data name="SharpReport.Wizard.BaseSettings.ReportName" xml:space="preserve">
    <value>Report Name</value>
  </data>
  <data name="SharpReport.Wizard.BaseSettings.ReportType" xml:space="preserve">
    <value>Report Type</value>
  </data>
  <data name="SharpReport.Wizard.Layout.Column" xml:space="preserve">
    <value>Select the GroupColumn</value>
  </data>
  <data name="SharpReport.Wizard.Layout.Grouping" xml:space="preserve">
    <value>Grouping</value>
  </data>
  <data name="SharpReport.Wizard.Layout.ListLayout" xml:space="preserve">
    <value>List Layout</value>
  </data>
  <data name="SharpReport.Wizard.Layout.ReportLayout" xml:space="preserve">
    <value>Report layout</value>
  </data>
  <data name="SharpReport.Wizard.Layout.TableLayout" xml:space="preserve">
    <value>Table Layout</value>
  </data>
  <data name="SharpReport.Wizard.PullModel" xml:space="preserve">
    <value>Pull Data Model</value>
  </data>
  <data name="SharpReport.Wizard.PullModel.CommandText" xml:space="preserve">
    <value>Command Text</value>
  </data>
  <data name="SharpReport.Wizard.PullModel.CommandText.ToolTip" xml:space="preserve">
    <value>[Delete this text and enter a valid Sql String]</value>
  </data>
  <data name="SharpReport.Wizard.PushModel" xml:space="preserve">
    <value>Push Data Model</value>
  </data>
  <data name="SharpReport.Wizard.PushModel.AvailableFields" xml:space="preserve">
    <value>Available Fields</value>
  </data>
  <data name="SharpReport.Wizard.PushModel.Path" xml:space="preserve">
    <value>Path to Schema (.xsd) File</value>
  </data>
  <data name="SharpReport.Wizard.ResultPanel.SaveXsdComplete" xml:space="preserve">
    <value>Save Result (Schema and Data)</value>
    <comment>Save displayed Data to *.xsd File</comment>
  </data>
  <data name="SharpReport.Wizard.ResultPanel.SaveXsdSchemaOnly" xml:space="preserve">
    <value>Save Result (Schema only)</value>
    <comment>Save only the Schema to *.xsd File</comment>
  </data>
  <data name="SharpReport.Wizard.ShowQueryResult" xml:space="preserve">
    <value>Show Query result</value>
  </data>
  <data name="SideBarComponent.ContextMenu.AddTab" xml:space="preserve">
    <value>&amp;Add Tab</value>
  </data>
  <data name="SideBarComponent.ContextMenu.DeleteTab" xml:space="preserve">
    <value>&amp;Delete Tab</value>
  </data>
  <data name="SideBarComponent.ContextMenu.DeleteTabHeaderQuestion" xml:space="preserve">
    <value>Do you really want to delete tab "${TabHeader}" (this will also delete all items in tab)?</value>
  </data>
  <data name="SideBarComponent.ContextMenu.DeleteTabItem" xml:space="preserve">
    <value>&amp;Delete Item</value>
  </data>
  <data name="SideBarComponent.ContextMenu.DeleteTabItemQuestion" xml:space="preserve">
    <value>Do you really want to delete item "${TabItem}"?</value>
  </data>
  <data name="SideBarComponent.ContextMenu.RenameTab" xml:space="preserve">
    <value>&amp;Rename Tab</value>
  </data>
  <data name="SideBarComponent.ContextMenu.RenameTabItem" xml:space="preserve">
    <value>&amp;Rename Item</value>
  </data>
  <data name="StartPage.AuthorsMenu.BarNameName" xml:space="preserve">
    <value>Show Authors</value>
  </data>
  <data name="StartPage.AuthorsMenu.Name" xml:space="preserve">
    <value>Authors</value>
  </data>
  <data name="StartPage.ChangeLogMenu.BarNameName" xml:space="preserve">
    <value>Show Change Log</value>
  </data>
  <data name="StartPage.ChangeLogMenu.Name" xml:space="preserve">
    <value>ChangeLog</value>
  </data>
  <data name="StartPage.ContactUs" xml:space="preserve">
    <value>Contact Us</value>
  </data>
  <data name="StartPage.HelpWantedMenu.BarNameName" xml:space="preserve">
    <value>Help Wanted</value>
  </data>
  <data name="StartPage.HelpWantedMenu.Name" xml:space="preserve">
    <value>Help Wanted</value>
  </data>
  <data name="StartPage.StartMenu.BarNameName" xml:space="preserve">
    <value>Choose Project</value>
  </data>
  <data name="StartPage.StartMenu.LocationTable" xml:space="preserve">
    <value>Location</value>
  </data>
  <data name="StartPage.StartMenu.ModifiedTable" xml:space="preserve">
    <value>Modified</value>
  </data>
  <data name="StartPage.StartMenu.Name" xml:space="preserve">
    <value>Start</value>
  </data>
  <data name="StartPage.StartMenu.NewCombineButton" xml:space="preserve">
    <value>New solution</value>
  </data>
  <data name="StartPage.StartMenu.OpenCombineButton" xml:space="preserve">
    <value>Open solution</value>
  </data>
  <data name="StartPage.StartPageContentName" xml:space="preserve">
    <value>Start Page</value>
  </data>
  <data name="StatusBarService.CaretModes.Insert" xml:space="preserve">
    <value>INS</value>
  </data>
  <data name="StatusBarService.CaretModes.Overwrite" xml:space="preserve">
    <value>OVR</value>
  </data>
  <data name="StatusBarService.CursorStatusBarPanelText" xml:space="preserve">
    <value>ln ${Line} col ${Column} ch ${Character}</value>
  </data>
  <data name="Templates.File.#Develop.AddInOptions.Description" xml:space="preserve">
    <value>This class provides an easy access to persistent properties.</value>
  </data>
  <data name="Templates.File.#Develop.AddInOptions.Name" xml:space="preserve">
    <value>AddIn Options</value>
  </data>
  <data name="Templates.File.#Develop.MenuCommand.Description" xml:space="preserve">
    <value>An empty menu command for #D.</value>
  </data>
  <data name="Templates.File.#Develop.MenuCommand.Name" xml:space="preserve">
    <value>Menu Command</value>
  </data>
  <data name="Templates.File.#Develop.OptionPanel.Description" xml:space="preserve">
    <value>A #D option panel.</value>
  </data>
  <data name="Templates.File.#Develop.OptionPanel.Name" xml:space="preserve">
    <value>Option Panel</value>
  </data>
  <data name="Templates.File.#Develop.SimpleCommand.Description" xml:space="preserve">
    <value>A command which can be used for various occasions.</value>
  </data>
  <data name="Templates.File.#Develop.SimpleCommand.Name" xml:space="preserve">
    <value>Simple Command</value>
  </data>
  <data name="Templates.File.#Develop.SimplePad.Description" xml:space="preserve">
    <value>A #D pad content (for example the #D scouts).</value>
  </data>
  <data name="Templates.File.#Develop.SimplePad.Name" xml:space="preserve">
    <value>Empty Pad</value>
  </data>
  <data name="Templates.File.#Develop.View.Description" xml:space="preserve">
    <value>A #D view content (for example text editor or resource editor).</value>
  </data>
  <data name="Templates.File.#Develop.View.Name" xml:space="preserve">
    <value>Empty View</value>
  </data>
  <data name="Templates.File.Categories.Misc" xml:space="preserve">
    <value>Misc</value>
  </data>
  <data name="Templates.File.Categories.Setup" xml:space="preserve">
    <value>Setup</value>
  </data>
  <data name="Templates.File.Categories.WindowsApplications" xml:space="preserve">
    <value>Windows Applications</value>
    <comment>Category for windows applications project/file templates.</comment>
  </data>
  <data name="Templates.File.ConfigurationElement.Description" xml:space="preserve">
    <value>Class that implements ConfigurationElement.</value>
    <comment>Description for CSharp.ConfigurationElement.xft</comment>
  </data>
  <data name="Templates.File.ConfigurationElement.Name" xml:space="preserve">
    <value>Configuration Element</value>
    <comment>Name of the CSharp.ConfigurationElement</comment>
  </data>
  <data name="Templates.File.ConfigurationElementCollection.Description" xml:space="preserve">
    <value>Class that inherits ConfigurationElementCollection.</value>
    <comment>Description string for ConfigurationElementCollection.xft</comment>
  </data>
  <data name="Templates.File.ConfigurationElementCollection.Name" xml:space="preserve">
    <value>Configuration Element Collection</value>
    <comment>Name string for ConfigurationElementCollection.xft</comment>
  </data>
  <data name="Templates.File.ConfigurationSection.Description" xml:space="preserve">
    <value>Class that implements ConfigurationSection</value>
    <comment>Description for CSharp.ConfigurationSection.xft</comment>
  </data>
  <data name="Templates.File.ConfigurationSection.Name" xml:space="preserve">
    <value>Configuration Section</value>
    <comment>Name for CSharp.ConfigurationSection.xft</comment>
  </data>
  <data name="Templates.File.EmptyClass.Description" xml:space="preserve">
    <value>An empty class declaration.</value>
  </data>
  <data name="Templates.File.EmptyClass.Name" xml:space="preserve">
    <value>Class</value>
  </data>
  <data name="Templates.File.EmptyFile.Description" xml:space="preserve">
    <value>Creates an empty file.</value>
  </data>
  <data name="Templates.File.EmptyFile.Name" xml:space="preserve">
    <value>Empty File</value>
  </data>
  <data name="Templates.File.Exception.Name" xml:space="preserve">
    <value>Exception</value>
  </data>
  <data name="Templates.File.GtkSharpWindow.Description" xml:space="preserve">
    <value>A window for a Gtk# application.</value>
    <comment>Description for Gtk# Window file template.</comment>
  </data>
  <data name="Templates.File.GtkSharpWindow.Name" xml:space="preserve">
    <value>Gtk# Window</value>
    <comment>Name of the file template for a Gtk# Window.</comment>
  </data>
  <data name="Templates.File.HeaderFile.Description" xml:space="preserve">
    <value>Creates an empty header file.</value>
  </data>
  <data name="Templates.File.HeaderFile.Name" xml:space="preserve">
    <value>Header File</value>
  </data>
  <data name="Templates.File.Html.EmptyHtml.Name" xml:space="preserve">
    <value>Empty HTML file</value>
  </data>
  <data name="Templates.File.Html.EmptyHtmlFile.Description" xml:space="preserve">
    <value>Creates an empty HTML file.</value>
  </data>
  <data name="Templates.File.Interface.Description" xml:space="preserve">
    <value>An empty interface declaration.</value>
  </data>
  <data name="Templates.File.Interface.Name" xml:space="preserve">
    <value>Interface</value>
  </data>
  <data name="Templates.File.Module.Description" xml:space="preserve">
    <value>An empty module declaration.</value>
  </data>
  <data name="Templates.File.Module.Name" xml:space="preserve">
    <value>Module</value>
    <comment>VB Module</comment>
  </data>
  <data name="Templates.File.MsBuild.Description" xml:space="preserve">
    <value>Creates a MSBuild file with an empty "Build" target.</value>
  </data>
  <data name="Templates.File.MsBuild.Name" xml:space="preserve">
    <value>MSBuild file</value>
  </data>
  <data name="Templates.File.MyExtensionClass.Description" xml:space="preserve">
    <value>A template for a class extending the "My" namespace.</value>
  </data>
  <data name="Templates.File.MyExtensionClass.Name" xml:space="preserve">
    <value>"My" extension</value>
  </data>
  <data name="Templates.File.NAnt.NAntBuildFile.Description" xml:space="preserve">
    <value>Creates a new NAnt build file.</value>
    <comment>Description for the NAnt build file template.</comment>
  </data>
  <data name="Templates.File.NAnt.NAntBuildFile.Name" xml:space="preserve">
    <value>NAnt Build File</value>
    <comment>Name for the template that creates a new  NAnt build file.</comment>
  </data>
  <data name="Templates.File.Properties.AddIFDEFTest" xml:space="preserve">
    <value>Add '#if TEST ... #endif'</value>
  </data>
  <data name="Templates.File.Properties.AddIFDEFTest.Description" xml:space="preserve">
    <value>If true, the class is only compiled when the TEST symbol is defined.</value>
  </data>
  <data name="Templates.File.Properties.AddSetupCode" xml:space="preserve">
    <value>Add setup code</value>
  </data>
  <data name="Templates.File.Properties.AddSetupCode.Description" xml:space="preserve">
    <value>If true, setup code will be generated.</value>
  </data>
  <data name="Templates.File.Properties.AddTearDownCode" xml:space="preserve">
    <value>Add tear down code</value>
  </data>
  <data name="Templates.File.Properties.AddTearDownCode.Description" xml:space="preserve">
    <value>If true, tear down code will be generated.</value>
  </data>
  <data name="Templates.File.Properties.ContextCategory" xml:space="preserve">
    <value>Context</value>
  </data>
  <data name="Templates.File.Properties.IsSealed.Description" xml:space="preserve">
    <value>Set to true to declare the class as sealed.</value>
    <comment>Class templates should use this property if they want to offer the user the option of creating their class as sealed.</comment>
  </data>
  <data name="Templates.File.Properties.OptionCategory" xml:space="preserve">
    <value>Options</value>
  </data>
  <data name="Templates.File.RecentFilesCollection.Description" xml:space="preserve">
    <value>Implements ConfigurationCollection for storing recently opened files in your application.</value>
  </data>
  <data name="Templates.File.RecentFilesCollection.Name" xml:space="preserve">
    <value>Recent files collection</value>
  </data>
  <data name="Templates.File.Resource.EmptyResourceFile.Description" xml:space="preserve">
    <value>creates an empty resource file</value>
  </data>
  <data name="Templates.File.Resource.EmptyResourceFile.Name" xml:space="preserve">
    <value>Empty resource file</value>
  </data>
  <data name="Templates.File.SingletonClass.Description" xml:space="preserve">
    <value>A class following the singleton pattern.</value>
  </data>
  <data name="Templates.File.SingletonClass.Name" xml:space="preserve">
    <value>Singleton Class</value>
  </data>
  <data name="Templates.File.Struct.Description" xml:space="preserve">
    <value>A struct declaration including Equals() and GetHashCode() implementation.</value>
  </data>
  <data name="Templates.File.Struct.Name" xml:space="preserve">
    <value>Struct</value>
  </data>
  <data name="Templates.File.Structure.Description" xml:space="preserve">
    <value>A structure declaration including Equals() and GetHashCode() implementation.</value>
  </data>
  <data name="Templates.File.Structure.Name" xml:space="preserve">
    <value>Structure</value>
  </data>
  <data name="Templates.File.Text.EmptyText.Name" xml:space="preserve">
    <value>Empty text file</value>
  </data>
  <data name="Templates.File.Text.EmptyTextFile.Description" xml:space="preserve">
    <value>Creates a new text file.</value>
  </data>
  <data name="Templates.File.UnitTest.Description" xml:space="preserve">
    <value>Creates a basic unit test.</value>
  </data>
  <data name="Templates.File.UnitTest.Name" xml:space="preserve">
    <value>Unit Test</value>
  </data>
  <data name="Templates.File.WebControl.Description" xml:space="preserve">
    <value>A custom Web Control.</value>
  </data>
  <data name="Templates.File.WebControl.Name" xml:space="preserve">
    <value>ASP.NET Web Control</value>
  </data>
  <data name="Templates.File.WebForm.Description" xml:space="preserve">
    <value>Web Form: .aspx page with Code Behind.</value>
  </data>
  <data name="Templates.File.WebForm.Name" xml:space="preserve">
    <value>ASP.NET Web Form</value>
  </data>
  <data name="Templates.File.WebHandler.Name" xml:space="preserve">
    <value>ASP.NET Web Handler</value>
  </data>
  <data name="Templates.File.WebService.Description" xml:space="preserve">
    <value>Component Frame for ASMX Web Service.</value>
  </data>
  <data name="Templates.File.WebService.Name" xml:space="preserve">
    <value>ASP.NET Web Service</value>
  </data>
  <data name="Templates.File.WindowsForm.Description" xml:space="preserve">
    <value>A form for a windows application.</value>
  </data>
  <data name="Templates.File.WindowsForm.Name" xml:space="preserve">
    <value>Form</value>
  </data>
  <data name="Templates.File.WindowsUserControl.Description" xml:space="preserve">
    <value>A user control for a windows application.</value>
  </data>
  <data name="Templates.File.WindowsUserControl.Name" xml:space="preserve">
    <value>User Control</value>
  </data>
  <data name="Templates.File.WinFXFlowDocument.Name" xml:space="preserve">
    <value>WPF Flow Document</value>
  </data>
  <data name="Templates.File.WinFXPage.Name" xml:space="preserve">
    <value>WPF Page</value>
  </data>
  <data name="Templates.File.WinFXPageFunction.Name" xml:space="preserve">
    <value>WPF Page Function</value>
  </data>
  <data name="Templates.File.WinFXResourceDictionary.Name" xml:space="preserve">
    <value>WPF Resource Dictionary</value>
  </data>
  <data name="Templates.File.WinFXUserControl.Description" xml:space="preserve">
    <value>A WPF Custom Control</value>
  </data>
  <data name="Templates.File.WinFXUserControl.Name" xml:space="preserve">
    <value>WPF User Control</value>
  </data>
  <data name="Templates.File.WinFXWindow.Description" xml:space="preserve">
    <value>A WPF Window</value>
  </data>
  <data name="Templates.File.WinFXWindow.Name" xml:space="preserve">
    <value>WPF Window</value>
  </data>
  <data name="Templates.File.WiX.EmptyWiX.Description" xml:space="preserve">
    <value>empty fragment file for WiX</value>
  </data>
  <data name="Templates.File.WiX.EmptyWiX.Name" xml:space="preserve">
    <value>Empty WiX Fragment File</value>
  </data>
  <data name="Templates.File.Wix.EmptyWixDialog.Description" xml:space="preserve">
    <value>Creates an empty setup dialog.</value>
  </data>
  <data name="Templates.File.Wix.EmptyWixDialog.Name" xml:space="preserve">
    <value>Empty Setup Dialog</value>
  </data>
  <data name="Templates.File.Wix.WixDialog.Description" xml:space="preserve">
    <value>Creates a setup dialog with some default controls on it.</value>
  </data>
  <data name="Templates.File.Wix.WixDialog.Name" xml:space="preserve">
    <value>Setup Dialog</value>
  </data>
  <data name="Templates.File.Wix.WixFile.Description" xml:space="preserve">
    <value>Creates an empty setup document.</value>
  </data>
  <data name="Templates.File.Wix.WixFile.Name" xml:space="preserve">
    <value>Empty Setup Document</value>
  </data>
  <data name="Templates.File.Wix.WixProject.Description" xml:space="preserve">
    <value>Creates an empty setup project.</value>
  </data>
  <data name="Templates.File.Wix.WixProject.Name" xml:space="preserve">
    <value>Empty Setup Project</value>
  </data>
  <data name="Templates.File.Xml.AppConfig.Description" xml:space="preserve">
    <value>Generates an app.config file. For your application. MSBuild will rename this to appname.exe.config if this project is an executable.</value>
    <comment>Describes the app.config template.</comment>
  </data>
  <data name="Templates.File.Xml.AppConfig.Name" xml:space="preserve">
    <value>App.Config File</value>
    <comment>File name for the app.config template.</comment>
  </data>
  <data name="Templates.File.Xml.EmptyXml.Name" xml:space="preserve">
    <value>Empty XML file</value>
  </data>
  <data name="Templates.File.Xml.EmptyXmlFile.Description" xml:space="preserve">
    <value>Creates an empty XML file.</value>
  </data>
  <data name="Templates.File.Xml.EmptyXmlForm.Description" xml:space="preserve">
    <value>Creates an empty XML form.</value>
  </data>
  <data name="Templates.File.Xml.EmptyXmlForm.Name" xml:space="preserve">
    <value>XML Form</value>
  </data>
  <data name="Templates.File.Xml.EmptyXmlUserControl.Description" xml:space="preserve">
    <value>Creates an empty XML user control.</value>
  </data>
  <data name="Templates.File.Xml.EmptyXmlUserControl.Name" xml:space="preserve">
    <value>XML User Control</value>
  </data>
  <data name="Templates.Project.BlankCombine.Description" xml:space="preserve">
    <value>Creates an empty solution without projects.</value>
  </data>
  <data name="Templates.Project.BlankCombine.Name" xml:space="preserve">
    <value>Empty solution</value>
  </data>
  <data name="Templates.Project.ClassLibrary.Description" xml:space="preserve">
    <value>A project for creating classes which are used in other Applications.</value>
  </data>
  <data name="Templates.Project.ClassLibrary.Name" xml:space="preserve">
    <value>Class Library</value>
  </data>
  <data name="Templates.Project.ConsoleProject.Description" xml:space="preserve">
    <value>A project that creates a command line application.</value>
  </data>
  <data name="Templates.Project.ConsoleProject.Name" xml:space="preserve">
    <value>Console Application</value>
  </data>
  <data name="Templates.Project.ConsoleProject.Unmanaged.Description" xml:space="preserve">
    <value>A project that creates a command line application in unmanaged (native) code.</value>
  </data>
  <data name="Templates.Project.ConsoleProject.Unmanaged.Name" xml:space="preserve">
    <value>Unmanaged console project</value>
    <comment>Name for project template (A project that creates a command line application in unmanaged (native) code.)</comment>
  </data>
  <data name="Templates.Project.Direct3DApplication.Description" xml:space="preserve">
    <value>A project for creating an Application with Direct3D interface.</value>
  </data>
  <data name="Templates.Project.Direct3DApplication.Name" xml:space="preserve">
    <value>Direct3D Application</value>
  </data>
  <data name="Templates.Project.EmptyProject.Description" xml:space="preserve">
    <value>An empty Project.</value>
  </data>
  <data name="Templates.Project.EmptyProject.Name" xml:space="preserve">
    <value>Empty Project</value>
  </data>
  <data name="Templates.Project.GladeSharpProject.Description" xml:space="preserve">
    <value>A project that creates a Glade# application</value>
    <comment>Glade# project template description.</comment>
  </data>
  <data name="Templates.Project.GladeSharpProject.Name" xml:space="preserve">
    <value>Glade# Application</value>
    <comment>Name of Glade# project template.</comment>
  </data>
  <data name="Templates.Project.GtkSharpProject.Description" xml:space="preserve">
    <value>A project that creates a Gtk# application</value>
    <comment>Gtk# project template description.</comment>
  </data>
  <data name="Templates.Project.GtkSharpProject.Name" xml:space="preserve">
    <value>Gtk# Application</value>
    <comment>Name of Gtk# project template.</comment>
  </data>
  <data name="Templates.Project.SetupProject.Description" xml:space="preserve">
    <value>A windows installer project for creating a MSI installer.</value>
  </data>
  <data name="Templates.Project.SetupProject.Name" xml:space="preserve">
    <value>Setup Project</value>
  </data>
  <data name="Templates.Project.SharedAddin.Description" xml:space="preserve">
    <value>Creates a shared add-in for COM applications.</value>
  </data>
  <data name="Templates.Project.SharedAddin.Name" xml:space="preserve">
    <value>Shared Add-in</value>
  </data>
  <data name="Templates.Project.SharpDevelopAddin.Description" xml:space="preserve">
    <value>A project template to quickly create a SharpDevelop addin</value>
  </data>
  <data name="Templates.Project.SharpDevelopAddin.Name" xml:space="preserve">
    <value>SharpDevelop addin</value>
  </data>
  <data name="Templates.Project.SharpDevelopMacro.Description" xml:space="preserve">
    <value>AddIn template that defines an entry in the "Tools" menu that takes the active text editor and modifies the selected text.</value>
  </data>
  <data name="Templates.Project.SharpDevelopMacro.Name" xml:space="preserve">
    <value>Tools menu entry</value>
  </data>
  <data name="Templates.Project.SilverlightApplication.Description" xml:space="preserve">
    <value>A project that creates a Silverlight application.</value>
  </data>
  <data name="Templates.Project.SilverlightApplication.Name" xml:space="preserve">
    <value>Silverlight Application</value>
  </data>
  <data name="Templates.Project.SysTrayIcon.Description" xml:space="preserve">
    <value>A project that creates an application with a icon in the notification area on the taskbar.</value>
    <comment>Note: "System Tray" is NOT a valid name for the notification area. See http://blogs.msdn.com/oldnewthing/archive/2003/09/10/54831.aspx</comment>
  </data>
  <data name="Templates.Project.SysTrayIcon.Name" xml:space="preserve">
    <value>NotifyIcon Application</value>
  </data>
  <data name="Templates.Project.UserControlLibrary.Description" xml:space="preserve">
    <value>A project that creates user controls which are used in windows applications.</value>
  </data>
  <data name="Templates.Project.UserControlLibrary.Name" xml:space="preserve">
    <value>Windows User Control Library</value>
  </data>
  <data name="Templates.Project.WebPage.Description" xml:space="preserve">
    <value>ASP.net web application</value>
  </data>
  <data name="Templates.Project.WebPage.Name" xml:space="preserve">
    <value>ASP.net webpage project</value>
  </data>
  <data name="Templates.Project.WebService.Description" xml:space="preserve">
    <value>A project that creates an ASP.NET Web Service</value>
  </data>
  <data name="Templates.Project.WebService.Name" xml:space="preserve">
    <value>ASP.NET Web Service</value>
  </data>
  <data name="Templates.Project.WindowsApplication.Description" xml:space="preserve">
    <value>A project that creates an application with a Windows interface.</value>
  </data>
  <data name="Templates.Project.WindowsApplication.Name" xml:space="preserve">
    <value>Windows Application</value>
  </data>
  <data name="Templates.Project.WindowsService.Description" xml:space="preserve">
    <value>A project for creating a windows service.</value>
  </data>
  <data name="Templates.Project.WindowsService.Name" xml:space="preserve">
    <value>Windows Service</value>
  </data>
  <data name="Templates.Project.WinFXApplication.Description" xml:space="preserve">
    <value>Creates a simple WPF application.</value>
  </data>
  <data name="Templates.Project.WinFXApplication.Name" xml:space="preserve">
    <value>WPF Application</value>
  </data>
  <data name="Templates.Project.WinFXNavigationApplication.Description" xml:space="preserve">
    <value>Creates a simple WPF application with one navigation page.</value>
  </data>
  <data name="Templates.Project.WinFXNavigationApplication.Name" xml:space="preserve">
    <value>WPF Navigation Application</value>
  </data>
  <data name="Templates.SharpReport.NewReport" xml:space="preserve">
    <value>Create a new report using the Report Wizard</value>
  </data>
  <data name="XML.FormsDesigner.SideBar.CustomizeSidebar" xml:space="preserve">
    <value>Configure Sidebar...</value>
  </data>
  <data name="XML.MainMenu.Analysis" xml:space="preserve">
    <value>&amp;Analysis</value>
    <comment>Analysis / Quality Tools main menu entry</comment>
  </data>
  <data name="XML.MainMenu.BuildMenu" xml:space="preserve">
    <value>B&amp;uild</value>
  </data>
  <data name="XML.MainMenu.BuildMenu.AbortBuild" xml:space="preserve">
    <value>Abort build</value>
  </data>
  <data name="XML.MainMenu.BuildMenu.BreakKey" xml:space="preserve">
    <value>Break</value>
    <comment>The caption of the Pause/Break key on the keyboard, as shortcut for aborting the build</comment>
  </data>
  <data name="XML.MainMenu.BuildMenu.BuildProject" xml:space="preserve">
    <value>B&amp;uild ${CurrentProjectName}</value>
  </data>
  <data name="XML.MainMenu.BuildMenu.BuildSolution" xml:space="preserve">
    <value>&amp;Build Solution</value>
  </data>
  <data name="XML.MainMenu.BuildMenu.CleanProject" xml:space="preserve">
    <value>Clea&amp;n ${CurrentProjectName}</value>
  </data>
  <data name="XML.MainMenu.BuildMenu.CleanSolution" xml:space="preserve">
    <value>&amp;Clean Solution</value>
  </data>
  <data name="XML.MainMenu.BuildMenu.EditConfigurationsPlatforms" xml:space="preserve">
    <value>Edit configurations/platforms</value>
  </data>
  <data name="XML.MainMenu.BuildMenu.PublishProject" xml:space="preserve">
    <value>Publish ${CurrentProjectName}</value>
  </data>
  <data name="XML.MainMenu.BuildMenu.PublishSolution" xml:space="preserve">
    <value>&amp;Publish Solution</value>
  </data>
  <data name="XML.MainMenu.BuildMenu.RebuildProject" xml:space="preserve">
    <value>R&amp;ebuild ${CurrentProjectName}</value>
  </data>
  <data name="XML.MainMenu.BuildMenu.RebuildSolution" xml:space="preserve">
    <value>&amp;Rebuild Solution</value>
  </data>
  <data name="XML.MainMenu.BuildMenu.SetConfiguration" xml:space="preserve">
    <value>Set configuration</value>
    <comment>Set the project configuration (debug/release)</comment>
  </data>
  <data name="XML.MainMenu.BuildMenu.SetPlatform" xml:space="preserve">
    <value>Set platform</value>
  </data>
  <data name="XML.MainMenu.DebugMenu" xml:space="preserve">
    <value>&amp;Debug</value>
  </data>
  <data name="XML.MainMenu.DebugMenu.Attach" xml:space="preserve">
    <value>Attach to Process...</value>
  </data>
  <data name="XML.MainMenu.DebugMenu.Break" xml:space="preserve">
    <value>&amp;Break</value>
  </data>
  <data name="XML.MainMenu.DebugMenu.Break.Description" xml:space="preserve">
    <value>Break the debugging process</value>
  </data>
  <data name="XML.MainMenu.DebugMenu.Continue" xml:space="preserve">
    <value>&amp;Continue debugging</value>
  </data>
  <data name="XML.MainMenu.DebugMenu.Continue.Description" xml:space="preserve">
    <value>Continues the process execution.</value>
  </data>
  <data name="XML.MainMenu.DebugMenu.Detach" xml:space="preserve">
    <value>Detach</value>
  </data>
  <data name="XML.MainMenu.DebugMenu.Error.BadAssembly" xml:space="preserve">
    <value>Can not get .NET Framework version of program. Check that the program is managed assembly.</value>
  </data>
  <data name="XML.MainMenu.DebugMenu.Error.CannotAttachToProcess" xml:space="preserve">
    <value>Can not attach to process.</value>
  </data>
  <data name="XML.MainMenu.DebugMenu.Error.CannotStartProcess" xml:space="preserve">
    <value>Can not start process.</value>
  </data>
  <data name="XML.MainMenu.DebugMenu.Error.Debugging" xml:space="preserve">
    <value>Can not perform action because some process is debugged.</value>
  </data>
  <data name="XML.MainMenu.DebugMenu.Error.KernelDebuggerEnabled" xml:space="preserve">
    <value>Can not start SharpDevelop debugger because kernel debugger is enabled.  To disable the kernel debugger, remove the switch "/debug" from the file Boot.ini and reboot your computer.</value>
  </data>
  <data name="XML.MainMenu.DebugMenu.Error.Net10NotSupported" xml:space="preserve">
    <value>Debugging of .NET Framework 1.0 programs is not supported.</value>
  </data>
  <data name="XML.MainMenu.DebugMenu.Error.NotDebugging" xml:space="preserve">
    <value>Can not perform action because no process is debugged.</value>
  </data>
  <data name="XML.MainMenu.DebugMenu.Error.ProcessPaused" xml:space="preserve">
    <value>Can not perform action because process is paused.</value>
  </data>
  <data name="XML.MainMenu.DebugMenu.Error.ProcessRunning" xml:space="preserve">
    <value>Can not perform action because process is running.</value>
  </data>
  <data name="XML.MainMenu.DebugMenu.RemoveAllBreakpoints" xml:space="preserve">
    <value>Remove all breakpoints</value>
    <comment>Main menu command for removing all breakpoints + tooltip for the corresponding toolbar button (in the breakpoints pad)</comment>
  </data>
  <data name="XML.MainMenu.DebugMenu.RunWithoutDebug" xml:space="preserve">
    <value>Run &amp;without debugger</value>
  </data>
  <data name="XML.MainMenu.DebugMenu.RunWithoutDebug.Description" xml:space="preserve">
    <value>Runs the program without attached debugger.</value>
  </data>
  <data name="XML.MainMenu.DebugMenu.StepInto" xml:space="preserve">
    <value>Step into</value>
  </data>
  <data name="XML.MainMenu.DebugMenu.StepInto.Description" xml:space="preserve">
    <value>Step into</value>
  </data>
  <data name="XML.MainMenu.DebugMenu.StepOut" xml:space="preserve">
    <value>Step out</value>
  </data>
  <data name="XML.MainMenu.DebugMenu.StepOut.Description" xml:space="preserve">
    <value>Step out</value>
  </data>
  <data name="XML.MainMenu.DebugMenu.StepOver" xml:space="preserve">
    <value>&amp;Step over</value>
  </data>
  <data name="XML.MainMenu.DebugMenu.StepOver.Description" xml:space="preserve">
    <value>Step over</value>
  </data>
  <data name="XML.MainMenu.DebugMenu.Stop" xml:space="preserve">
    <value>Stop process</value>
  </data>
  <data name="XML.MainMenu.DebugMenu.Stop.Description" xml:space="preserve">
    <value>Stops the current process and terminates debugging.</value>
  </data>
  <data name="XML.MainMenu.DebugMenu.ToggleBreakpoint" xml:space="preserve">
    <value>Toggle Breakpoint</value>
    <comment>Set/remove breakpoint on current line</comment>
  </data>
  <data name="XML.MainMenu.EditMenu" xml:space="preserve">
    <value>&amp;Edit</value>
  </data>
  <data name="XML.MainMenu.EditMenu.Copy" xml:space="preserve">
    <value>&amp;Copy</value>
  </data>
  <data name="XML.MainMenu.EditMenu.Copy.Description" xml:space="preserve">
    <value>Copy selection to clipboard</value>
  </data>
  <data name="XML.MainMenu.EditMenu.Cut" xml:space="preserve">
    <value>Cu&amp;t</value>
  </data>
  <data name="XML.MainMenu.EditMenu.Cut.Description" xml:space="preserve">
    <value>Cut selection to clipboard</value>
  </data>
  <data name="XML.MainMenu.EditMenu.Delete" xml:space="preserve">
    <value>&amp;Delete</value>
  </data>
  <data name="XML.MainMenu.EditMenu.Delete.Description" xml:space="preserve">
    <value>Delete</value>
  </data>
  <data name="XML.MainMenu.EditMenu.FoldingMenu" xml:space="preserve">
    <value>F&amp;olding</value>
  </data>
  <data name="XML.MainMenu.EditMenu.FoldingMenu.ShowDefinitions" xml:space="preserve">
    <value>Show &amp;definitions only</value>
  </data>
  <data name="XML.MainMenu.EditMenu.FoldingMenu.ToggleAllFoldings" xml:space="preserve">
    <value>Toggle &amp;all folds</value>
  </data>
  <data name="XML.MainMenu.EditMenu.FoldingMenu.ToggleFolding" xml:space="preserve">
    <value>&amp;Toggle fold</value>
  </data>
  <data name="XML.MainMenu.EditMenu.FormatMenu" xml:space="preserve">
    <value>&amp;Format</value>
  </data>
  <data name="XML.MainMenu.EditMenu.FormatMenu.Capitalize" xml:space="preserve">
    <value>Capitalize</value>
  </data>
  <data name="XML.MainMenu.EditMenu.FormatMenu.InvertCase" xml:space="preserve">
    <value>Invert Case</value>
  </data>
  <data name="XML.MainMenu.EditMenu.FormatMenu.LdSpace2Tab" xml:space="preserve">
    <value>Leading Spaces to Tabs</value>
  </data>
  <data name="XML.MainMenu.EditMenu.FormatMenu.LdTab2Space" xml:space="preserve">
    <value>Leading Tabs to Spaces</value>
  </data>
  <data name="XML.MainMenu.EditMenu.FormatMenu.LowerCase" xml:space="preserve">
    <value>To Lower Case</value>
  </data>
  <data name="XML.MainMenu.EditMenu.FormatMenu.RlWs" xml:space="preserve">
    <value>Remove Leading Whitespace</value>
  </data>
  <data name="XML.MainMenu.EditMenu.FormatMenu.RtWs" xml:space="preserve">
    <value>Remove Trailing Whitespace</value>
  </data>
  <data name="XML.MainMenu.EditMenu.FormatMenu.SortLines" xml:space="preserve">
    <value>Sort Lines...</value>
  </data>
  <data name="XML.MainMenu.EditMenu.FormatMenu.Space2Tab" xml:space="preserve">
    <value>Spaces to Tabs</value>
  </data>
  <data name="XML.MainMenu.EditMenu.FormatMenu.Tab2Space" xml:space="preserve">
    <value>Tabs to Spaces</value>
  </data>
  <data name="XML.MainMenu.EditMenu.FormatMenu.UpperCase" xml:space="preserve">
    <value>To Upper Case</value>
  </data>
  <data name="XML.MainMenu.EditMenu.Insert" xml:space="preserve">
    <value>&amp;Insert</value>
  </data>
  <data name="XML.MainMenu.EditMenu.Paste" xml:space="preserve">
    <value>&amp;Paste</value>
  </data>
  <data name="XML.MainMenu.EditMenu.Paste.AsComment" xml:space="preserve">
    <value>Paste as comment</value>
  </data>
  <data name="XML.MainMenu.EditMenu.Paste.AsString" xml:space="preserve">
    <value>Paste as string</value>
    <comment>Pastes the clipboard content as string literal</comment>
  </data>
  <data name="XML.MainMenu.EditMenu.Paste.Description" xml:space="preserve">
    <value>Paste text from clipboard</value>
  </data>
  <data name="XML.MainMenu.EditMenu.Redo" xml:space="preserve">
    <value>&amp;Redo</value>
  </data>
  <data name="XML.MainMenu.EditMenu.Redo.Description" xml:space="preserve">
    <value>Redo last undo action</value>
  </data>
  <data name="XML.MainMenu.EditMenu.SelectAll" xml:space="preserve">
    <value>Select &amp;All</value>
  </data>
  <data name="XML.MainMenu.EditMenu.Undo" xml:space="preserve">
    <value>&amp;Undo</value>
  </data>
  <data name="XML.MainMenu.EditMenu.Undo.Description" xml:space="preserve">
    <value>Undo last action</value>
  </data>
  <data name="XML.MainMenu.EditMenu.WordCount" xml:space="preserve">
    <value>&amp;Word Count…</value>
  </data>
  <data name="XML.MainMenu.FileMenu" xml:space="preserve">
    <value>&amp;File</value>
  </data>
  <data name="XML.MainMenu.FileMenu.ClearRecentFiles" xml:space="preserve">
    <value>Clear recent files list</value>
  </data>
  <data name="XML.MainMenu.FileMenu.ClearRecentProjects" xml:space="preserve">
    <value>Clear recent projects list</value>
  </data>
  <data name="XML.MainMenu.FileMenu.Close" xml:space="preserve">
    <value>&amp;Close</value>
  </data>
  <data name="XML.MainMenu.FileMenu.Close.File" xml:space="preserve">
    <value>&amp;File</value>
  </data>
  <data name="XML.MainMenu.FileMenu.Close.Project" xml:space="preserve">
    <value>&amp;Solution</value>
  </data>
  <data name="XML.MainMenu.FileMenu.CloseAll" xml:space="preserve">
    <value>C&amp;lose All Documents</value>
  </data>
  <data name="XML.MainMenu.FileMenu.Exit" xml:space="preserve">
    <value>E&amp;xit</value>
  </data>
  <data name="XML.MainMenu.FileMenu.New" xml:space="preserve">
    <value>&amp;New</value>
  </data>
  <data name="XML.MainMenu.FileMenu.New.File" xml:space="preserve">
    <value>&amp;File…</value>
  </data>
  <data name="XML.MainMenu.FileMenu.New.File.Description" xml:space="preserve">
    <value>Open new buffer</value>
  </data>
  <data name="XML.MainMenu.FileMenu.New.Project" xml:space="preserve">
    <value>&amp;Project...</value>
  </data>
  <data name="XML.MainMenu.FileMenu.New.Solution" xml:space="preserve">
    <value>&amp;Solution...</value>
  </data>
  <data name="XML.MainMenu.FileMenu.Open" xml:space="preserve">
    <value>&amp;Open</value>
  </data>
  <data name="XML.MainMenu.FileMenu.Open.File" xml:space="preserve">
    <value>&amp;File…</value>
  </data>
  <data name="XML.MainMenu.FileMenu.Open.File.Description" xml:space="preserve">
    <value>Open buffer from disc</value>
  </data>
  <data name="XML.MainMenu.FileMenu.Open.Project" xml:space="preserve">
    <value>&amp;Project/Solution…</value>
  </data>
  <data name="XML.MainMenu.FileMenu.Open.Project.Description" xml:space="preserve">
    <value>Open Project/Solution</value>
  </data>
  <data name="XML.MainMenu.FileMenu.Print" xml:space="preserve">
    <value>P&amp;rint</value>
  </data>
  <data name="XML.MainMenu.FileMenu.PrintPreview" xml:space="preserve">
    <value>Print &amp;Preview</value>
    <comment>Changed hotkey:
P&amp;rint Preview to Print &amp;Preview</comment>
  </data>
  <data name="XML.MainMenu.FileMenu.RecentFiles" xml:space="preserve">
    <value>Recent &amp;Files</value>
  </data>
  <data name="XML.MainMenu.FileMenu.RecentProjects" xml:space="preserve">
    <value>Recent Pro&amp;jects</value>
  </data>
  <data name="XML.MainMenu.FileMenu.Reload" xml:space="preserve">
    <value>R&amp;eload file</value>
  </data>
  <data name="XML.MainMenu.FileMenu.Save" xml:space="preserve">
    <value>&amp;Save</value>
  </data>
  <data name="XML.MainMenu.FileMenu.Save.Description" xml:space="preserve">
    <value>Save current buffer</value>
  </data>
  <data name="XML.MainMenu.FileMenu.SaveAll" xml:space="preserve">
    <value>Save A&amp;ll</value>
  </data>
  <data name="XML.MainMenu.FileMenu.SaveAll.Description" xml:space="preserve">
    <value>Save all buffers currently open</value>
  </data>
  <data name="XML.MainMenu.FileMenu.SaveAs" xml:space="preserve">
    <value>Save &amp;As…</value>
  </data>
  <data name="XML.MainMenu.FileMenu.SaveWithEncoding" xml:space="preserve">
    <value>Save with &amp;encoding...</value>
    <comment>Saves a text file by choosing the target encoding</comment>
  </data>
  <data name="XML.MainMenu.FormatMenu" xml:space="preserve">
    <value>F&amp;ormat</value>
  </data>
  <data name="XML.MainMenu.FormatMenu.AlignMenu" xml:space="preserve">
    <value>&amp;Align</value>
  </data>
  <data name="XML.MainMenu.FormatMenu.AlignMenu.AlignBottom" xml:space="preserve">
    <value>&amp;Bottoms</value>
  </data>
  <data name="XML.MainMenu.FormatMenu.AlignMenu.AlignHorizontalCenters" xml:space="preserve">
    <value>&amp;Centers</value>
  </data>
  <data name="XML.MainMenu.FormatMenu.AlignMenu.AlignHorizontalLeft" xml:space="preserve">
    <value>&amp;Lefts</value>
  </data>
  <data name="XML.MainMenu.FormatMenu.AlignMenu.AlignHorizontalRight" xml:space="preserve">
    <value>&amp;Rights</value>
  </data>
  <data name="XML.MainMenu.FormatMenu.AlignMenu.AlignToGrid" xml:space="preserve">
    <value>To &amp;Grid</value>
  </data>
  <data name="XML.MainMenu.FormatMenu.AlignMenu.AlignTop" xml:space="preserve">
    <value>Top&amp;s</value>
  </data>
  <data name="XML.MainMenu.FormatMenu.AlignMenu.AlignVerticalCenters" xml:space="preserve">
    <value>&amp;Middles</value>
  </data>
  <data name="XML.MainMenu.FormatMenu.CenterMenu" xml:space="preserve">
    <value>&amp;Center in Form</value>
  </data>
  <data name="XML.MainMenu.FormatMenu.CenterMenu.CenterHorizontally" xml:space="preserve">
    <value>&amp;Horizontally</value>
  </data>
  <data name="XML.MainMenu.FormatMenu.CenterMenu.CenterVertically" xml:space="preserve">
    <value>&amp;Vertically</value>
  </data>
  <data name="XML.MainMenu.FormatMenu.HorizontalSpacingMenu" xml:space="preserve">
    <value>&amp;Horizontal Spacing</value>
  </data>
  <data name="XML.MainMenu.FormatMenu.HorizontalSpacingMenu.BringToFront" xml:space="preserve">
    <value>&amp;Bring to Front</value>
  </data>
  <data name="XML.MainMenu.FormatMenu.HorizontalSpacingMenu.HorizSpaceConcatenate" xml:space="preserve">
    <value>&amp;Remove</value>
  </data>
  <data name="XML.MainMenu.FormatMenu.HorizontalSpacingMenu.HorizSpaceDecrease" xml:space="preserve">
    <value>&amp;Decrease</value>
  </data>
  <data name="XML.MainMenu.FormatMenu.HorizontalSpacingMenu.HorizSpaceIncrease" xml:space="preserve">
    <value>&amp;Increase</value>
  </data>
  <data name="XML.MainMenu.FormatMenu.HorizontalSpacingMenu.HorizSpaceMakeEqual" xml:space="preserve">
    <value>Make &amp;Equal</value>
  </data>
  <data name="XML.MainMenu.FormatMenu.HorizontalSpacingMenu.SendToBack" xml:space="preserve">
    <value>&amp;Send to Back</value>
  </data>
  <data name="XML.MainMenu.FormatMenu.LineUpIcons" xml:space="preserve">
    <value>&amp;Line up icons</value>
  </data>
  <data name="XML.MainMenu.FormatMenu.Lock" xml:space="preserve">
    <value>&amp;Lock Controls</value>
  </data>
  <data name="XML.MainMenu.FormatMenu.OrderMenu" xml:space="preserve">
    <value>&amp;Order</value>
  </data>
  <data name="XML.MainMenu.FormatMenu.OrderMenu.BringToFront" xml:space="preserve">
    <value>&amp;Bring to Front</value>
  </data>
  <data name="XML.MainMenu.FormatMenu.OrderMenu.SendToBack" xml:space="preserve">
    <value>&amp;Send to Back</value>
  </data>
  <data name="XML.MainMenu.FormatMenu.SameSizeMenu" xml:space="preserve">
    <value>&amp;Make Same Size</value>
  </data>
  <data name="XML.MainMenu.FormatMenu.SameSizeMenu.SizeToControl" xml:space="preserve">
    <value>&amp;Both</value>
  </data>
  <data name="XML.MainMenu.FormatMenu.SameSizeMenu.SizeToControlHeight" xml:space="preserve">
    <value>&amp;Height</value>
  </data>
  <data name="XML.MainMenu.FormatMenu.SameSizeMenu.SizeToControlWidth" xml:space="preserve">
    <value>&amp;Width</value>
  </data>
  <data name="XML.MainMenu.FormatMenu.SameSizeMenu.SizeToGrid" xml:space="preserve">
    <value>Size to Gri&amp;d</value>
  </data>
  <data name="XML.MainMenu.FormatMenu.ShowLargeIcons" xml:space="preserve">
    <value>&amp;Show large icons</value>
  </data>
  <data name="XML.MainMenu.FormatMenu.ShowProperties" xml:space="preserve">
    <value>&amp;Properties</value>
  </data>
  <data name="XML.MainMenu.FormatMenu.ShowTabOrder" xml:space="preserve">
    <value>Show &amp;tab order</value>
  </data>
  <data name="XML.MainMenu.FormatMenu.VerticalSpacingMenu" xml:space="preserve">
    <value>&amp;Vertical Spacing</value>
  </data>
  <data name="XML.MainMenu.FormatMenu.VerticalSpacingMenu.VertSpaceConcatenate" xml:space="preserve">
    <value>&amp;Remove</value>
  </data>
  <data name="XML.MainMenu.FormatMenu.VerticalSpacingMenu.VertSpaceDecrease" xml:space="preserve">
    <value>&amp;Decrease</value>
  </data>
  <data name="XML.MainMenu.FormatMenu.VerticalSpacingMenu.VertSpaceIncrease" xml:space="preserve">
    <value>&amp;Increase</value>
  </data>
  <data name="XML.MainMenu.FormatMenu.VerticalSpacingMenu.VertSpaceMakeEqual" xml:space="preserve">
    <value>Make &amp;Equal</value>
  </data>
  <data name="XML.MainMenu.HelpMenu" xml:space="preserve">
    <value>&amp;Help</value>
  </data>
  <data name="XML.MainMenu.HelpMenu.About" xml:space="preserve">
    <value>&amp;About…</value>
  </data>
  <data name="XML.MainMenu.HelpMenu.ContextHelp" xml:space="preserve">
    <value>Context help</value>
  </data>
  <data name="XML.MainMenu.HelpMenu.DynamicHelp" xml:space="preserve">
    <value>&amp;Dynamic Help</value>
  </data>
  <data name="XML.MainMenu.HelpMenu.GPL" xml:space="preserve">
    <value>&amp;GPL...</value>
  </data>
  <data name="XML.MainMenu.HelpMenu.ReadMe" xml:space="preserve">
    <value>&amp;ReadMe…</value>
  </data>
  <data name="XML.MainMenu.HelpMenu.StyleGuide" xml:space="preserve">
    <value>Coding Style Guide</value>
  </data>
  <data name="XML.MainMenu.HelpMenu.Tips" xml:space="preserve">
    <value>&amp;Tip of the Day…</value>
  </data>
  <data name="XML.MainMenu.HelpMenu.Topics" xml:space="preserve">
    <value>&amp;Help Topics</value>
  </data>
  <data name="XML.MainMenu.HelpMenu.WebMenu" xml:space="preserve">
    <value>Web</value>
  </data>
  <data name="XML.MainMenu.Navigation.Back" xml:space="preserve">
    <value>Navigate Back</value>
  </data>
  <data name="XML.MainMenu.Navigation.ClearHistory" xml:space="preserve">
    <value>Clear Navigation History</value>
  </data>
  <data name="XML.MainMenu.Navigation.Forward" xml:space="preserve">
    <value>Navigate Forward</value>
  </data>
  <data name="XML.MainMenu.ProjectMenu" xml:space="preserve">
    <value>&amp;Project</value>
  </data>
  <data name="XML.MainMenu.ProjectMenu.Options" xml:space="preserve">
    <value>Project &amp;Options…</value>
  </data>
  <data name="XML.MainMenu.RefactorMenu" xml:space="preserve">
    <value>&amp;Refactor</value>
  </data>
  <data name="XML.MainMenu.RunMenu.BuildProject.Description" xml:space="preserve">
    <value>Builds the current project.</value>
  </data>
  <data name="XML.MainMenu.RunMenu.BuildSolution.Description" xml:space="preserve">
    <value>Builds all projects in the current solution.</value>
  </data>
  <data name="XML.MainMenu.RunMenu.Compile.Description" xml:space="preserve">
    <value>Build active project or buffer (when no project is open) (does autosave)</value>
  </data>
  <data name="XML.MainMenu.RunMenu.Compile.StopDebuggingQuestion" xml:space="preserve">
    <value>You have to stop the debugger to build the project.
Do you want to stop debugging?</value>
  </data>
  <data name="XML.MainMenu.RunMenu.Compile.StopDebuggingTitle" xml:space="preserve">
    <value>Stop Debugging</value>
  </data>
  <data name="XML.MainMenu.RunMenu.Run" xml:space="preserve">
    <value>&amp;Run</value>
  </data>
  <data name="XML.MainMenu.RunMenu.Run.Description" xml:space="preserve">
    <value>Run compiled exe (does recompile)</value>
  </data>
  <data name="XML.MainMenu.SearchMenu" xml:space="preserve">
    <value>&amp;Search</value>
  </data>
  <data name="XML.MainMenu.SearchMenu.ClrBookmark" xml:space="preserve">
    <value>&amp;Clear All Bookmarks</value>
  </data>
  <data name="XML.MainMenu.SearchMenu.ClrBookmark.Description" xml:space="preserve">
    <value>Clear all bookmarks in current buffer</value>
  </data>
  <data name="XML.MainMenu.SearchMenu.Find" xml:space="preserve">
    <value>&amp;Find…</value>
  </data>
  <data name="XML.MainMenu.SearchMenu.FindNext" xml:space="preserve">
    <value>Find &amp;Next</value>
  </data>
  <data name="XML.MainMenu.SearchMenu.FindNextSelected" xml:space="preserve">
    <value>Find Next &amp;Selected</value>
    <comment>Search menu option that finds the next match based on the currently selected text.</comment>
  </data>
  <data name="XML.MainMenu.SearchMenu.Goto" xml:space="preserve">
    <value>&amp;Go To...</value>
  </data>
  <data name="XML.MainMenu.SearchMenu.GotoBrace" xml:space="preserve">
    <value>Goto &amp;Matching Brace</value>
  </data>
  <data name="XML.MainMenu.SearchMenu.IncrementalSearch" xml:space="preserve">
    <value>Incremental Search</value>
  </data>
  <data name="XML.MainMenu.SearchMenu.NextBookmark" xml:space="preserve">
    <value>Ne&amp;xt Bookmark</value>
  </data>
  <data name="XML.MainMenu.SearchMenu.NextBookmark.Description" xml:space="preserve">
    <value>Goto next bookmark</value>
  </data>
  <data name="XML.MainMenu.SearchMenu.PrevBookmark" xml:space="preserve">
    <value>&amp;Prev Bookmark</value>
  </data>
  <data name="XML.MainMenu.SearchMenu.PrevBookmark.Description" xml:space="preserve">
    <value>Goto previous bookmark</value>
  </data>
  <data name="XML.MainMenu.SearchMenu.Replace" xml:space="preserve">
    <value>&amp;Replace…</value>
  </data>
  <data name="XML.MainMenu.SearchMenu.ReverseIncrementalSearch" xml:space="preserve">
    <value>Reverse Incremental Search</value>
  </data>
  <data name="XML.MainMenu.SearchMenu.ToggleBookmark" xml:space="preserve">
    <value>&amp;Toggle Bookmark</value>
  </data>
  <data name="XML.MainMenu.SearchMenu.ToggleBookmark.Description" xml:space="preserve">
    <value>Set/unset bookmark at current line</value>
  </data>
  <data name="XML.MainMenu.ToolMenu" xml:space="preserve">
    <value>&amp;Tools</value>
  </data>
  <data name="XML.MainMenu.ToolMenu.ConvertCodeTo" xml:space="preserve">
    <value>&amp;Convert code to</value>
  </data>
  <data name="XML.MainMenu.ToolMenu.ExternalTools.EnterArguments" xml:space="preserve">
    <value>Enter arguments for the tool:</value>
  </data>
  <data name="XML.MainMenu.ToolMenu.ExternalTools.ExecutionFailed" xml:space="preserve">
    <value>External program execution failed.
Error while starting:
</value>
  </data>
  <data name="XML.MainMenu.ToolMenu.ExternalTools.ExitedWithCode" xml:space="preserve">
    <value>Exited with code:</value>
  </data>
  <data name="XML.MainMenu.ToolMenu.GenerateCode" xml:space="preserve">
    <value>Auto code generation</value>
  </data>
  <data name="XML.MainMenu.ToolMenu.InsColor" xml:space="preserve">
    <value>Insert Color…</value>
  </data>
  <data name="XML.MainMenu.ToolMenu.InsGUID" xml:space="preserve">
    <value>Insert new &amp;GUID</value>
  </data>
  <data name="XML.MainMenu.ToolMenu.Options" xml:space="preserve">
    <value>O&amp;ptions…</value>
  </data>
  <data name="XML.MainMenu.ToolMenu.QuickXmlDoc" xml:space="preserve">
    <value>Quick XML doc</value>
  </data>
  <data name="XML.MainMenu.ToolsMenu.RegularExpressionToolkit" xml:space="preserve">
    <value>Regular Expressions Toolkit</value>
  </data>
  <data name="XML.MainMenu.ViewMenu" xml:space="preserve">
    <value>&amp;View</value>
  </data>
  <data name="XML.MainMenu.ViewMenu.DebugMenu" xml:space="preserve">
    <value>&amp;Debug</value>
  </data>
  <data name="XML.MainMenu.ViewMenu.FullScreen" xml:space="preserve">
    <value>&amp;Fullscreen</value>
  </data>
  <data name="XML.MainMenu.ViewMenu.SetupMenu" xml:space="preserve">
    <value>Setup</value>
  </data>
  <data name="XML.MainMenu.ViewMenu.SetupMenu.DialogsMenu" xml:space="preserve">
    <value>Dialogs</value>
  </data>
  <data name="XML.MainMenu.ViewMenu.SetupMenu.FilesMenu" xml:space="preserve">
    <value>Files</value>
  </data>
  <data name="XML.MainMenu.ViewMenu.ShowStartPage" xml:space="preserve">
    <value>&amp;Show start page</value>
  </data>
  <data name="XML.MainMenu.ViewMenu.ToolsMenu" xml:space="preserve">
    <value>&amp;Tools</value>
  </data>
  <data name="XML.MainMenu.WindowMenu" xml:space="preserve">
    <value>&amp;Window</value>
  </data>
  <data name="XML.MainMenu.WindowMenu.NxtWindow" xml:space="preserve">
    <value>&amp;Next Window</value>
  </data>
  <data name="XML.MainMenu.WindowMenu.PrvWindow" xml:space="preserve">
    <value>&amp;Prev Window</value>
  </data>
  <data name="XML.MainMenu.WindowMenu.Split" xml:space="preserve">
    <value>&amp;Split</value>
  </data>
  <data name="XML.StandardHeader.CreatedBySharpDevelop" xml:space="preserve">
    <value>Created by SharpDevelop.</value>
  </data>
  <data name="XML.StandardHeader.Date" xml:space="preserve">
    <value>Date:</value>
  </data>
  <data name="XML.StandardHeader.HowToChangeTemplateInformation" xml:space="preserve">
    <value>To change this template use Tools | Options | Coding | Edit Standard Headers.</value>
  </data>
  <data name="XML.StandardHeader.Time" xml:space="preserve">
    <value>Time:</value>
  </data>
  <data name="XML.StandardHeader.User" xml:space="preserve">
    <value>User:</value>
  </data>
  <data name="XML.StartupTips.Tip1" xml:space="preserve">
    <value>That you should look out for new SharpDevelop versions and tell all your friends how good SharpDevelop is and write cool C# programs with it!</value>
  </data>
  <data name="XML.StartupTips.Tip2" xml:space="preserve">
    <value>That you can open the template completion window with Ctrl+J?</value>
  </data>
  <data name="XML.StartupTips.Tip3" xml:space="preserve">
    <value>That you can type "? name = ...;" (C#) or "Dim name As ? = ..." (VB) and SharpDevelop will substitute the question mark with the type of "..."?</value>
  </data>
  <data name="XML.TextAreaContextMenu.BufferOptions" xml:space="preserve">
    <value>Buffer Options</value>
  </data>
  <data name="XML.TextAreaContextMenu.CommentUncommentSelection" xml:space="preserve">
    <value>Comment region</value>
  </data>
  <data name="XML.TextAreaContextMenu.Copy" xml:space="preserve">
    <value>&amp;Copy</value>
  </data>
  <data name="XML.TextAreaContextMenu.Cut" xml:space="preserve">
    <value>Cu&amp;t</value>
  </data>
  <data name="XML.TextAreaContextMenu.FileMode" xml:space="preserve">
    <value>File mode</value>
  </data>
  <data name="XML.TextAreaContextMenu.Indent" xml:space="preserve">
    <value>Indent</value>
  </data>
  <data name="XML.TextAreaContextMenu.Paste" xml:space="preserve">
    <value>&amp;Paste</value>
  </data>
  <data name="XML.TextAreaContextMenu.Refactoring" xml:space="preserve">
    <value>Refactoring</value>
  </data>
  <data name="XML.TextAreaContextMenu.UncommentSelection" xml:space="preserve">
    <value>Uncomment region</value>
  </data>
  <data name="_Internal.Bogus.Translation.Test1" xml:space="preserve">
    <value>This resource is not being used. Its purpose is to test the translation database and has 
a line break</value>
  </data>
</root><|MERGE_RESOLUTION|>--- conflicted
+++ resolved
@@ -5958,15 +5958,12 @@
   <data name="MainWindow.Windows.Debug.ParallelStack" xml:space="preserve">
     <value>Parallel Stacks</value>
   </data>
-<<<<<<< HEAD
   <data name="MainWindow.Windows.Debug.ToggleMethodView" xml:space="preserve">
     <value>Toggle Method View</value>
   </data>
   <data name="MainWindow.Windows.Debug.HideZoomControl" xml:space="preserve">
     <value>Show/Hide Zoom Control</value>
   </data>
-=======
->>>>>>> 29d5331f
   <data name="MainWindow.Windows.Debug.RunToCursor" xml:space="preserve">
     <value>Run to cursor</value>
   </data>
