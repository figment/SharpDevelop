﻿// 
// CSharpCompletionEngine.cs
//  
// Author:
//       Mike Krüger <mkrueger@xamarin.com>
// 
// Copyright (c) 2011 Xamarin Inc. (http://xamarin.com)
// 
// Permission is hereby granted, free of charge, to any person obtaining a copy
// of this software and associated documentation files (the "Software"), to deal
// in the Software without restriction, including without limitation the rights
// to use, copy, modify, merge, publish, distribute, sublicense, and/or sell
// copies of the Software, and to permit persons to whom the Software is
// furnished to do so, subject to the following conditions:
// 
// The above copyright notice and this permission notice shall be included in
// all copies or substantial portions of the Software.
// 
// THE SOFTWARE IS PROVIDED "AS IS", WITHOUT WARRANTY OF ANY KIND, EXPRESS OR
// IMPLIED, INCLUDING BUT NOT LIMITED TO THE WARRANTIES OF MERCHANTABILITY,
// FITNESS FOR A PARTICULAR PURPOSE AND NONINFRINGEMENT. IN NO EVENT SHALL THE
// AUTHORS OR COPYRIGHT HOLDERS BE LIABLE FOR ANY CLAIM, DAMAGES OR OTHER
// LIABILITY, WHETHER IN AN ACTION OF CONTRACT, TORT OR OTHERWISE, ARISING FROM,
// OUT OF OR IN CONNECTION WITH THE SOFTWARE OR THE USE OR OTHER DEALINGS IN
// THE SOFTWARE.
using System;
using System.Collections.Generic;
using System.Linq;
using System.Text;

using ICSharpCode.NRefactory.Completion;
using ICSharpCode.NRefactory.CSharp.Refactoring;
using ICSharpCode.NRefactory.CSharp.Resolver;
using ICSharpCode.NRefactory.Editor;
using ICSharpCode.NRefactory.Semantics;
using ICSharpCode.NRefactory.TypeSystem;
using ICSharpCode.NRefactory.CSharp.TypeSystem;

namespace ICSharpCode.NRefactory.CSharp.Completion
{
	public class CSharpCompletionEngine : CSharpCompletionEngineBase
	{
		internal ICompletionDataFactory factory;
		
		#region Additional input properties
		public CSharpFormattingOptions FormattingPolicy { get; set; }
		
		public string EolMarker { get; set; }
		
		public string IndentString { get; set; }
#endregion
		
		#region Result properties
		public bool AutoCompleteEmptyMatch;
		public bool AutoSelect;
		public string DefaultCompletionString;
		public bool CloseOnSquareBrackets;
#endregion
		
		public CSharpCompletionEngine(IDocument document, ICompletionContextProvider completionContextProvider, ICompletionDataFactory factory, IProjectContent content, CSharpTypeResolveContext ctx) : base (content, completionContextProvider, ctx)
		{
			if (document == null) {
				throw new ArgumentNullException("document");
			}
			if (factory == null) {
				throw new ArgumentNullException("factory");
			}
			this.document = document;
			this.factory = factory;
			// Set defaults for additional input properties
			this.FormattingPolicy = FormattingOptionsFactory.CreateMono();
			this.EolMarker = Environment.NewLine;
			this.IndentString = "\t";
		}
		
		public bool TryGetCompletionWord(int offset, out int startPos, out int wordLength)
		{
			startPos = wordLength = 0;
			int pos = offset - 1;
			while (pos >= 0) {
				char c = document.GetCharAt(pos);
				if (!char.IsLetterOrDigit(c) && c != '_')
					break;
				pos--;
			}
			if (pos == -1)
				return false;
			
			pos++;
			startPos = pos;
			
			while (pos < document.TextLength) {
				char c = document.GetCharAt(pos);
				if (!char.IsLetterOrDigit(c) && c != '_')
					break;
				pos++;
			}
			wordLength = pos - startPos;
			return true;
		}
		
		public IEnumerable<ICompletionData> GetCompletionData(int offset, bool controlSpace)
		{
			this.AutoCompleteEmptyMatch = true;
			this.AutoSelect = true;
			this.DefaultCompletionString = null;
			SetOffset(offset);
			if (offset > 0) {
				char lastChar = document.GetCharAt(offset - 1);
				var result = MagicKeyCompletion(lastChar, controlSpace) ?? Enumerable.Empty<ICompletionData>();
				if (controlSpace && char.IsWhiteSpace(lastChar)) {
					offset -= 2;
					while (offset >= 0 && char.IsWhiteSpace (document.GetCharAt (offset))) {
						offset--;
					}
					if (offset > 0) {
						var nonWsResult = MagicKeyCompletion(
							document.GetCharAt(offset),
							controlSpace
						);
						if (nonWsResult != null) {
							var text = new HashSet<string>(result.Select(r => r.CompletionText));
							result = result.Concat(nonWsResult.Where(r => !text.Contains(r.CompletionText)));
						}
					}
				}
				
				return result;
			}
			return Enumerable.Empty<ICompletionData>();
		}

		IEnumerable<ICompletionData> HandleMemberReferenceCompletion(ExpressionResult expr)
		{
			if (expr == null) 
				return null;
			
			// do not complete <number>. (but <number>.<number>.)
			if (expr.Node is PrimitiveExpression) {
				var pexpr = (PrimitiveExpression)expr.Node;
				if (!(pexpr.Value is string || pexpr.Value is char) && !pexpr.LiteralValue.Contains('.')) {
					return null;
				}
			}
			var resolveResult = ResolveExpression(expr);
			if (resolveResult == null) {
				return null;
			}
			if (expr.Node is AstType) {
				// need to look at paren.parent because of "catch (<Type>.A" expression
				if (expr.Node.Parent != null && expr.Node.Parent.Parent is CatchClause)
					return HandleCatchClauseType(expr);
				return CreateTypeAndNamespaceCompletionData(
					location,
					resolveResult.Item1,
					expr.Node,
					resolveResult.Item2
				);
			}
			
			
			return CreateCompletionData(
				location,
				resolveResult.Item1,
				expr.Node,
				resolveResult.Item2
			);
		}
		
		bool IsInPreprocessorDirective()
		{
			var text = GetMemberTextToCaret().Item1;
			var miniLexer = new MiniLexer(text);
			miniLexer.Parse();
			return miniLexer.IsInPreprocessorDirective;
		}
		
		IEnumerable<ICompletionData> HandleObjectInitializer(CompilationUnit unit, AstNode n)
		{
			var p = n.Parent;
			while (p != null && !(p is ObjectCreateExpression)) {
				p = p.Parent;
			}
			var parent = (ArrayInitializerExpression)n.Parent;
			if (parent.IsSingleElement)
				parent = (ArrayInitializerExpression)parent.Parent;
			if (p != null) {
				var contextList = new CompletionDataWrapper(this);
				var initializerResult = ResolveExpression(p);
				if (initializerResult != null && initializerResult.Item1.Type.Kind != TypeKind.Unknown) {
					// check 3 cases:
					// 1) New initalizer { xpr
					// 2) Object initializer { prop = val1, field = val2, xpr
					// 3) Array initializer { new Foo (), a, xpr
					// in case 1 all object/array initializer options should be given - in the others not.
					
					AstNode prev = null;
					if (parent.Elements.Count > 1) {
						prev = parent.Elements.First();
						if (prev is ArrayInitializerExpression && ((ArrayInitializerExpression)prev).IsSingleElement) 
							prev = ((ArrayInitializerExpression)prev).Elements.FirstOrDefault();
					}
					
					if (prev != null && !(prev is NamedExpression)) {
						AddContextCompletion(contextList, GetState(), n);
						// case 3)
						return contextList.Result;
					}
					
					foreach (var m in initializerResult.Item1.Type.GetMembers (m => !m.IsSynthetic && m.IsPublic && (m.EntityType == EntityType.Property || m.EntityType == EntityType.Field))) {
						contextList.AddMember(m);
					}
					
					if (prev != null && (prev is NamedExpression)) {
						// case 2)
						return contextList.Result;
					}
					
					// case 1)
					
					// check if the object is a list, if not only provide object initalizers
					var list = typeof(System.Collections.IList).ToTypeReference().Resolve(Compilation);
					if (initializerResult.Item1.Type.Kind != TypeKind.Array && list != null) {
						var def = initializerResult.Item1.Type.GetDefinition(); 
						if (def != null && !def.IsDerivedFrom(list.GetDefinition()))
							return contextList.Result;
					}
					
					AddContextCompletion(contextList, GetState(), n);
					return contextList.Result;
				}
			}
			return null;
		}
		
		IEnumerable<ICompletionData> MagicKeyCompletion(char completionChar, bool controlSpace)
		{
			Tuple<ResolveResult, CSharpResolver> resolveResult;
			switch (completionChar) {
			// Magic key completion
				case ':':
				case '.':
					if (IsInsideCommentStringOrDirective()) {
						return Enumerable.Empty<ICompletionData>();
					}
					return HandleMemberReferenceCompletion(GetExpressionBeforeCursor());
				case '#':
					if (!IsInPreprocessorDirective())
						return null;
					return GetDirectiveCompletionData();
			// XML doc completion
				case '<':
					if (IsInsideDocComment()) {
						return GetXmlDocumentationCompletionData();
					}
					if (controlSpace) {
						return DefaultControlSpaceItems();
					}
					return null;
				case '>':
					if (!IsInsideDocComment()) {
						if (offset > 2 && document.GetCharAt(offset - 2) == '-' && !IsInsideCommentStringOrDirective()) {
							return HandleMemberReferenceCompletion(GetExpressionBeforeCursor());
						}
						return null;
					}
					string lineText = document.GetText(document.GetLineByNumber(location.Line));
					int startIndex = Math.Min(location.Column - 1, lineText.Length - 1);
					while (startIndex >= 0 && lineText [startIndex] != '<') {
						--startIndex;
						if (lineText [startIndex] == '/') {
							// already closed.
							startIndex = -1;
							break;
						}
					}
				
					if (startIndex >= 0) {
						int endIndex = startIndex;
						while (endIndex <= location.Column && endIndex < lineText.Length && !Char.IsWhiteSpace (lineText [endIndex])) {
							endIndex++;
						}
						string tag = endIndex - startIndex - 1 > 0 ? lineText.Substring(
						startIndex + 1,
						endIndex - startIndex - 2
						) : null;
						if (!string.IsNullOrEmpty(tag) && commentTags.IndexOf(tag) >= 0) {
							document.Insert(offset, "</" + tag + ">", AnchorMovementType.BeforeInsertion);
						}
					}
					return null;
				
			// Parameter completion
				case '(':
					if (IsInsideCommentStringOrDirective()) {
						return null;
					}
					var invoke = GetInvocationBeforeCursor(true);
					if (invoke == null) {
						if (controlSpace)
							return DefaultControlSpaceItems(invoke);
						return null;
					}
					if (invoke.Node is TypeOfExpression) {
						return CreateTypeList();
					}
					var invocationResult = ResolveExpression(invoke);
					if (invocationResult == null) {
						return null;
					}
					var methodGroup = invocationResult.Item1 as MethodGroupResolveResult;
					if (methodGroup != null) {
						return CreateParameterCompletion(
						methodGroup,
						invocationResult.Item2,
						invoke.Node,
						invoke.Unit,
						0,
						controlSpace
						);
					}
				
					if (controlSpace) {
						return DefaultControlSpaceItems(invoke);
					}
					return null;
				case '=':
					return controlSpace ? DefaultControlSpaceItems() : null;
				case ',':
					int cpos2;
					if (!GetParameterCompletionCommandOffset(out cpos2)) { 
						return null;
					}
				//	completionContext = CompletionWidget.CreateCodeCompletionContext (cpos2);
				//	int currentParameter2 = MethodParameterDataProvider.GetCurrentParameterIndex (CompletionWidget, completionContext) - 1;
				//				return CreateParameterCompletion (CreateResolver (), location, ExpressionContext.MethodBody, provider.Methods, currentParameter);	
					break;
				
			// Completion on space:
				case ' ':
					int tokenIndex = offset;
					string token = GetPreviousToken(ref tokenIndex, false);
					if (IsInsideCommentStringOrDirective()) {
						if (IsInPreprocessorDirective())
							return HandleKeywordCompletion(tokenIndex, token);
						return null;
					}
				// check propose name, for context <variable name> <ctrl+space> (but only in control space context)
				//IType isAsType = null;
					var isAsExpression = GetExpressionAt(offset);
					if (controlSpace && isAsExpression != null && isAsExpression.Node is VariableDeclarationStatement && token != "new") {
						var parent = isAsExpression.Node as VariableDeclarationStatement;
						var proposeNameList = new CompletionDataWrapper(this);
						if (parent.Variables.Count != 1)
							return DefaultControlSpaceItems(isAsExpression, controlSpace);
<<<<<<< HEAD

						foreach (var possibleName in NamingHelper.GenerateNameProposals (parent.Type)) {
=======
					
						foreach (var possibleName in GenerateNameProposals (parent.Type)) {
>>>>>>> 519dc12e
							if (possibleName.Length > 0) {
								proposeNameList.Result.Add(factory.CreateLiteralCompletionData(possibleName.ToString()));
							}
						}
					
						AutoSelect = false;
						AutoCompleteEmptyMatch = false;
						return proposeNameList.Result;
					}
				//				int tokenIndex = offset;
				//				string token = GetPreviousToken (ref tokenIndex, false);
				//				if (result.ExpressionContext == ExpressionContext.ObjectInitializer) {
				//					resolver = CreateResolver ();
				//					ExpressionContext exactContext = new NewCSharpExpressionFinder (dom).FindExactContextForObjectInitializer (document, resolver.Unit, Document.FileName, resolver.CallingType);
				//					IReturnType objectInitializer = ((ExpressionContext.TypeExpressionContext)exactContext).UnresolvedType;
				//					if (objectInitializer != null && objectInitializer.ArrayDimensions == 0 && objectInitializer.PointerNestingLevel == 0 && (token == "{" || token == ","))
				//						return CreateCtrlSpaceCompletionData (completionContext, result); 
				//				}
					if (token == "=") {
						int j = tokenIndex;
						string prevToken = GetPreviousToken(ref j, false);
						if (prevToken == "=" || prevToken == "+" || prevToken == "-") {
							token = prevToken + token;
							tokenIndex = j;
						}
					}
					switch (token) {
						case "(":
						case ",":
							int cpos;
							if (!GetParameterCompletionCommandOffset(out cpos)) { 
								break;
							}
							int currentParameter = GetCurrentParameterIndex(cpos - 1, this.offset) - 1;
							if (currentParameter < 0) {
								return null;
							}
							invoke = GetInvocationBeforeCursor(token == "(");
							if (invoke == null) {
								return null;
							}
							invocationResult = ResolveExpression(invoke);
							if (invocationResult == null) {
								return null;
							}
							methodGroup = invocationResult.Item1 as MethodGroupResolveResult;
							if (methodGroup != null) {
								return CreateParameterCompletion(
							methodGroup,
							invocationResult.Item2,
							invoke.Node,
							invoke.Unit,
							currentParameter,
							controlSpace);
							}
							return null;
						case "=":
						case "==":
							GetPreviousToken(ref tokenIndex, false);
							var expressionOrVariableDeclaration = GetExpressionAt(tokenIndex);
							if (expressionOrVariableDeclaration == null) {
								return null;
							}
					
							resolveResult = ResolveExpression(expressionOrVariableDeclaration);
					
							if (resolveResult == null) {
								return null;
							}
							if (resolveResult.Item1.Type.Kind == TypeKind.Enum) {
								var wrapper = new CompletionDataWrapper(this);
								AddContextCompletion(
							wrapper,
							resolveResult.Item2,
							expressionOrVariableDeclaration.Node);
								AddEnumMembers(wrapper, resolveResult.Item1.Type, resolveResult.Item2);
								AutoCompleteEmptyMatch = false;
								return wrapper.Result;
							}
					//				
					//					if (resolvedType.FullName == DomReturnType.Bool.FullName) {
					//						CompletionDataList completionList = new ProjectDomCompletionDataList ();
					//						CompletionDataCollector cdc = new CompletionDataCollector (this, dom, completionList, Document.CompilationUnit, resolver.CallingType, location);
					//						completionList.AutoCompleteEmptyMatch = false;
					//						cdc.Add ("true", "md-keyword");
					//						cdc.Add ("false", "md-keyword");
					//						resolver.AddAccessibleCodeCompletionData (result.ExpressionContext, cdc);
					//						return completionList;
					//					}
					//					if (resolvedType.ClassType == ClassType.Delegate && token == "=") {
					//						CompletionDataList completionList = new ProjectDomCompletionDataList ();
					//						string parameterDefinition = AddDelegateHandlers (completionList, resolvedType);
					//						string varName = GetPreviousMemberReferenceExpression (tokenIndex);
					//						completionList.Add (new EventCreationCompletionData (document, varName, resolvedType, null, parameterDefinition, resolver.CallingMember, resolvedType));
					//						
					//						CompletionDataCollector cdc = new CompletionDataCollector (this, dom, completionList, Document.CompilationUnit, resolver.CallingType, location);
					//						resolver.AddAccessibleCodeCompletionData (result.ExpressionContext, cdc);
					//						foreach (var data in completionList) {
					//							if (data is MemberCompletionData) 
					//								((MemberCompletionData)data).IsDelegateExpected = true;
					//						}
					//						return completionList;
					//					}
							return null;
						case "+=":
						case "-=":
							GetPreviousToken(ref tokenIndex, false);
					
							expressionOrVariableDeclaration = GetExpressionAt(tokenIndex);
							if (expressionOrVariableDeclaration == null) {
								return null;
							}
					
							resolveResult = ResolveExpression(expressionOrVariableDeclaration);
							if (resolveResult == null) {
								return null;
							}
					
					
							var mrr = resolveResult.Item1 as MemberResolveResult;
							if (mrr != null) {
								var evt = mrr.Member as IEvent;
								if (evt == null) {
									return null;
								}
								var delegateType = evt.ReturnType;
								if (delegateType.Kind != TypeKind.Delegate) {
									return null;
								}
						
								var wrapper = new CompletionDataWrapper(this);
								if (currentType != null) {
									//							bool includeProtected = DomType.IncludeProtected (dom, typeFromDatabase, resolver.CallingType);
									foreach (var method in currentType.Methods) {
										if (MatchDelegate(delegateType, method) /*&& method.IsAccessibleFrom (dom, resolver.CallingType, resolver.CallingMember, includeProtected) &&*/) {
											wrapper.AddMember(method);
											//									data.SetText (data.CompletionText + ";");
										}
									}
								}
								if (token == "+=") {
									string parameterDefinition = AddDelegateHandlers(
								wrapper,
								delegateType
									);
									string varName = GetPreviousMemberReferenceExpression(tokenIndex);
									wrapper.Result.Add(
								factory.CreateEventCreationCompletionData(
								varName,
								delegateType,
								evt,
								parameterDefinition,
								currentMember,
								currentType)
									);
								}
						
								return wrapper.Result;
							}
							return null;
						case ":":
							if (currentMember == null) {
								token = GetPreviousToken(ref tokenIndex, false);
								token = GetPreviousToken(ref tokenIndex, false);
								if (token == "enum")
									return HandleEnumContext();
								var wrapper = new CompletionDataWrapper(this);
						
								AddTypesAndNamespaces(
							wrapper,
							GetState(),
							null,
							t => currentType != null && !currentType.ReflectionName.Equals(t.ReflectionName) ? t : null
								);
								return wrapper.Result;
							}
							return null;
					}
				
					var keywordCompletion = HandleKeywordCompletion(tokenIndex, token);
					if (keywordCompletion == null && controlSpace) {
						goto default;
					}
					return keywordCompletion;
			// Automatic completion
				default:
					if (IsInsideCommentStringOrDirective()) {
						return null;
					}
					if (IsInLinqContext(offset)) {
						if (!controlSpace && !(char.IsLetter(completionChar) || completionChar == '_')) {
							return null;
						}
						tokenIndex = offset;
						token = GetPreviousToken(ref tokenIndex, false);
						// token last typed
						if (!char.IsWhiteSpace(completionChar) && !linqKeywords.Contains(token)) {
							token = GetPreviousToken(ref tokenIndex, false);
						}
						// token last typed
					
						if (linqKeywords.Contains(token)) {
							if (token == "from") {
								// after from no auto code completion.
								return null;
							}
							return DefaultControlSpaceItems();
						}
						var dataList = new CompletionDataWrapper(this);
						AddKeywords(dataList, linqKeywords);
						return dataList.Result;
					}
					if (currentType != null && currentType.Kind == TypeKind.Enum) {
						return HandleEnumContext();
					}
					var contextList = new CompletionDataWrapper(this);
					var identifierStart = GetExpressionAtCursor();
					if (identifierStart != null) {
						if (identifierStart.Node is TypeParameterDeclaration) {
							return null;
						}
					
						if (identifierStart.Node is MemberReferenceExpression) {
							return HandleMemberReferenceCompletion(
							new ExpressionResult(
							((MemberReferenceExpression)identifierStart.Node).Target,
							identifierStart.Unit
							)
							);
						}
					
						if (identifierStart.Node is Identifier) {
							// May happen in variable names
							return controlSpace ? DefaultControlSpaceItems(identifierStart) : null;
						}
						if (identifierStart.Node is VariableInitializer && location <= ((VariableInitializer)identifierStart.Node).NameToken.EndLocation) {
							return controlSpace ? HandleAccessorContext() ?? DefaultControlSpaceItems(identifierStart) : null;
						}
					
						if (identifierStart.Node is CatchClause) {
							if (((CatchClause)identifierStart.Node).VariableNameToken.Contains(location)) {
								return null;
							}
							return HandleCatchClauseType(identifierStart);
						}
					}
					if (!(char.IsLetter(completionChar) || completionChar == '_') && (!controlSpace || identifierStart == null || !(identifierStart.Node.Parent is ArrayInitializerExpression))) {
						return controlSpace ? HandleAccessorContext() ?? DefaultControlSpaceItems(identifierStart) : null;
					}
				
					char prevCh = offset > 2 ? document.GetCharAt(offset - 2) : ';';
					char nextCh = offset < document.TextLength ? document.GetCharAt(offset) : ' ';
					const string allowedChars = ";,.[](){}+-*/%^?:&|~!<>=";
					if (!Char.IsWhiteSpace(nextCh) && allowedChars.IndexOf(nextCh) < 0) {
						return null;
					}
					if (!(Char.IsWhiteSpace(prevCh) || allowedChars.IndexOf(prevCh) >= 0)) {
						return null;
					}
				
				// Do not pop up completion on identifier identifier (should be handled by keyword completion).
					tokenIndex = offset - 1;
					token = GetPreviousToken(ref tokenIndex, false);
					if (token == "class" || token == "interface" || token == "struct" || token == "enum" || token == "namespace") {
						// after these always follows a name
						return null;
					}
					var keywordresult = HandleKeywordCompletion(tokenIndex, token);
					if (keywordresult != null) {
						return keywordresult;
					}
				
					int prevTokenIndex = tokenIndex;
					var prevToken2 = GetPreviousToken(ref prevTokenIndex, false);
					if (prevToken2 == "delegate") {
						// after these always follows a name
						return null;
					}
				
					if (identifierStart == null && !string.IsNullOrEmpty(token) && !IsInsideCommentStringOrDirective() && (prevToken2 == ";" || prevToken2 == "{" || prevToken2 == "}")) {
						char last = token [token.Length - 1];
						if (char.IsLetterOrDigit(last) || last == '_' || token == ">") {
							return HandleKeywordCompletion(tokenIndex, token);
						}
					}
				
					if (identifierStart == null) {
						var accCtx = HandleAccessorContext();
						if (accCtx != null) {
							return accCtx;
						}
						return DefaultControlSpaceItems(null, controlSpace);
					}
					CSharpResolver csResolver;
					AstNode n = identifierStart.Node;
					if (n != null && n.Parent is AnonymousTypeCreateExpression) {
						AutoSelect = false;
					}
				
				// Handle foreach (type name _
					if (n is IdentifierExpression) {
						var prev = n.GetPrevNode() as ForeachStatement;
						if (prev != null && prev.InExpression.IsNull) {
							if (controlSpace) {
								contextList.AddCustom("in");
								return contextList.Result;
							}
							return null;
						}
					
						//						var astResolver = new CSharpAstResolver(
						//							GetState(),
						//							identifierStart.Unit,
						//							CSharpParsedFile
						//						);
						//
						//						foreach (var type in CreateFieldAction.GetValidTypes(astResolver, (Expression)n)) {
						//							if (type.Kind == TypeKind.Delegate) {
						//								AddDelegateHandlers(contextList, type, false, false);
						//								AutoSelect = false;
						//								AutoCompleteEmptyMatch = false;
						//							}
						//						}
					}
				
				// Handle object/enumerable initialzer expressions: "new O () { P$"
					if (n is IdentifierExpression && n.Parent is ArrayInitializerExpression) {
						var result = HandleObjectInitializer(identifierStart.Unit, n);
						if (result != null)
							return result;
					}
				
					if (n != null && n.Parent is InvocationExpression) {
						var invokeParent = (InvocationExpression)n.Parent;
						var invokeResult = ResolveExpression(
						invokeParent.Target
						);
						var mgr = invokeResult != null ? invokeResult.Item1 as MethodGroupResolveResult : null;
						if (mgr != null) {
							int idx = 0;
							foreach (var arg in invokeParent.Arguments) {
								if (arg == n) {
									break;
								}
								idx++;
							}
						
							foreach (var method in mgr.Methods) {
								if (idx < method.Parameters.Count && method.Parameters [idx].Type.Kind == TypeKind.Delegate) {
									AutoSelect = false;
									AutoCompleteEmptyMatch = false;
								}
								foreach (var p in method.Parameters) {
									contextList.AddNamedParameterVariable(p);
								}
							}
							idx++;
							foreach (var list in mgr.GetEligibleExtensionMethods (true)) {
								foreach (var method in list) {
									if (idx < method.Parameters.Count && method.Parameters [idx].Type.Kind == TypeKind.Delegate) {
										AutoSelect = false;
										AutoCompleteEmptyMatch = false;
									}
								}
							}
						}
					}
				
					if (n != null && n.Parent is ObjectCreateExpression) {
						var invokeResult = ResolveExpression(n.Parent);
						var mgr = invokeResult != null ? invokeResult.Item1 as ResolveResult : null;
						if (mgr != null) {
							foreach (var constructor in mgr.Type.GetConstructors ()) {
								foreach (var p in constructor.Parameters) {
									contextList.AddVariable(p);
								}
							}
						}
					}
				
					if (n is IdentifierExpression) {
						var bop = n.Parent as BinaryOperatorExpression;
						Expression evaluationExpr = null;
					
						if (bop != null && bop.Right == n && (bop.Operator == BinaryOperatorType.Equality || bop.Operator == BinaryOperatorType.InEquality)) {
							evaluationExpr = bop.Left;
						}
						// check for compare to enum case 
						if (evaluationExpr != null) {
							resolveResult = ResolveExpression(evaluationExpr);
							if (resolveResult != null && resolveResult.Item1.Type.Kind == TypeKind.Enum) {
								var wrapper = new CompletionDataWrapper(this);
								AddContextCompletion(
								wrapper,
								resolveResult.Item2,
								evaluationExpr
								);
								AddEnumMembers(wrapper, resolveResult.Item1.Type, resolveResult.Item2);
								AutoCompleteEmptyMatch = false;
								return wrapper.Result;
							}
						}
					}
				
					if (n is Identifier && n.Parent is ForeachStatement) {
						if (controlSpace) {
							return DefaultControlSpaceItems();
						}
						return null;
					}
				
					if (n is ArrayInitializerExpression) {
						// check for new [] {...} expression -> no need to resolve the type there
						var parent = n.Parent as ArrayCreateExpression;
						if (parent != null && parent.Type.IsNull) {
							return DefaultControlSpaceItems();
						}
					
						var initalizerResult = ResolveExpression(n.Parent);
					
						var concreteNode = identifierStart.Unit.GetNodeAt<IdentifierExpression>(location);
						// check if we're on the right side of an initializer expression
						if (concreteNode != null && concreteNode.Parent != null && concreteNode.Parent.Parent != null && concreteNode.Identifier != "a" && concreteNode.Parent.Parent is NamedExpression) {
							return DefaultControlSpaceItems();
						}
						if (initalizerResult != null && initalizerResult.Item1.Type.Kind != TypeKind.Unknown) { 
						
							foreach (var property in initalizerResult.Item1.Type.GetProperties ()) {
								if (!property.IsPublic) {
									continue;
								}
								contextList.AddMember(property);
							}
							foreach (var field in initalizerResult.Item1.Type.GetFields ()) {       
								if (!field.IsPublic) {
									continue;
								}
								contextList.AddMember(field);
							}
							return contextList.Result;
						}
						return DefaultControlSpaceItems();
					}
					if (IsAttributeContext(n)) {
						// add attribute targets
						if (currentType == null) {
							contextList.AddCustom("assembly");
							contextList.AddCustom("module");
							contextList.AddCustom("type");
						} else {
							contextList.AddCustom("param");
							contextList.AddCustom("field");
							contextList.AddCustom("property");
							contextList.AddCustom("method");
							contextList.AddCustom("event");
						}
						contextList.AddCustom("return");
					}
					if (n is MemberType) {
						resolveResult = ResolveExpression(
						((MemberType)n).Target
						);
						return CreateTypeAndNamespaceCompletionData(
						location,
						resolveResult.Item1,
						((MemberType)n).Target,
						resolveResult.Item2
						);
					}
					if (n != null/* && !(identifierStart.Item2 is TypeDeclaration)*/) {
						csResolver = new CSharpResolver(ctx);
						var nodes = new List<AstNode>();
						nodes.Add(n);
						if (n.Parent is ICSharpCode.NRefactory.CSharp.Attribute) {
							nodes.Add(n.Parent);
						}
						var astResolver = CompletionContextProvider.GetResolver(csResolver, identifierStart.Unit);
						astResolver.ApplyNavigator(new NodeListResolveVisitorNavigator(nodes));
						try {
							csResolver = astResolver.GetResolverStateBefore(n);
						} catch (Exception) {
							csResolver = GetState();
						}
						// add attribute properties.
						if (n.Parent is ICSharpCode.NRefactory.CSharp.Attribute) {
							var resolved = astResolver.Resolve(n.Parent);
							if (resolved != null && resolved.Type != null) {
								foreach (var property in resolved.Type.GetProperties (p => p.Accessibility == Accessibility.Public)) {
									contextList.AddMember(property);
								}
								foreach (var field in resolved.Type.GetFields (p => p.Accessibility == Accessibility.Public)) {
									contextList.AddMember(field);
								}
							}
						}
					} else {
						csResolver = GetState();
					}
				// identifier has already started with the first letter
					offset--;
					AddContextCompletion(
					contextList,
					csResolver,
					identifierStart.Node
					);
					return contextList.Result;
			//				if (stub.Parent is BlockStatement)
				
			//				result = FindExpression (dom, completionContext, -1);
			//				if (result == null)
			//					return null;
			//				 else if (result.ExpressionContext != ExpressionContext.IdentifierExpected) {
			//					triggerWordLength = 1;
			//					bool autoSelect = true;
			//					IType returnType = null;
			//					if ((prevCh == ',' || prevCh == '(') && GetParameterCompletionCommandOffset (out cpos)) {
			//						ctx = CompletionWidget.CreateCodeCompletionContext (cpos);
			//						NRefactoryParameterDataProvider dataProvider = ParameterCompletionCommand (ctx) as NRefactoryParameterDataProvider;
			//						if (dataProvider != null) {
			//							int i = dataProvider.GetCurrentParameterIndex (CompletionWidget, ctx) - 1;
			//							foreach (var method in dataProvider.Methods) {
			//								if (i < method.Parameters.Count) {
			//									returnType = dom.GetType (method.Parameters [i].ReturnType);
			//									autoSelect = returnType == null || returnType.ClassType != ClassType.Delegate;
			//									break;
			//								}
			//							}
			//						}
			//					}
			//					// Bug 677531 - Auto-complete doesn't always highlight generic parameter in method signature
			//					//if (result.ExpressionContext == ExpressionContext.TypeName)
			//					//	autoSelect = false;
			//					CompletionDataList dataList = CreateCtrlSpaceCompletionData (completionContext, result);
			//					AddEnumMembers (dataList, returnType);
			//					dataList.AutoSelect = autoSelect;
			//					return dataList;
			//				} else {
			//					result = FindExpression (dom, completionContext, 0);
			//					tokenIndex = offset;
			//					
			//					// check foreach case, unfortunately the expression finder is too dumb to handle full type names
			//					// should be overworked if the expression finder is replaced with a mcs ast based analyzer.
			//					var possibleForeachToken = GetPreviousToken (ref tokenIndex, false); // starting letter
			//					possibleForeachToken = GetPreviousToken (ref tokenIndex, false); // varname
			//				
			//					// read return types to '(' token
			//					possibleForeachToken = GetPreviousToken (ref tokenIndex, false); // varType
			//					if (possibleForeachToken == ">") {
			//						while (possibleForeachToken != null && possibleForeachToken != "(") {
			//							possibleForeachToken = GetPreviousToken (ref tokenIndex, false);
			//						}
			//					} else {
			//						possibleForeachToken = GetPreviousToken (ref tokenIndex, false); // (
			//						if (possibleForeachToken == ".")
			//							while (possibleForeachToken != null && possibleForeachToken != "(")
			//								possibleForeachToken = GetPreviousToken (ref tokenIndex, false);
			//					}
			//					possibleForeachToken = GetPreviousToken (ref tokenIndex, false); // foreach
			//				
			//					if (possibleForeachToken == "foreach") {
			//						result.ExpressionContext = ExpressionContext.ForeachInToken;
			//					} else {
			//						return null;
			//						//								result.ExpressionContext = ExpressionContext.IdentifierExpected;
			//					}
			//					result.Expression = "";
			//					result.Region = DomRegion.Empty;
			//				
			//					return CreateCtrlSpaceCompletionData (completionContext, result);
			//				}
			//				break;
			}
			return null;
		}
		
		IEnumerable<ICompletionData> HandleCatchClauseType(ExpressionResult identifierStart)
		{
			Func<IType, IType> typePred = delegate (IType type) {
				if (type.GetAllBaseTypes().Any(t => t.ReflectionName == "System.Exception"))
					return type;
				return null;
			};
			if (identifierStart.Node is CatchClause) {
				var wrapper = new CompletionDataWrapper(this);
				AddTypesAndNamespaces(
					wrapper,
					GetState(),
					identifierStart.Node,
					typePred,
					m => false
				);
				return wrapper.Result;
			}
			
			var resolveResult = ResolveExpression(identifierStart);
			return CreateCompletionData(
				location,
				resolveResult.Item1,
				identifierStart.Node,
				resolveResult.Item2,
				typePred
			);
		}
		
		string[] validEnumBaseTypes = {
			"byte",
			"sbyte",
			"short",
			"int",
			"long",
			"ushort",
			"uint",
			"ulong"
		};
		
		IEnumerable<ICompletionData> HandleEnumContext()
		{
			var cu = ParseStub("a", false);
			if (cu == null) {
				return null;
			}
			
			var curType = cu.GetNodeAt<TypeDeclaration>(location);
			if (curType == null || curType.ClassType != ClassType.Enum) {
				cu = ParseStub("a {}", false);
				var node = cu.GetNodeAt<AstType>(location);
				if (node != null) {
					var wrapper = new CompletionDataWrapper(this);
					AddKeywords(wrapper, validEnumBaseTypes);
					return wrapper.Result;
				}
			}
			
			var member = cu.GetNodeAt<EnumMemberDeclaration>(location);
			if (member != null && member.NameToken.EndLocation < location) {
				return DefaultControlSpaceItems();
			}
			return null;
		}
		
		bool IsInLinqContext(int offset)
		{
			string token;
			while (null != (token = GetPreviousToken (ref offset, true)) && !IsInsideCommentStringOrDirective ()) {
				
				if (token == "from") {
					return !IsInsideCommentStringOrDirective(offset);
				}
				if (token == ";" || token == "{") {
					return false;
				}
			}
			return false;
		}
		
		IEnumerable<ICompletionData> HandleAccessorContext()
		{
			var unit = ParseStub("get; }", false);
			var node = unit.GetNodeAt(location, cn => !(cn is CSharpTokenNode));
			if (node is Accessor) {
				node = node.Parent;
			}
			var contextList = new CompletionDataWrapper(this);
			if (node is PropertyDeclaration) {
				contextList.AddCustom("get");
				contextList.AddCustom("set");
				AddKeywords(contextList, accessorModifierKeywords);
			} else if (node is CustomEventDeclaration) {
				contextList.AddCustom("add");
				contextList.AddCustom("remove");
			} else {
				return null;
			}
			
			return contextList.Result;
		}
		
		IEnumerable<ICompletionData> DefaultControlSpaceItems(ExpressionResult xp = null, bool controlSpace = true)
		{
			var wrapper = new CompletionDataWrapper(this);
			if (offset >= document.TextLength) {
				offset = document.TextLength - 1;
			}
			while (offset > 1 && char.IsWhiteSpace (document.GetCharAt (offset))) {
				offset--;
			}
			location = document.GetLocation(offset);
			
			if (xp == null) {
				xp = GetExpressionAtCursor();
			}
			AstNode node;
			CompilationUnit unit;
			Tuple<ResolveResult, CSharpResolver> rr;
			if (xp != null) {
				node = xp.Node;
				rr = ResolveExpression(node);
				unit = xp.Unit;
			} else {
				unit = ParseStub("foo", false);
				node = unit.GetNodeAt(
					location.Line,
					location.Column + 2,
					n => n is Expression || n is AstType
				);
				rr = ResolveExpression(node);
			}
			if (node is Identifier && node.Parent is ForeachStatement) {
				var foreachStmt = (ForeachStatement)node.Parent;
				foreach (var possibleName in NamingHelper.GenerateNameProposals (foreachStmt.VariableType)) {
					if (possibleName.Length > 0) {
						wrapper.Result.Add(factory.CreateLiteralCompletionData(possibleName.ToString()));
					}
				}
				
				AutoSelect = false;
				AutoCompleteEmptyMatch = false;
				return wrapper.Result;
			}
			
			if (node is Identifier && node.Parent is ParameterDeclaration) {
				if (!controlSpace) {
					return null;
				}
				// Try Parameter name case 
				var param = node.Parent as ParameterDeclaration;
				if (param != null) {
					foreach (var possibleName in NamingHelper.GenerateNameProposals (param.Type)) {
						if (possibleName.Length > 0) {
							wrapper.Result.Add(factory.CreateLiteralCompletionData(possibleName.ToString()));
						}
					}
					AutoSelect = false;
					AutoCompleteEmptyMatch = false;
					return wrapper.Result;
				}
			}
			/*			if (Unit != null && (node == null || node is TypeDeclaration)) {
				var constructor = Unit.GetNodeAt<ConstructorDeclaration>(
					location.Line,
					location.Column - 3
				);
				if (constructor != null && !constructor.ColonToken.IsNull && constructor.Initializer.IsNull) {
					wrapper.AddCustom("this");
					wrapper.AddCustom("base");
					return wrapper.Result;
				}
			}*/
			
			var initializer = node != null ? node.Parent as ArrayInitializerExpression : null;
			if (initializer != null) {
				var result = HandleObjectInitializer(unit, initializer);
				if (result != null)
					return result;
			}
			CSharpResolver csResolver = null;
			if (rr != null) {
				csResolver = rr.Item2;
			}
			if (csResolver == null) {
				if (node != null) {
					csResolver = GetState();
					//var astResolver = new CSharpAstResolver (csResolver, node, xp != null ? xp.Item1 : CSharpParsedFile);
					
					try {
						//csResolver = astResolver.GetResolverStateBefore (node);
						Console.WriteLine(csResolver.LocalVariables.Count());
					} catch (Exception  e) {
						Console.WriteLine("E!!!" + e);
					}
					
				} else {
					csResolver = GetState();
				}
			}
			AddContextCompletion(wrapper, csResolver, node);
			
			return wrapper.Result;
		}
		
		void AddContextCompletion(CompletionDataWrapper wrapper, CSharpResolver state, AstNode node)
		{
			if (state != null && !(node is AstType)) {
				foreach (var variable in state.LocalVariables) {
					if (variable.Region.IsInside(location.Line, location.Column - 1)) {
						continue;
					}
					wrapper.AddVariable(variable);
				}
			}
			
			if (currentMember is IUnresolvedParameterizedMember && !(node is AstType)) {
				var param = (IParameterizedMember)currentMember.CreateResolved(ctx);
				foreach (var p in param.Parameters) {
					wrapper.AddVariable(p);
				}
			}
			
			if (currentMember is IUnresolvedMethod) {
				var method = (IUnresolvedMethod)currentMember;
				foreach (var p in method.TypeParameters) {
					wrapper.AddTypeParameter(p);
				}
			}
			
			Func<IType, IType> typePred = null;
			if (IsAttributeContext(node)) {
				var attribute = Compilation.FindType(KnownTypeCode.Attribute);
				typePred = t => {
					return t.GetAllBaseTypeDefinitions().Any(bt => bt.Equals(attribute)) ? t : null;
				};
			}
			AddTypesAndNamespaces(wrapper, state, node, typePred);
			
			wrapper.Result.Add(factory.CreateLiteralCompletionData("global"));
			
			if (!(node is AstType)) {
				if (currentMember != null || node is Expression) {
					AddKeywords(wrapper, statementStartKeywords);
					AddKeywords(wrapper, expressionLevelKeywords);
					if (node == null || node is TypeDeclaration)
						AddKeywords(wrapper, typeLevelKeywords);
				} else if (currentType != null) {
					AddKeywords(wrapper, typeLevelKeywords);
				} else {
					AddKeywords(wrapper, globalLevelKeywords);
				}
				var prop = currentMember as IUnresolvedProperty;
				if (prop != null && prop.Setter != null && prop.Setter.Region.IsInside(location)) {
					wrapper.AddCustom("value");
				} 
				if (currentMember is IUnresolvedEvent) {
					wrapper.AddCustom("value");
				} 
				
				if (IsInSwitchContext(node)) {
					wrapper.AddCustom("case"); 
				}
			} else {
				if (((AstType)node).Parent is ParameterDeclaration) {
					AddKeywords(wrapper, parameterTypePredecessorKeywords);
				}
			}
			AddKeywords(wrapper, primitiveTypesKeywords);
			if (currentMember != null && (node is IdentifierExpression || node is SimpleType) && (node.Parent is ExpressionStatement || node.Parent is ForeachStatement || node.Parent is UsingStatement)) {
				wrapper.AddCustom("var");
				wrapper.AddCustom("dynamic");
			} 
			wrapper.Result.AddRange(factory.CreateCodeTemplateCompletionData());
			if (node != null && node.Role == Roles.Argument) {
				var resolved = ResolveExpression(node.Parent);
				var invokeResult = resolved != null ? resolved.Item1 as CSharpInvocationResolveResult : null;
				if (invokeResult != null) {
					int argNum = 0;
					foreach (var arg in node.Parent.Children.Where (c => c.Role == Roles.Argument)) {
						if (arg == node) {
							break;
						}
						argNum++;
					}
					var param = argNum < invokeResult.Member.Parameters.Count ? invokeResult.Member.Parameters [argNum] : null;
					if (param != null && param.Type.Kind == TypeKind.Enum) {
						AddEnumMembers(wrapper, param.Type, state);
					}
				}
			}
			
			if (node is Expression) {
				var root = node;
				while (root.Parent != null)
					root = root.Parent;
				var astResolver = CompletionContextProvider.GetResolver(state, root);
				foreach (var type in CreateFieldAction.GetValidTypes(astResolver, (Expression)node)) {
					if (type.Kind == TypeKind.Enum) {
						AddEnumMembers(wrapper, type, state);
					} else if (type.Kind == TypeKind.Delegate) {
						AddDelegateHandlers(wrapper, type, true, true);
						AutoSelect = false;
						AutoCompleteEmptyMatch = false;
					}
				}
			}
			
			// Add 'this' keyword for first parameter (extension method case)
			if (node != null && node.Parent is ParameterDeclaration && 
				node.Parent.PrevSibling != null && node.Parent.PrevSibling.Role == Roles.LPar) {
				wrapper.AddCustom("this");
			}
		}
		
		static bool IsInSwitchContext(AstNode node)
		{
			var n = node;
			while (n != null && !(n is EntityDeclaration)) {
				if (n is SwitchStatement) {
					return true;
				}
				if (n is BlockStatement) {
					return false;
				}
				n = n.Parent;
			}
			return false;
		}
		
		void AddTypesAndNamespaces(CompletionDataWrapper wrapper, CSharpResolver state, AstNode node, Func<IType, IType> typePred = null, Predicate<IMember> memberPred = null, Action<ICompletionData, IType> callback = null)
		{
			var lookup = new MemberLookup(ctx.CurrentTypeDefinition, Compilation.MainAssembly);
			if (currentType != null) {
				for (var ct = currentType; ct != null; ct = ct.DeclaringTypeDefinition) {
					foreach (var nestedType in ct.NestedTypes) {
						if (nestedType.IsSynthetic)
							continue;
						string name = nestedType.Name;
						if (IsAttributeContext(node) && name.EndsWith("Attribute") && name.Length > "Attribute".Length) {
							name = name.Substring(0, name.Length - "Attribute".Length);
						}
						
						if (typePred == null) {
							wrapper.AddType(nestedType, name);
							continue;
						}
						
						var type = typePred(nestedType.Resolve(ctx));
						if (type != null) {
							var a2 = wrapper.AddType(type, name);
							if (a2 != null && callback != null) {
								callback(a2, type);
							}
						}
						continue;
					}
				}
				if (this.currentMember != null && !(node is AstType)) {
					var def = ctx.CurrentTypeDefinition ?? Compilation.MainAssembly.GetTypeDefinition(currentType);
					if (def != null) {
						bool isProtectedAllowed = true;
						foreach (var member in def.GetMembers ()) {
							if (member is IMethod && ((IMethod)member).FullName == "System.Object.Finalize") {
								continue;
							}
							if (member.IsSynthetic)
								continue;
							if (member.EntityType == EntityType.Operator) {
								continue;
							}
							if (member.IsExplicitInterfaceImplementation) {
								continue;
							}
							if (!lookup.IsAccessible(member, isProtectedAllowed)) {
								continue;
							}
							
							if (memberPred == null || memberPred(member)) {
								wrapper.AddMember(member);
							}
						}
						var declaring = def.DeclaringTypeDefinition;
						while (declaring != null) {
							foreach (var member in declaring.GetMembers (m => m.IsStatic && !m.IsSynthetic)) {
								if (memberPred == null || memberPred(member)) {
									wrapper.AddMember(member);
								}
							}
							declaring = declaring.DeclaringTypeDefinition;
						}
					}
				}
				foreach (var p in currentType.TypeParameters) {
					wrapper.AddTypeParameter(p);
				}
			}
			var scope = ctx.CurrentUsingScope;
			
			for (var n = scope; n != null; n = n.Parent) {
				foreach (var pair in n.UsingAliases) {
					wrapper.AddNamespace(pair.Key);
				}
				foreach (var u in n.Usings) {
					foreach (var type in u.Types) {
						if (!lookup.IsAccessible(type, false))
							continue;
						
						IType addType = typePred != null ? typePred(type) : type;
						if (addType != null) {
							string name = type.Name;
							if (IsAttributeContext(node) && name.EndsWith("Attribute") && name.Length > "Attribute".Length) {
								name = name.Substring(0, name.Length - "Attribute".Length);
							}
							var a = wrapper.AddType(addType, name);
							if (a != null && callback != null) {
								callback(a, type);
							}
						}
					}
				}
				
				foreach (var type in n.Namespace.Types) {
					if (!lookup.IsAccessible(type, false))
						continue;
					IType addType = typePred != null ? typePred(type) : type;
					if (addType != null) {
						var a2 = wrapper.AddType(addType, addType.Name);
						if (a2 != null && callback != null) {
							callback(a2, type);
						}
					}
				}
				
				foreach (var curNs in n.Namespace.ChildNamespaces) {
					wrapper.AddNamespace(curNs.Name);
				}
			}
		}
		
		IEnumerable<ICompletionData> HandleKeywordCompletion(int wordStart, string word)
		{
			if (IsInsideCommentStringOrDirective()) {
				if (IsInPreprocessorDirective()) {
					if (word == "if" || word == "elif") {
						if (wordStart > 0 && document.GetCharAt(wordStart - 1) == '#') {
							return factory.CreatePreProcessorDefinesCompletionData();
						}
					}
				}
				return null;
			}
			switch (word) {
				case "namespace":
					return null;
				case "using":
					if (currentType != null) {
						return null;
					}
					var wrapper = new CompletionDataWrapper(this);
					AddTypesAndNamespaces(wrapper, GetState(), null, t => null);
					return wrapper.Result;
				case "case":
					return CreateCaseCompletionData(location);
			//				case ",":
			//				case ":":
			//					if (result.ExpressionContext == ExpressionContext.InheritableType) {
			//						IType cls = NRefactoryResolver.GetTypeAtCursor (Document.CompilationUnit, Document.FileName, new TextLocation (completionContext.TriggerLine, completionContext.TriggerLineOffset));
			//						CompletionDataList completionList = new ProjectDomCompletionDataList ();
			//						List<string > namespaceList = GetUsedNamespaces ();
			//						var col = new CSharpTextEditorCompletion.CompletionDataCollector (this, dom, completionList, Document.CompilationUnit, null, location);
			//						bool isInterface = false;
			//						HashSet<string > baseTypeNames = new HashSet<string> ();
			//						if (cls != null) {
			//							baseTypeNames.Add (cls.Name);
			//							if (cls.ClassType == ClassType.Struct)
			//								isInterface = true;
			//						}
			//						int tokenIndex = offset;
			//	
			//						// Search base types " : [Type1, ... ,TypeN,] <Caret>"
			//						string token = null;
			//						do {
			//							token = GetPreviousToken (ref tokenIndex, false);
			//							if (string.IsNullOrEmpty (token))
			//								break;
			//							token = token.Trim ();
			//							if (Char.IsLetterOrDigit (token [0]) || token [0] == '_') {
			//								IType baseType = dom.SearchType (Document.CompilationUnit, cls, result.Region.Start, token);
			//								if (baseType != null) {
			//									if (baseType.ClassType != ClassType.Interface)
			//										isInterface = true;
			//									baseTypeNames.Add (baseType.Name);
			//								}
			//							}
			//						} while (token != ":");
			//						foreach (object o in dom.GetNamespaceContents (namespaceList, true, true)) {
			//							IType type = o as IType;
			//							if (type != null && (type.IsStatic || type.IsSealed || baseTypeNames.Contains (type.Name) || isInterface && type.ClassType != ClassType.Interface)) {
			//								continue;
			//							}
			//							if (o is Namespace && !namespaceList.Any (ns => ns.StartsWith (((Namespace)o).FullName)))
			//								continue;
			//							col.Add (o);
			//						}
			//						// Add inner classes
			//						Stack<IType > innerStack = new Stack<IType> ();
			//						innerStack.Push (cls);
			//						while (innerStack.Count > 0) {
			//							IType curType = innerStack.Pop ();
			//							if (curType == null)
			//								continue;
			//							foreach (IType innerType in curType.InnerTypes) {
			//								if (innerType != cls)
			//									// don't add the calling class as possible base type
			//									col.Add (innerType);
			//							}
			//							if (curType.DeclaringType != null)
			//								innerStack.Push (curType.DeclaringType);
			//						}
			//						return completionList;
			//					}
			//					break;
				case "is":
				case "as":
					if (currentType == null) {
						return null;
					}
					IType isAsType = null;
					var isAsExpression = GetExpressionAt(wordStart);
					if (isAsExpression != null) {
						var parent = isAsExpression.Node.Parent;
						if (parent is VariableInitializer) {
							parent = parent.Parent;
						}
						if (parent is VariableDeclarationStatement) {
							var resolved = ResolveExpression(parent);
							if (resolved != null) {
								isAsType = resolved.Item1.Type;
							}
						}
					}
					var isAsWrapper = new CompletionDataWrapper(this);
					var def = isAsType != null ? isAsType.GetDefinition() : null;
					AddTypesAndNamespaces(
					isAsWrapper,
					GetState(),
					null,
					t => t.GetDefinition() == null || def == null || t.GetDefinition().IsDerivedFrom(def) ? t : null,
					m => false);
					return isAsWrapper.Result;
			//					{
			//						CompletionDataList completionList = new ProjectDomCompletionDataList ();
			//						ExpressionResult expressionResult = FindExpression (dom, completionContext, wordStart - document.Caret.Offset);
			//						NRefactoryResolver resolver = CreateResolver ();
			//						ResolveResult resolveResult = resolver.Resolve (expressionResult, new TextLocation (completionContext.TriggerLine, completionContext.TriggerLineOffset));
			//						if (resolveResult != null && resolveResult.ResolvedType != null) {
			//							CompletionDataCollector col = new CompletionDataCollector (this, dom, completionList, Document.CompilationUnit, resolver.CallingType, location);
			//							IType foundType = null;
			//							if (word == "as") {
			//								ExpressionContext exactContext = new NewCSharpExpressionFinder (dom).FindExactContextForAsCompletion (document, Document.CompilationUnit, Document.FileName, resolver.CallingType);
			//								if (exactContext is ExpressionContext.TypeExpressionContext) {
			//									foundType = resolver.SearchType (((ExpressionContext.TypeExpressionContext)exactContext).Type);
			//									AddAsCompletionData (col, foundType);
			//								}
			//							}
			//						
			//							if (foundType == null)
			//								foundType = resolver.SearchType (resolveResult.ResolvedType);
			//						
			//							if (foundType != null) {
			//								if (foundType.ClassType == ClassType.Interface)
			//									foundType = resolver.SearchType (DomReturnType.Object);
			//							
			//								foreach (IType type in dom.GetSubclasses (foundType)) {
			//									if (type.IsSpecialName || type.Name.StartsWith ("<"))
			//										continue;
			//									AddAsCompletionData (col, type);
			//								}
			//							}
			//							List<string > namespaceList = GetUsedNamespaces ();
			//							foreach (object o in dom.GetNamespaceContents (namespaceList, true, true)) {
			//								if (o is IType) {
			//									IType type = (IType)o;
			//									if (type.ClassType != ClassType.Interface || type.IsSpecialName || type.Name.StartsWith ("<"))
			//										continue;
			//	//								if (foundType != null && !dom.GetInheritanceTree (foundType).Any (x => x.FullName == type.FullName))
			//	//									continue;
			//									AddAsCompletionData (col, type);
			//									continue;
			//								}
			//								if (o is Namespace)
			//									continue;
			//								col.Add (o);
			//							}
			//							return completionList;
			//						}
			//						result.ExpressionContext = ExpressionContext.TypeName;
			//						return CreateCtrlSpaceCompletionData (completionContext, result);
			//					}
				case "override":
				// Look for modifiers, in order to find the beginning of the declaration
					int firstMod = wordStart;
					int i = wordStart;
					for (int n = 0; n < 3; n++) {
						string mod = GetPreviousToken(ref i, true);
						if (mod == "public" || mod == "protected" || mod == "private" || mod == "internal" || mod == "sealed") {
							firstMod = i;
						} else if (mod == "static") {
							// static methods are not overridable
							return null;
						} else {
							break;
						}
					}
					if (!IsLineEmptyUpToEol()) {
						return null;
					}
					if (currentType != null && (currentType.Kind == TypeKind.Class || currentType.Kind == TypeKind.Struct)) {
						string modifiers = document.GetText(firstMod, wordStart - firstMod);
						return GetOverrideCompletionData(currentType, modifiers);
					}
					return null;
				case "partial":
				// Look for modifiers, in order to find the beginning of the declaration
					firstMod = wordStart;
					i = wordStart;
					for (int n = 0; n < 3; n++) {
						string mod = GetPreviousToken(ref i, true);
						if (mod == "public" || mod == "protected" || mod == "private" || mod == "internal" || mod == "sealed") {
							firstMod = i;
						} else if (mod == "static") {
							// static methods are not overridable
							return null;
						} else {
							break;
						}
					}
					if (!IsLineEmptyUpToEol()) {
						return null;
					}
					var state = GetState();
				
					if (state.CurrentTypeDefinition != null && (state.CurrentTypeDefinition.Kind == TypeKind.Class || state.CurrentTypeDefinition.Kind == TypeKind.Struct)) {
						string modifiers = document.GetText(firstMod, wordStart - firstMod);
						return GetPartialCompletionData(state.CurrentTypeDefinition, modifiers);
					}
					return null;
				
				case "public":
				case "protected":
				case "private":
				case "internal":
				case "sealed":
				case "static":
					var accessorContext = HandleAccessorContext();
					if (accessorContext != null) {
						return accessorContext;
					}
					wrapper = new CompletionDataWrapper(this);
					state = GetState();
					if (currentType != null) {
						AddTypesAndNamespaces(wrapper, state, null, null, m => false);
						AddKeywords(wrapper, primitiveTypesKeywords);
					}
					AddKeywords(wrapper, typeLevelKeywords);
					return wrapper.Result;
				case "new":
					int j = offset - 4;
				//				string token = GetPreviousToken (ref j, true);
				
					IType hintType = null;
					var expressionOrVariableDeclaration = GetNewExpressionAt(j);
					if (expressionOrVariableDeclaration == null)
						return null;
					var astResolver = CompletionContextProvider.GetResolver(GetState(), expressionOrVariableDeclaration.Unit);
					hintType = CreateFieldAction.GetValidTypes(
					astResolver,
					expressionOrVariableDeclaration.Node as Expression
					)
					.FirstOrDefault();
				
					return CreateTypeCompletionData(hintType);
				case "yield":
					var yieldDataList = new CompletionDataWrapper(this);
					DefaultCompletionString = "return";
					yieldDataList.AddCustom("break");
					yieldDataList.AddCustom("return");
					return yieldDataList.Result;
				case "in":
					var inList = new CompletionDataWrapper(this);
				
					var expr = GetExpressionAtCursor();
					var rr = ResolveExpression(expr);
				
					AddContextCompletion(
					inList,
					rr != null ? rr.Item2 : GetState(),
					expr.Node
					);
					return inList.Result;
			}
			return null;
		}
		
		bool IsLineEmptyUpToEol()
		{
			var line = document.GetLineByNumber(location.Line);
			for (int j = offset; j < line.EndOffset; j++) {
				char ch = document.GetCharAt(j);
				if (!char.IsWhiteSpace(ch)) {
					return false;
				}
			}
			return true;
		}
		
		string GetLineIndent(int lineNr)
		{
			var line = document.GetLineByNumber(lineNr);
			for (int j = line.Offset; j < line.EndOffset; j++) {
				char ch = document.GetCharAt(j);
				if (!char.IsWhiteSpace(ch)) {
					return document.GetText(line.Offset, j - line.Offset - 1);
				}
			}
			return "";
		}
		
		static CSharpAmbience amb = new CSharpAmbience();
		
		class Category : CompletionCategory
		{
			public Category(string displayText, string icon) : base (displayText, icon)
			{
			}
			
			public override int CompareTo(CompletionCategory other)
			{
				return 0;
			}
		}
		
		IEnumerable<ICompletionData> CreateTypeCompletionData(IType hintType)
		{
			var wrapper = new CompletionDataWrapper(this);
			var state = GetState();
			Func<IType, IType> pred = null;
			Action<ICompletionData, IType> typeCallback = null;
			var inferredTypesCategory = new Category("Inferred Types", null);
			var derivedTypesCategory = new Category("Derived Types", null);
			
			if (hintType != null) {
				if (hintType.Kind != TypeKind.Unknown) {
					var lookup = new MemberLookup(
						ctx.CurrentTypeDefinition,
						Compilation.MainAssembly
					);
					typeCallback = (data, t) => {
						//check if type is in inheritance tree.
						if (hintType.GetDefinition() != null &&
							t.GetDefinition() != null &&
							t.GetDefinition().IsDerivedFrom(hintType.GetDefinition())) {
							data.CompletionCategory = derivedTypesCategory;
						}
					};
					pred = t => {
						if (t.Kind == TypeKind.Interface && hintType.Kind != TypeKind.Array) {
							return null;
						}
						// check for valid constructors
						if (t.GetConstructors().Count() > 0) {
							bool isProtectedAllowed = currentType != null ? 
								currentType.Resolve(ctx).GetDefinition().IsDerivedFrom(t.GetDefinition()) : 
									false;
							if (!t.GetConstructors().Any(m => lookup.IsAccessible(
								m,
								isProtectedAllowed
							)
							)) {
								return null;
							}
						}
						
						var typeInference = new TypeInference(Compilation);
						typeInference.Algorithm = TypeInferenceAlgorithm.ImprovedReturnAllResults;
						var inferedType = typeInference.FindTypeInBounds(
							new [] { t },
						new [] { hintType }
						);
						if (inferedType != SpecialType.UnknownType) {
							var newType = wrapper.AddType(inferedType, amb.ConvertType(inferedType));
							if (newType != null) {
								newType.CompletionCategory = inferredTypesCategory;
							}
							return null;
						}
						return t;
					};
					if (!(hintType.Kind == TypeKind.Interface && hintType.Kind != TypeKind.Array)) {
						DefaultCompletionString = GetShortType(hintType, GetState());
						var hint = wrapper.AddType(hintType, DefaultCompletionString);
						if (hint != null) {
							hint.CompletionCategory = derivedTypesCategory;
						}
					}
					if (hintType is ParameterizedType && hintType.TypeParameterCount == 1 && hintType.FullName == "System.Collections.Generic.IEnumerable") {
						var arg = ((ParameterizedType)hintType).TypeArguments.FirstOrDefault();
						var array = new ArrayTypeReference(arg.ToTypeReference(), 1).Resolve(ctx);
						wrapper.AddType(array, amb.ConvertType(array));
					}
				} else {
					var hint = wrapper.AddType(hintType, DefaultCompletionString);
					if (hint != null) {
						DefaultCompletionString = hint.DisplayText;
						hint.CompletionCategory = derivedTypesCategory;
					}
				}
			} 
			AddTypesAndNamespaces(wrapper, state, null, pred, m => false, typeCallback);
			if (hintType == null || hintType == SpecialType.UnknownType) {
				AddKeywords(wrapper, primitiveTypesKeywords.Where(k => k != "void"));
			}
			
			CloseOnSquareBrackets = true;
			AutoCompleteEmptyMatch = true;
			return wrapper.Result;
		}
		
		IEnumerable<ICompletionData> GetOverrideCompletionData(IUnresolvedTypeDefinition type, string modifiers)
		{
			var wrapper = new CompletionDataWrapper(this);
			var alreadyInserted = new List<IMember>();
			//bool addedVirtuals = false;
			
			int declarationBegin = offset;
			int j = declarationBegin;
			for (int i = 0; i < 3; i++) {
				switch (GetPreviousToken(ref j, true)) {
					case "public":
					case "protected":
					case "private":
					case "internal":
					case "sealed":
					case "override":
						declarationBegin = j;
						break;
					case "static":
						return null; // don't add override completion for static members
				}
			}
			AddVirtuals(
				alreadyInserted,
				wrapper,
				modifiers,
				type.Resolve(ctx),
				declarationBegin
			);
			return wrapper.Result;
		}
		
		IEnumerable<ICompletionData> GetPartialCompletionData(ITypeDefinition type, string modifiers)
		{
			var wrapper = new CompletionDataWrapper(this);
			int declarationBegin = offset;
			int j = declarationBegin;
			for (int i = 0; i < 3; i++) {
				switch (GetPreviousToken(ref j, true)) {
					case "public":
					case "protected":
					case "private":
					case "internal":
					case "sealed":
					case "override":
						declarationBegin = j;
						break;
					case "static":
						return null; // don't add override completion for static members
				}
			}
			
			var methods = new List<IUnresolvedMethod>();
			
			foreach (var part in type.Parts) {
				foreach (var method in part.Methods) {
					if (method.BodyRegion.IsEmpty) {
						if (GetImplementation(type, method) != null) {
							continue;
						}
						methods.Add(method);
					}
				}	
			}
			
			foreach (var method in methods) {
				wrapper.Add(factory.CreateNewPartialCompletionData(
					declarationBegin,
					method.DeclaringTypeDefinition,
					method
				)
				);
			} 
			
			return wrapper.Result;
		}
		
		IMethod GetImplementation(ITypeDefinition type, IUnresolvedMethod method)
		{
			foreach (var cur in type.Methods) {
				if (cur.Name == method.Name && cur.Parameters.Count == method.Parameters.Count && !cur.BodyRegion.IsEmpty) {
					bool equal = true;
					/*for (int i = 0; i < cur.Parameters.Count; i++) {
						if (!cur.Parameters [i].Type.Equals (method.Parameters [i].Type)) {
							equal = false;
							break;
						}
					}*/
					if (equal) {
						return cur;
					}
				}
			}
			return null;
		}
		
		void AddVirtuals(List<IMember> alreadyInserted, CompletionDataWrapper col, string modifiers, IType curType, int declarationBegin)
		{
			if (curType == null) {
				return;
			}
			foreach (var m in curType.GetMembers ().Reverse ()) {
				if (m.IsSynthetic || curType.Kind != TypeKind.Interface && !m.IsOverridable) {
					continue;
				}
				// filter out the "Finalize" methods, because finalizers should be done with destructors.
				if (m is IMethod && m.Name == "Finalize") {
					continue;
				}
				
				var data = factory.CreateNewOverrideCompletionData(
					declarationBegin,
					currentType,
					m
				);
				// check if the member is already implemented
				bool foundMember = curType.GetMembers().Any(cm => SignatureComparer.Ordinal.Equals(
					cm,
					m
				) && cm.DeclaringTypeDefinition == curType.GetDefinition()
				);
				if (foundMember) {
					continue;
				}
				if (alreadyInserted.Any(cm => SignatureComparer.Ordinal.Equals(cm, m)))
					continue;
				alreadyInserted.Add(m);
				data.CompletionCategory = col.GetCompletionCategory(m.DeclaringTypeDefinition);
				col.Add(data);
			}
		}
		
		static void AddKeywords(CompletionDataWrapper wrapper, IEnumerable<string> keywords)
		{
			foreach (string keyword in keywords) {
				if (wrapper.Result.Any(data => data.DisplayText == keyword))
					continue;
				wrapper.AddCustom(keyword);
			}
		}
		
		public string GetPreviousMemberReferenceExpression(int tokenIndex)
		{
			string result = GetPreviousToken(ref tokenIndex, false);
			result = GetPreviousToken(ref tokenIndex, false);
			if (result != ".") {
				result = null;
			} else {
				var names = new List<string>();
				while (result == ".") {
					result = GetPreviousToken(ref tokenIndex, false);
					if (result == "this") {
						names.Add("handle");
					} else if (result != null) {
						string trimmedName = result.Trim();
						if (trimmedName.Length == 0) {
							break;
						}
						names.Insert(0, trimmedName);
					}
					result = GetPreviousToken(ref tokenIndex, false);
				}
				result = String.Join("", names.ToArray());
				foreach (char ch in result) {
					if (!char.IsLetterOrDigit(ch) && ch != '_') {
						result = "";
						break;
					}
				}
			}
			return result;
		}
		
		bool MatchDelegate(IType delegateType, IUnresolvedMethod method)
		{
			var delegateMethod = delegateType.GetDelegateInvokeMethod();
			if (delegateMethod == null || delegateMethod.Parameters.Count != method.Parameters.Count) {
				return false;
			}
			
			for (int i = 0; i < delegateMethod.Parameters.Count; i++) {
				if (!delegateMethod.Parameters [i].Type.Equals(method.Parameters [i].Type.Resolve(ctx))) {
					return false;
				}
			}
			return true;
		}
		
		string AddDelegateHandlers(CompletionDataWrapper completionList, IType delegateType, bool addSemicolon = true, bool addDefault = true)
		{
			IMethod delegateMethod = delegateType.GetDelegateInvokeMethod();
			var thisLineIndent = GetLineIndent(location.Line);
			string delegateEndString = EolMarker + thisLineIndent + "}" + (addSemicolon ? ";" : "");
			//bool containsDelegateData = completionList.Result.Any(d => d.DisplayText.StartsWith("delegate("));
			if (addDefault) {
				var oldDelegate = completionList.Result.FirstOrDefault(cd => cd.DisplayText == "delegate");
				if (oldDelegate != null)
					completionList.Result.Remove(oldDelegate);
				completionList.AddCustom(
					"delegate",
					"Creates anonymous delegate.",
					"delegate {" + EolMarker + thisLineIndent + IndentString + "|" + delegateEndString
				);
			}
			var sb = new StringBuilder("(");
			var sbWithoutTypes = new StringBuilder("(");
			for (int k = 0; k < delegateMethod.Parameters.Count; k++) {
				if (k > 0) {
					sb.Append(", ");
					sbWithoutTypes.Append(", ");
				}
				var parameterType = delegateMethod.Parameters [k].Type;
				sb.Append(GetShortType(parameterType, GetState()));
				sb.Append(" ");
				sb.Append(delegateMethod.Parameters [k].Name);
				sbWithoutTypes.Append(delegateMethod.Parameters [k].Name);
			}
			sb.Append(")");
			sbWithoutTypes.Append(")");
			completionList.AddCustom(
				"delegate" + sb,
				"Creates anonymous delegate.",
				"delegate" + sb + " {" + EolMarker + thisLineIndent + IndentString + "|" + delegateEndString
			);
			if (!completionList.Result.Any(data => data.DisplayText == sbWithoutTypes.ToString())) {
				completionList.AddCustom(
					sbWithoutTypes.ToString(),
					"Creates lambda expression.",
					sbWithoutTypes + " => |" + (addSemicolon ? ";" : "")
				);
			}
			/* TODO:Make factory method out of it.
			// It's  needed to temporarly disable inserting auto matching bracket because the anonymous delegates are selectable with '('
			// otherwise we would end up with () => )
			if (!containsDelegateData) {
				var savedValue = MonoDevelop.SourceEditor.DefaultSourceEditorOptions.Instance.AutoInsertMatchingBracket;
				MonoDevelop.SourceEditor.DefaultSourceEditorOptions.Instance.AutoInsertMatchingBracket = false;
				completionList.Result.CompletionListClosed += delegate {
					MonoDevelop.SourceEditor.DefaultSourceEditorOptions.Instance.AutoInsertMatchingBracket = savedValue;
				};
			}*/
			return sb.ToString();
		}
		
		bool IsAccessibleFrom(IEntity member, ITypeDefinition calledType, IMember currentMember, bool includeProtected)
		{
			if (currentMember == null) {
				return member.IsStatic || member.IsPublic;
			}
			//			if (currentMember is MonoDevelop.Projects.Dom.BaseResolveResult.BaseMemberDecorator) 
			//				return member.IsPublic | member.IsProtected;
			//		if (member.IsStatic && !IsStatic)
			//			return false;
			if (member.IsPublic || calledType != null && calledType.Kind == TypeKind.Interface && !member.IsProtected) {
				return true;
			}
			if (member.DeclaringTypeDefinition != null) {
				if (member.DeclaringTypeDefinition.Kind == TypeKind.Interface) { 
					return IsAccessibleFrom(
						member.DeclaringTypeDefinition,
						calledType,
						currentMember,
						includeProtected
					);
				}
				
				if (member.IsProtected && !(member.DeclaringTypeDefinition.IsProtectedOrInternal && !includeProtected)) {
					return includeProtected;
				}
			}
			if (member.IsInternal || member.IsProtectedAndInternal || member.IsProtectedOrInternal) {
				//var type1 = member is ITypeDefinition ? (ITypeDefinition)member : member.DeclaringTypeDefinition;
				//var type2 = currentMember is ITypeDefinition ? (ITypeDefinition)currentMember : currentMember.DeclaringTypeDefinition;
				bool result = true;
				// easy case, projects are the same
				/*//				if (type1.ProjectContent == type2.ProjectContent) {
				//					result = true; 
				//				} else 
				if (type1.ProjectContent != null) {
					// maybe type2 hasn't project dom set (may occur in some cases), check if the file is in the project
					//TODO !!
					//					result = type1.ProjectContent.Annotation<MonoDevelop.Projects.Project> ().GetProjectFile (type2.Region.FileName) != null;
					result = false;
				} else if (type2.ProjectContent != null) {
					//TODO!!
					//					result = type2.ProjectContent.Annotation<MonoDevelop.Projects.Project> ().GetProjectFile (type1.Region.FileName) != null;
					result = false;
				} else {
					// should never happen !
					result = true;
				}*/
				return member.IsProtectedAndInternal ? includeProtected && result : result;
			}
			
			if (!(currentMember is IType) && (currentMember.DeclaringTypeDefinition == null || member.DeclaringTypeDefinition == null)) {
				return false;
			}
			
			// inner class 
			var declaringType = currentMember.DeclaringTypeDefinition;
			while (declaringType != null) {
				if (declaringType.ReflectionName == currentMember.DeclaringType.ReflectionName) {
					return true;
				}
				declaringType = declaringType.DeclaringTypeDefinition;
			}
			
			
			return currentMember.DeclaringTypeDefinition != null && member.DeclaringTypeDefinition.FullName == currentMember.DeclaringTypeDefinition.FullName;
		}
		
		static bool IsAttributeContext(AstNode node)
		{
			AstNode n = node;
			while (n is AstType) {
				n = n.Parent;
			}
			return n is Attribute;
		}
		
		IEnumerable<ICompletionData> CreateTypeAndNamespaceCompletionData(TextLocation location, ResolveResult resolveResult, AstNode resolvedNode, CSharpResolver state)
		{
			if (resolveResult == null || resolveResult.IsError) {
				return null;
			}
			var exprParent = resolvedNode.GetParent<Expression>();
			var unit = exprParent != null ? exprParent.GetParent<CompilationUnit>() : null;
			
			var astResolver = unit != null ? CompletionContextProvider.GetResolver(state, unit) : null;
			IType hintType = exprParent != null && astResolver != null ? 
				CreateFieldAction.GetValidTypes(astResolver, exprParent) .FirstOrDefault() :
					null;
			var result = new CompletionDataWrapper(this);
			if (resolveResult is NamespaceResolveResult) {
				var nr = (NamespaceResolveResult)resolveResult;
				if (!(resolvedNode.Parent is UsingDeclaration || resolvedNode.Parent != null && resolvedNode.Parent.Parent is UsingDeclaration)) {
					foreach (var cl in nr.Namespace.Types) {
						if (cl.IsSynthetic)
							continue;
						string name = cl.Name;
						if (hintType != null && hintType.Kind != TypeKind.Array && cl.Kind == TypeKind.Interface) {
							continue;
						}
						if (IsAttributeContext(resolvedNode) && name.EndsWith("Attribute") && name.Length > "Attribute".Length) {
							name = name.Substring(0, name.Length - "Attribute".Length);
						}
						result.AddType(cl, name);
					}
				}
				foreach (var ns in nr.Namespace.ChildNamespaces) {
					result.AddNamespace(ns.Name);
				}
			} else if (resolveResult is TypeResolveResult) {
				var type = resolveResult.Type;
				foreach (var nested in type.GetNestedTypes ()) {
					if (hintType != null && hintType.Kind != TypeKind.Array && nested.Kind == TypeKind.Interface) {
						continue;
					}
					result.AddType(nested, nested.Name);
				}
			}
			return result.Result;
		}
		
		IEnumerable<ICompletionData> CreateTypeList()
		{
			foreach (var cl in Compilation.RootNamespace.Types) {
				yield return factory.CreateTypeCompletionData(cl, cl.Name);
			}
			
			foreach (var ns in Compilation.RootNamespace.ChildNamespaces) {
				yield return factory.CreateNamespaceCompletionData(ns.Name);
			}
		}
		
		IEnumerable<ICompletionData> CreateParameterCompletion(MethodGroupResolveResult resolveResult, CSharpResolver state, AstNode invocation, CompilationUnit unit, int parameter, bool controlSpace)
		{
			var result = new CompletionDataWrapper(this);
			var addedEnums = new HashSet<string>();
			var addedDelegates = new HashSet<string>();
			
			foreach (var method in resolveResult.Methods) {
				if (method.Parameters.Count <= parameter) {
					continue;
				}
				var resolvedType = method.Parameters [parameter].Type;
				if (resolvedType.Kind == TypeKind.Enum) {
					if (addedEnums.Contains(resolvedType.ReflectionName)) {
						continue;
					}
					addedEnums.Add(resolvedType.ReflectionName);
					AddEnumMembers(result, resolvedType, state);
				} else if (resolvedType.Kind == TypeKind.Delegate) {
					if (addedDelegates.Contains(resolvedType.ReflectionName))
						continue;
					string parameterDefinition = AddDelegateHandlers(result, resolvedType);
					string varName = "Handle" + method.Parameters [parameter].Type.Name + method.Parameters [parameter].Name;
					result.Result.Add(
						factory.CreateEventCreationCompletionData(
						varName,
						resolvedType,
						null,
						parameterDefinition,
						currentMember,
						currentType)
					);
				}
			}
			
			foreach (var method in resolveResult.Methods) {
				if (parameter < method.Parameters.Count && method.Parameters [parameter].Type.Kind == TypeKind.Delegate) {
					AutoSelect = false;
					AutoCompleteEmptyMatch = false;
				}
				foreach (var p in method.Parameters) {
					result.AddNamedParameterVariable(p);
				}
			}
			
			if (!controlSpace) {
				if (addedEnums.Count + addedDelegates.Count == 0) {
					return Enumerable.Empty<ICompletionData>();
				}
				AutoCompleteEmptyMatch = false;
				AutoSelect = false;
			}
			AddContextCompletion(result, state, invocation);
			
			//			resolver.AddAccessibleCodeCompletionData (ExpressionContext.MethodBody, cdc);
			//			if (addedDelegates.Count > 0) {
			//				foreach (var data in result.Result) {
			//					if (data is MemberCompletionData) 
			//						((MemberCompletionData)data).IsDelegateExpected = true;
			//				}
			//			}
			return result.Result;
		}
		
		string GetShortType(IType type, CSharpResolver state)
		{
			var builder = new TypeSystemAstBuilder(state);
			var dt = state.CurrentTypeDefinition;
			var declaring = type.DeclaringType != null ? type.DeclaringType.GetDefinition() : null;
			if (declaring != null) {
				while (dt != null) {
					if (dt.Equals(declaring)) {
						builder.AlwaysUseShortTypeNames = true;
						break;
					}
					dt = dt.DeclaringTypeDefinition;
				}
			}
			var shortType = builder.ConvertType(type);
			return shortType.GetText(FormattingPolicy);
		}
		
		void AddEnumMembers(CompletionDataWrapper completionList, IType resolvedType, CSharpResolver state)
		{
			if (resolvedType.Kind != TypeKind.Enum) {
				return;
			}
			string typeString = GetShortType(resolvedType, state);
			completionList.AddEnumMembers(resolvedType, state, typeString);
			DefaultCompletionString = typeString;
		}
		
		IEnumerable<ICompletionData> CreateCompletionData(TextLocation location, ResolveResult resolveResult, AstNode resolvedNode, CSharpResolver state, Func<IType, IType> typePred = null)
		{
			if (resolveResult == null /*|| resolveResult.IsError*/) {
				return null;
			}
			
			if (resolveResult is NamespaceResolveResult) {
				var nr = (NamespaceResolveResult)resolveResult;
				var namespaceContents = new CompletionDataWrapper(this);
				
				foreach (var cl in nr.Namespace.Types) {
					if (cl.IsSynthetic)
						continue;
					IType addType = typePred != null ? typePred(cl) : cl;
					if (addType != null)
						namespaceContents.AddType(addType, addType.Name);
				}
				
				foreach (var ns in nr.Namespace.ChildNamespaces) {
					namespaceContents.AddNamespace(ns.Name);
				}
				return namespaceContents.Result;
			}
			
			IType type = resolveResult.Type;
			if (resolvedNode.Parent is PointerReferenceExpression && (type is PointerType)) {
				type = ((PointerType)type).ElementType;
			}
			
			//var typeDef = resolveResult.Type.GetDefinition();
			var result = new CompletionDataWrapper(this);
			bool includeStaticMembers = false;
			
			var lookup = new MemberLookup(
				ctx.CurrentTypeDefinition,
				Compilation.MainAssembly
			);
			
			
			if (resolveResult is LocalResolveResult) {
				if (resolvedNode is IdentifierExpression) {
					var mrr = (LocalResolveResult)resolveResult;
					includeStaticMembers = mrr.Variable.Name == mrr.Type.Name;
				}
			}
			if (resolveResult is TypeResolveResult && type.Kind == TypeKind.Enum) {
				foreach (var field in type.GetFields ()) {
					if (!lookup.IsAccessible(field, false))
						continue;
					result.AddMember(field);
				}
				return result.Result;
			}
			
			bool isProtectedAllowed = resolveResult is ThisResolveResult ? true : lookup.IsProtectedAccessAllowed(type);
			bool skipNonStaticMembers = (resolveResult is TypeResolveResult);
			
			if (resolveResult is MemberResolveResult && resolvedNode is IdentifierExpression) {
				var mrr = (MemberResolveResult)resolveResult;
				includeStaticMembers = mrr.Member.Name == mrr.Type.Name;
				
				TypeResolveResult trr;
				if (state.IsVariableReferenceWithSameType(
					resolveResult,
					((IdentifierExpression)resolvedNode).Identifier,
					out trr
				)) {
					if (currentMember != null && mrr.Member.IsStatic ^ currentMember.IsStatic) {
						skipNonStaticMembers = true;
						
						if (trr.Type.Kind == TypeKind.Enum) {
							foreach (var field in trr.Type.GetFields ()) {
								result.AddMember(field);
							}
							return result.Result;
						}
					}
				}
				// ADD Aliases
				var scope = ctx.CurrentUsingScope;
				
				for (var n = scope; n != null; n = n.Parent) {
					foreach (var pair in n.UsingAliases) {
						if (pair.Key == mrr.Member.Name) {
							foreach (var r in CreateCompletionData (location, pair.Value, resolvedNode, state)) {
								if (r is IEntityCompletionData && ((IEntityCompletionData)r).Entity is IMember) {
									result.AddMember((IMember)((IEntityCompletionData)r).Entity);
								} else {
									result.Add(r);
								}
							}
						}
					}
				}				
				
				
			}
			if (resolveResult is TypeResolveResult && (resolvedNode is IdentifierExpression || resolvedNode is MemberReferenceExpression)) {
				includeStaticMembers = true;
			}
			
			//			Console.WriteLine ("type:" + type +"/"+type.GetType ());
			//			Console.WriteLine ("current:" + ctx.CurrentTypeDefinition);
			//			Console.WriteLine ("IS PROT ALLOWED:" + isProtectedAllowed + " static: "+ includeStaticMembers);
			//			Console.WriteLine (resolveResult);
			//			Console.WriteLine ("node:" + resolvedNode);
			//			Console.WriteLine (currentMember !=  null ? currentMember.IsStatic : "currentMember == null");
			
			if (resolvedNode.Annotation<ObjectCreateExpression>() == null) {
				//tags the created expression as part of an object create expression.
				
				var filteredList = new List<IMember>();
				foreach (var member in type.GetMembers ()) {
					if (member.IsSynthetic)
						continue;
					if (member.EntityType == EntityType.Indexer || member.EntityType == EntityType.Operator || member.EntityType == EntityType.Constructor || member.EntityType == EntityType.Destructor) {
						continue;
					}
					if (member.IsExplicitInterfaceImplementation) {
						continue;
					}
					//					Console.WriteLine ("member:" + member + member.IsShadowing);
					if (!lookup.IsAccessible(member, isProtectedAllowed)) {
						//						Console.WriteLine ("skip access: " + member.FullName);
						continue;
					}
					if (resolvedNode is BaseReferenceExpression && member.IsAbstract) {
						continue;
					}
					bool memberIsStatic = member.IsStatic;
					if (!includeStaticMembers && memberIsStatic && !(resolveResult is TypeResolveResult)) {
						//						Console.WriteLine ("skip static member: " + member.FullName);
						continue;
					}
					var field = member as IField;
					if (field != null) {
						memberIsStatic |= field.IsConst;
					}
					
					if (!memberIsStatic && skipNonStaticMembers) {
						continue;
					}
					
					if (member is IMethod && ((IMethod)member).FullName == "System.Object.Finalize") {
						continue;
					}
					if (member.EntityType == EntityType.Operator) {
						continue;
					}
					if (member.IsExplicitInterfaceImplementation) {
						continue;
					}
					if (member.IsShadowing) {
						filteredList.RemoveAll(m => m.Name == member.Name);
					}
					filteredList.Add(member);
				}
				
				foreach (var member in filteredList) {
					//					Console.WriteLine ("add:" + member + "/" + member.IsStatic);
					result.AddMember(member);
				}
			}
			
			if (resolveResult is TypeResolveResult || includeStaticMembers) {
				foreach (var nested in type.GetNestedTypes (t => !t.IsSynthetic)) {
					if (!lookup.IsAccessible(nested.GetDefinition(), isProtectedAllowed))
						continue;
					IType addType = typePred != null ? typePred(nested) : nested;
					if (addType != null)
						result.AddType(addType, addType.Name);
				}
				
			} else {
				foreach (var meths in state.GetExtensionMethods (type)) {
					foreach (var m in meths) {
						result.AddMember(m);
					}
				}
			}
			
			//			IEnumerable<object> objects = resolveResult.CreateResolveResult (dom, resolver != null ? resolver.CallingMember : null);
			//			CompletionDataCollector col = new CompletionDataCollector (this, dom, result, Document.CompilationUnit, resolver != null ? resolver.CallingType : null, location);
			//			col.HideExtensionParameter = !resolveResult.StaticResolve;
			//			col.NamePrefix = expressionResult.Expression;
			//			bool showOnlyTypes = expressionResult.Contexts.Any (ctx => ctx == ExpressionContext.InheritableType || ctx == ExpressionContext.Constraints);
			//			if (objects != null) {
			//				foreach (object obj in objects) {
			//					if (expressionResult.ExpressionContext != null && expressionResult.ExpressionContext.FilterEntry (obj))
			//						continue;
			//					if (expressionResult.ExpressionContext == ExpressionContext.NamespaceNameExcepted && !(obj is Namespace))
			//						continue;
			//					if (showOnlyTypes && !(obj is IType))
			//						continue;
			//					CompletionData data = col.Add (obj);
			//					if (data != null && expressionResult.ExpressionContext == ExpressionContext.Attribute && data.CompletionText != null && data.CompletionText.EndsWith ("Attribute")) {
			//						string newText = data.CompletionText.Substring (0, data.CompletionText.Length - "Attribute".Length);
			//						data.SetText (newText);
			//					}
			//				}
			//			}
			
			return result.Result;
		}
		
		IEnumerable<ICompletionData> CreateCaseCompletionData(TextLocation location)
		{
			var unit = ParseStub("a: break;");
			if (unit == null) {
				return null;
			}
			var s = unit.GetNodeAt<SwitchStatement>(location);
			if (s == null) {
				return null;
			}
			
			var offset = document.GetOffset(s.Expression.StartLocation);
			var expr = GetExpressionAt(offset);
			if (expr == null) {
				return null;
			}
			
			var resolveResult = ResolveExpression(expr);
			if (resolveResult == null || resolveResult.Item1.Type.Kind != TypeKind.Enum) { 
				return null;
			}
			var wrapper = new CompletionDataWrapper(this);
			AddEnumMembers(wrapper, resolveResult.Item1.Type, resolveResult.Item2);
			AutoCompleteEmptyMatch = false;
			return wrapper.Result;
		}
		
		#region Parsing methods
		ExpressionResult GetExpressionBeforeCursor()
		{
			CompilationUnit baseUnit;
			if (currentMember == null) {
				baseUnit = ParseStub("a", false);
				var type = baseUnit.GetNodeAt<MemberType>(location);
				if (type == null) {
					baseUnit = ParseStub("a;", false);
					type = baseUnit.GetNodeAt<MemberType>(location);
				}
				
				if (type == null) {
					baseUnit = ParseStub("A a;", false);
					type = baseUnit.GetNodeAt<MemberType>(location);
				}
				if (type != null) {
					return new ExpressionResult((AstNode)type.Target, baseUnit);
				}
			}
			
			baseUnit = ParseStub("a", false);
			var curNode = baseUnit.GetNodeAt(location);
			// hack for local variable declaration missing ';' issue - remove that if it works.
			if (curNode is EntityDeclaration || baseUnit.GetNodeAt<Expression>(location) == null && baseUnit.GetNodeAt<MemberType>(location) == null) {
				baseUnit = ParseStub("a");
				curNode = baseUnit.GetNodeAt(location);
			}
			
			// Hack for handle object initializer continuation expressions
			if (curNode is EntityDeclaration || baseUnit.GetNodeAt<Expression>(location) == null && baseUnit.GetNodeAt<MemberType>(location) == null) {
				baseUnit = ParseStub("a};");
			}
			var mref = baseUnit.GetNodeAt<MemberReferenceExpression>(location); 
			if (currentMember == null && currentType == null) {
				if (mref != null) {
					return new ExpressionResult((AstNode)mref.Target, baseUnit);
				}
				return null;
			}
			
			//var memberLocation = currentMember != null ? currentMember.Region.Begin : currentType.Region.Begin;
			if (mref == null) {
				var type = baseUnit.GetNodeAt<MemberType>(location); 
				if (type != null) {
					return new ExpressionResult((AstNode)type.Target, baseUnit);
				}
				
				var pref = baseUnit.GetNodeAt<PointerReferenceExpression>(location); 
				if (pref != null) {
					return new ExpressionResult((AstNode)pref.Target, baseUnit);
				}
			}
			AstNode expr = null;
			if (mref != null) {
				expr = mref.Target;
			} else {
				Expression tref = baseUnit.GetNodeAt<TypeReferenceExpression>(location); 
				MemberType memberType = tref != null ? ((TypeReferenceExpression)tref).Type as MemberType : null;
				if (memberType == null) {
					memberType = baseUnit.GetNodeAt<MemberType>(location); 
					if (memberType != null) {
						if (memberType.Parent is ObjectCreateExpression) {
							var mt = memberType.Target.Clone();
							memberType.ReplaceWith(mt);
							expr = mt;
							goto exit;
						} else {
							tref = baseUnit.GetNodeAt<Expression>(location); 
							if (tref == null) {
								tref = new TypeReferenceExpression(memberType.Clone());
								memberType.Parent.AddChild(tref, Roles.Expression);
							}
							if (tref is ObjectCreateExpression) {
								expr = new TypeReferenceExpression(memberType.Target.Clone());
								expr.AddAnnotation(new ObjectCreateExpression());
							}
						}
					}
				}
				
				if (memberType == null) {
					return null;
				}
				if (expr == null) {
					expr = new TypeReferenceExpression(memberType.Target.Clone());
				}
				tref.ReplaceWith(expr);
			}
			exit:
			return new ExpressionResult((AstNode)expr, baseUnit);
		}
		
		ExpressionResult GetExpressionAtCursor()
		{
			//			TextLocation memberLocation;
			//			if (currentMember != null) {
			//				memberLocation = currentMember.Region.Begin;
			//			} else if (currentType != null) {
			//				memberLocation = currentType.Region.Begin;
			//			} else {
			//				memberLocation = location;
			//			}
			var baseUnit = ParseStub("a");
			var tmpUnit = baseUnit;
			AstNode expr = baseUnit.GetNodeAt(
				location,
				n => n is IdentifierExpression || n is MemberReferenceExpression
			);
			
			if (expr == null) {
				expr = baseUnit.GetNodeAt<AstType>(location.Line, location.Column - 1);
			}
			if (expr == null)
				expr = baseUnit.GetNodeAt<Identifier>(location.Line, location.Column - 1);
			// try insertStatement
			if (expr == null && baseUnit.GetNodeAt<EmptyStatement>(
				location.Line,
				location.Column
			) != null) {
				tmpUnit = baseUnit = ParseStub("a();", false);
				expr = baseUnit.GetNodeAt<InvocationExpression>(
					location.Line,
					location.Column + 1
				); 
			}
			
			if (expr == null) {
				baseUnit = ParseStub("()");
				expr = baseUnit.GetNodeAt<IdentifierExpression>(
					location.Line,
					location.Column - 1
				); 
				if (expr == null) {
					expr = baseUnit.GetNodeAt<MemberType>(location.Line, location.Column - 1); 
				}
			}
			
			if (expr == null) {
				baseUnit = ParseStub("a", false);
				expr = baseUnit.GetNodeAt(
					location,
					n => n is IdentifierExpression || n is MemberReferenceExpression || n is CatchClause
				);
			}
			
			// try statement 
			if (expr == null) {
				expr = tmpUnit.GetNodeAt<SwitchStatement>(
					location.Line,
					location.Column - 1
				); 
				baseUnit = tmpUnit;
			}
			
			if (expr == null) {
				var block = tmpUnit.GetNodeAt<BlockStatement>(location); 
				var node = block != null ? block.Statements.LastOrDefault() : null;
				
				var forStmt = node != null ? node.PrevSibling as ForStatement : null;
				if (forStmt != null && forStmt.EmbeddedStatement.IsNull) {
					expr = forStmt;
					var id = new IdentifierExpression("stub");
					forStmt.EmbeddedStatement = new BlockStatement() { Statements = { new ExpressionStatement (id) }};
					expr = id;
					baseUnit = tmpUnit;
				}
			}
			
			if (expr == null) {
				var forStmt = tmpUnit.GetNodeAt<ForeachStatement>(
					location.Line,
					location.Column - 3
				); 
				if (forStmt != null && forStmt.EmbeddedStatement.IsNull) {
					forStmt.VariableNameToken = Identifier.Create("stub");
					expr = forStmt.VariableNameToken;
					baseUnit = tmpUnit;
				}
			}
			if (expr == null) {
				expr = tmpUnit.GetNodeAt<VariableInitializer>(
					location.Line,
					location.Column - 1
				);
				baseUnit = tmpUnit;
			}
			
			// try parameter declaration type
			if (expr == null) {
				baseUnit = ParseStub(">", false, "{}");
				expr = baseUnit.GetNodeAt<TypeParameterDeclaration>(
					location.Line,
					location.Column - 1
				); 
			}
			
			// try parameter declaration method
			if (expr == null) {
				baseUnit = ParseStub("> ()", false, "{}");
				expr = baseUnit.GetNodeAt<TypeParameterDeclaration>(
					location.Line,
					location.Column - 1
				); 
			}
			
			// try expression in anonymous type "new { sample = x$" case
			if (expr == null) {
				baseUnit = ParseStub("a", false);
				expr = baseUnit.GetNodeAt<AnonymousTypeCreateExpression>(
					location.Line,
					location.Column
				); 
				if (expr != null) {
					expr = baseUnit.GetNodeAt<Expression>(location.Line, location.Column) ?? expr;
				} 
				if (expr == null) {
					expr = baseUnit.GetNodeAt<AstType>(location.Line, location.Column);
				} 
			}
			
			if (expr == null) {
				return null;
			}
			return new ExpressionResult(expr, baseUnit);
		}
		
		ExpressionResult GetExpressionAt(int offset)
		{
			var parser = new CSharpParser();
			string text = this.document.GetText(0, this.offset); 
			var sb = new StringBuilder(text);
			sb.Append("a;");
			AppendMissingClosingBrackets(sb, text, false);
			var stream = new System.IO.StringReader(sb.ToString());
			var completionUnit = parser.Parse(stream, "a.cs", 0);
			stream.Close();
			var loc = document.GetLocation(offset);
			
			var expr = completionUnit.GetNodeAt(
				loc,
				n => n is Expression || n is VariableDeclarationStatement
			);
			if (expr == null) {
				return null;
			}
			return new ExpressionResult(expr, completionUnit);
		}
		
		ExpressionResult GetNewExpressionAt(int offset)
		{
			var parser = new CSharpParser();
			string text = this.document.GetText(0, this.offset); 
			var sb = new StringBuilder(text);
			sb.Append("a ();");
			AppendMissingClosingBrackets(sb, text, false);
			
			var stream = new System.IO.StringReader(sb.ToString());
			var completionUnit = parser.Parse(stream, "a.cs", 0);
			stream.Close();
			var loc = document.GetLocation(offset);
			
			var expr = completionUnit.GetNodeAt(loc, n => n is Expression);
			if (expr == null) {
				// try without ";"
				sb = new StringBuilder(text);
				sb.Append("a ()");
				AppendMissingClosingBrackets(sb, text, false);
				stream = new System.IO.StringReader(sb.ToString());
				completionUnit = parser.Parse(stream, "a.cs", 0);
				stream.Close();
				loc = document.GetLocation(offset);
				
				expr = completionUnit.GetNodeAt(loc, n => n is Expression);
				if (expr == null) {
					return null;
				}
			}
			return new ExpressionResult(expr, completionUnit);
		}
		
		
#endregion
		
		#region Helper methods
		string GetPreviousToken(ref int i, bool allowLineChange)
		{
			char c;
			if (i <= 0) {
				return null;
			}
			
			do {
				c = document.GetCharAt(--i);
			} while (i > 0 && char.IsWhiteSpace (c) && (allowLineChange ? true : c != '\n'));
			
			if (i == 0) {
				return null;
			}
			
			if (!char.IsLetterOrDigit(c)) {
				return new string(c, 1);
			}
			
			int endOffset = i + 1;
			
			do {
				c = document.GetCharAt(i - 1);
				if (!(char.IsLetterOrDigit(c) || c == '_')) {
					break;
				}
				
				i--;
			} while (i > 0);
			
			return document.GetText(i, endOffset - i);
		}
		
#endregion
		
		#region Preprocessor
		
		IEnumerable<ICompletionData> GetDirectiveCompletionData()
		{
			yield return factory.CreateLiteralCompletionData("if");
			yield return factory.CreateLiteralCompletionData("else");
			yield return factory.CreateLiteralCompletionData("elif");
			yield return factory.CreateLiteralCompletionData("endif");
			yield return factory.CreateLiteralCompletionData("define");
			yield return factory.CreateLiteralCompletionData("undef");
			yield return factory.CreateLiteralCompletionData("warning");
			yield return factory.CreateLiteralCompletionData("error");
			yield return factory.CreateLiteralCompletionData("pragma");
			yield return factory.CreateLiteralCompletionData("line");
			yield return factory.CreateLiteralCompletionData("line hidden");
			yield return factory.CreateLiteralCompletionData("line default");
			yield return factory.CreateLiteralCompletionData("region");
			yield return factory.CreateLiteralCompletionData("endregion");
		}
#endregion
		
		#region Xml Comments
		static readonly List<string> commentTags = new List<string>(new string[] {
			"c",
			"code",
			"example",
			"exception",
			"include",
			"list",
			"listheader",
			"item",
			"term",
			"description",
			"para",
			"param",
			"paramref",
			"permission",
			"remarks",
			"returns",
			"see",
			"seealso",
			"summary",
			"value"
		}
			);
		
		string GetLastClosingXmlCommentTag()
		{
			var line = document.GetLineByNumber(location.Line);
			
			restart:
			string lineText = document.GetText(line);
			if (!lineText.Trim().StartsWith("///"))
				return null;
			int startIndex = Math.Min(location.Column - 1, lineText.Length - 1) - 1;
			while (startIndex > 0 && lineText [startIndex] != '<') {
				--startIndex;
				if (lineText [startIndex] == '/') {
					// already closed.
					startIndex = -1;
					break;
				}
			}
			if (startIndex < 0 && line.PreviousLine != null) {
				line = line.PreviousLine;
				goto restart;
			}
			
			if (startIndex >= 0) {
				int endIndex = startIndex;
				while (endIndex + 1 < lineText.Length && lineText [endIndex] != '>' && !Char.IsWhiteSpace (lineText [endIndex + 1])) {
					endIndex++;
				}
				string tag = endIndex - startIndex - 1 > 0 ? lineText.Substring(
					startIndex + 1,
					endIndex - startIndex - 1
				) : null;
				if (!string.IsNullOrEmpty(tag) && commentTags.IndexOf(tag) >= 0) {
					return tag;
				}
			}
			return null;
		}
		
		IEnumerable<ICompletionData> GetXmlDocumentationCompletionData()
		{
			var closingTag = GetLastClosingXmlCommentTag();
			if (closingTag != null) {
				yield return factory.CreateLiteralCompletionData(
					"/" + closingTag + ">"
				);
			}
			
			yield return factory.CreateLiteralCompletionData(
				"c",
				"Set text in a code-like font"
			);
			yield return factory.CreateLiteralCompletionData(
				"code",
				"Set one or more lines of source code or program output"
			);
			yield return factory.CreateLiteralCompletionData(
				"example",
				"Indicate an example"
			);
			yield return factory.CreateLiteralCompletionData(
				"exception",
				"Identifies the exceptions a method can throw",
				"exception cref=\"|\"></exception>"
			);
			yield return factory.CreateLiteralCompletionData(
				"include",
				"Includes comments from a external file",
				"include file=\"|\" path=\"\">"
			);
			yield return factory.CreateLiteralCompletionData(
				"list",
				"Create a list or table",
				"list type=\"|\">"
			);
			yield return factory.CreateLiteralCompletionData(
				"listheader",
				"Define the heading row"
			);
			yield return factory.CreateLiteralCompletionData(
				"item",
				"Defines list or table item"
			);
			
			yield return factory.CreateLiteralCompletionData("term", "A term to define");
			yield return factory.CreateLiteralCompletionData(
				"description",
				"Describes a list item"
			);
			yield return factory.CreateLiteralCompletionData(
				"para",
				"Permit structure to be added to text"
			);
			
			yield return factory.CreateLiteralCompletionData(
				"param",
				"Describe a parameter for a method or constructor",
				"param name=\"|\">"
			);
			yield return factory.CreateLiteralCompletionData(
				"paramref",
				"Identify that a word is a parameter name",
				"paramref name=\"|\"/>"
			);
			
			yield return factory.CreateLiteralCompletionData(
				"permission",
				"Document the security accessibility of a member",
				"permission cref=\"|\""
			);
			yield return factory.CreateLiteralCompletionData(
				"remarks",
				"Describe a type"
			);
			yield return factory.CreateLiteralCompletionData(
				"returns",
				"Describe the return value of a method"
			);
			yield return factory.CreateLiteralCompletionData(
				"see",
				"Specify a link",
				"see cref=\"|\"/>"
			);
			yield return factory.CreateLiteralCompletionData(
				"seealso",
				"Generate a See Also entry",
				"seealso cref=\"|\"/>"
			);
			yield return factory.CreateLiteralCompletionData(
				"summary",
				"Describe a member of a type"
			);
			yield return factory.CreateLiteralCompletionData(
				"typeparam",
				"Describe a type parameter for a generic type or method"
			);
			yield return factory.CreateLiteralCompletionData(
				"typeparamref",
				"Identify that a word is a type parameter name"
			);
			yield return factory.CreateLiteralCompletionData(
				"value",
				"Describe a property"
			);
			
		}
#endregion
		
		#region Keywords
		static string[] expressionLevelKeywords = new string [] {
			"as",
			"is",
			"else",
			"out",
			"ref",
			"null",
			"delegate",
			"default"
		};
		static string[] primitiveTypesKeywords = new string [] {
			"void",
			"object",
			"bool",
			"byte",
			"sbyte",
			"char",
			"short",
			"int",
			"long",
			"ushort",
			"uint",
			"ulong",
			"float",
			"double",
			"decimal",
			"string"
		};
		static string[] statementStartKeywords = new string [] { "base", "new", "sizeof", "this", 
			"true", "false", "typeof", "checked", "unchecked", "from", "break", "checked",
			"unchecked", "const", "continue", "do", "finally", "fixed", "for", "foreach",
			"goto", "if", "lock", "return", "stackalloc", "switch", "throw", "try", "unsafe", 
			"using", "while", "yield",
			"catch"
		};
		static string[] globalLevelKeywords = new string [] {
			"namespace", "using", "extern", "public", "internal", 
			"class", "interface", "struct", "enum", "delegate",
			"abstract", "sealed", "static", "unsafe", "partial"
		};
		static string[] accessorModifierKeywords = new string [] {
			"public", "internal", "protected", "private"
		};
		static string[] typeLevelKeywords = new string [] {
			"public", "internal", "protected", "private",
			"class", "interface", "struct", "enum", "delegate",
			"abstract", "sealed", "static", "unsafe", "partial",
			"const", "event", "extern", "fixed","new", 
			"operator", "explicit", "implicit", 
			"override", "readonly", "virtual", "volatile"
		};
		static string[] linqKeywords = new string[] {
			"from",
			"where",
			"select",
			"group",
			"into",
			"orderby",
			"join",
			"let",
			"in",
			"on",
			"equals",
			"by",
			"ascending",
			"descending"
		};
		static string[] parameterTypePredecessorKeywords = new string[] {
			"out",
			"ref",
			"params"
		};
#endregion
	}
}
<|MERGE_RESOLUTION|>--- conflicted
+++ resolved
@@ -353,13 +353,8 @@
 						var proposeNameList = new CompletionDataWrapper(this);
 						if (parent.Variables.Count != 1)
 							return DefaultControlSpaceItems(isAsExpression, controlSpace);
-<<<<<<< HEAD
-
+					
 						foreach (var possibleName in NamingHelper.GenerateNameProposals (parent.Type)) {
-=======
-					
-						foreach (var possibleName in GenerateNameProposals (parent.Type)) {
->>>>>>> 519dc12e
 							if (possibleName.Length > 0) {
 								proposeNameList.Result.Add(factory.CreateLiteralCompletionData(possibleName.ToString()));
 							}
